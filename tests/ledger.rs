--- conflicted
+++ resolved
@@ -698,11 +698,7 @@
         }
 
         #[test]
-<<<<<<< HEAD
-        #[ignore]
-=======
         #[ignore] //Delete it after merge ticket Indy SDKIS-149 Pysovrin Interoperability: Support GET_TXN in Pysovrin
->>>>>>> f4807cc5
         #[cfg(feature = "local_nodes_pool")]
         fn sovrin_get_txn_request_works() {
             TestUtils::cleanup_storage();
@@ -739,11 +735,7 @@
         }
 
         #[test]
-<<<<<<< HEAD
-        #[ignore]
-=======
         #[ignore] //Delete it after merge ticket Indy SDKIS-149 Pysovrin Interoperability: Support GET_TXN in Pysovrin
->>>>>>> f4807cc5
         #[cfg(feature = "local_nodes_pool")]
         fn sovrin_get_txn_request_works_for_invalid_seq_no() {
             TestUtils::cleanup_storage();
@@ -776,11 +768,7 @@
             let get_txn_response = PoolUtils::send_request(pool_handle, &get_txn_request).unwrap();
             let get_schema_response: Reply<GetSchemaReplyResult> = serde_json::from_str(&get_txn_response).unwrap();
             assert_eq!(res.unwrap_err(), ErrorCode::CommonInvalidStructure);
-<<<<<<< HEAD
-            
-=======
-
->>>>>>> f4807cc5
+
             TestUtils::cleanup_storage();
         }
     }
