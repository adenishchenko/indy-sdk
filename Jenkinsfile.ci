#!groovy


libindyBuildFinished = ["Ubuntu": false, "RedHat": false]
libvcxBuildFinished = ["Ubuntu": false, "RedHat": false]

testing()

def testing() {
    stage('Testing') {
        parallel([
                'ubuntu-test' : { ubuntuTesting() },
                'android-test': { androidTesting() },
                'macos-test'  : { macosTesting() },
                'ios-test'    : { iosTesting() },
                'redhat-test' : { rhelTesting() },
                'windows-test': { windowsTesting() }
        ])
    }
}

def windowsTesting() {
    node('win2016') {
        stage('Windows Test') {
            def ws_path = "workspace/${env.JOB_NAME}".replace(' ', '_')
            ws(ws_path) {
                try {
                    echo "Windows Test: Checkout scm"
                    checkout scm

                    echo "Windows Test: Run Indy pool"
                    bat "docker -H $INDY_SDK_SERVER_IP build --build-arg pool_ip=$INDY_SDK_SERVER_IP -f ci/indy-pool.dockerfile -t indy_pool ci"
                    bat "docker -H $INDY_SDK_SERVER_IP run -d --network host --name indy_pool -p 9701-9708:9701-9708 indy_pool"

                    setupRust()

                    dir('libindy') {
                        echo "Windows Test: Download prebuilt dependencies"
                        bat 'wget -O prebuilt.zip "https://repo.sovrin.org/windows/libindy/deps/indy-sdk-deps.zip"'
                        bat 'unzip prebuilt.zip -d prebuilt'

                        echo "Windows Libindy Test: Build"
                        withEnv([
                                "INDY_PREBUILT_DEPS_DIR=$WORKSPACE\\libindy\\prebuilt",
                                "INDY_CRYPTO_PREBUILT_DEPS_DIR=$WORKSPACE\\libindy\\prebuilt",
                                "MILAGRO_DIR=$WORKSPACE\\libindy\\prebuilt",
                                "LIBZMQ_PREFIX=$WORKSPACE\\libindy\\prebuilt",
                                "SODIUM_LIB_DIR=$WORKSPACE\\libindy\\prebuilt",
                                "OPENSSL_DIR=$WORKSPACE\\libindy\\prebuilt",
                                "PATH=$WORKSPACE\\libindy\\prebuilt\\lib;$PATH",
                                "RUST_BACKTRACE=1"
                        ]) {
                            bat "cargo build --features fatal_warnings"
                            bat "cargo test --no-run"

                            echo "Windows Libindy Test: Run tests"
                            withEnv([
                                    "RUST_TEST_THREADS=1",
                                    "RUST_LOG=indy::=debug,zmq=trace",
                                    "TEST_POOL_IP=$INDY_SDK_SERVER_IP"
                            ]) {
                                bat "cargo test"
                            }
                        }
                    }

                    dir('libnullpay') {
                        echo "Windows Libnullpay Test: Build"
                        withEnv([
                                "RUST_BACKTRACE=1"
                        ]) {
                            bat "cargo build --features fatal_warnings"
                            bat "cargo test --no-run"

                            echo "Windows Libnullpay Test: Run tests"
                            withEnv([
                                    "RUST_TEST_THREADS=1",
                                    "RUST_LOG=indy::=debug,zmq=trace",
                                    "TEST_POOL_IP=$INDY_SDK_SERVER_IP",
                                    "PATH=$WORKSPACE\\libindy\\target\\debug;$PATH",
                            ]) {
                                bat "cargo test"
                            }
                        }
                    }

                    bat "copy $WORKSPACE\\libnullpay\\target\\debug\\nullpay.dll $WORKSPACE\\cli"

                    dir('cli') {
                        bat "sed -i -e \"s/10\\.0\\.0\\.2/${INDY_SDK_SERVER_IP}/g\" docker_pool_transactions_genesis"

                        def featuresArgs = '--features "nullpay_plugin"'

                        echo "Windows Indy Cli Test: Build"
                        withEnv([
                                "RUST_BACKTRACE=1"
                        ]) {
                            bat "cargo test $featuresArgs --no-run"

                            echo "Windows Indy Cli Test: Run tests"
                            withEnv([
                                    "RUST_TEST_THREADS=1",
                                    "RUST_LOG=indy::=debug,zmq=trace",
                                    "TEST_POOL_IP=$INDY_SDK_SERVER_IP"
                            ]) {
                                bat "cargo test $featuresArgs"
                            }
                        }
                    }

                    //TODO wrappers testing

                } finally {
                    try {
                        bat "docker -H $INDY_SDK_SERVER_IP stop indy_pool"
                    } catch (ignore) {
                    }
                    try {
                        bat "docker -H $INDY_SDK_SERVER_IP rm indy_pool"
                    } catch (ignore) {
                    }
                    cleanWs()
                }
            }
            cleanWs()
        }
    }
}

def macosTesting() {
    node('macos') {
        stage('MacOS Test') {
            try {
                echo "MacOS Test: Checkout scm"
                checkout scm

                dir('libindy') {
                    echo "MacOS Test: Build"
                    setupRust()
                    setupBrewPackages()
                    sh "cargo build --features fatal_warnings"
                    sh "cargo test --no-run"
                    // TODO testing
                }

                //TODO wrappers testing
            } finally {
                step([$class: 'WsCleanup'])
            }
        }
    }
}

def androidTesting() {
    env_name = "android_on_linux"
    network_name = "pool_network"
    linuxModuleTesting("ci/ubuntu.dockerfile ci", env_name, network_name, this.&linuxAndroidOnEmulatorTesting)
}

def iosTesting() {
    node('macos') {
        stage('iOS Test') {
            try {
                echo "iOS Test: Checkout scm"
                checkout scm

                echo "iOS Test: Running pool"
                sh "docker rm -f indy_pool || true"
                sh "docker build -f ci/indy-pool.dockerfile -t indy_pool ci"
                sh "docker run -d --name indy_pool -p 9701-9708:9701-9708 indy_pool"

                setupRust()
                setupRustIOS()
                setupBrewPackages()

                sh 'chmod -R 777 ci'
                echo "iOS Test: build libindy pod"
                sh "ci/ios-build.sh libindy x86_64-apple-ios"

                dir('wrappers/ios/libindy-pod') {
                    echo "iOS Test: Installing dependencies (pods)"

                    withEnv([
                            "GEM_PATH=$HOME/.gem.indy_sdk",
                            "GEM_HOME=$HOME/.gem.indy_sdk"
                    ]) {
                        sh "pod install --repo-update"
                    }
                }

                // FIXME replace this hack (manually rewrite installed pod)
                sh "rm -f wrappers/ios/libindy-pod/Pods/libindy/*.[ah]"
                sh "cp libindy/out_pod/*.[ah] wrappers/ios/libindy-pod/Pods/libindy"

                dir('wrappers/ios/libindy-pod') {
                    echo "iOS Test: Testing"
                    sh "xcodebuild test -workspace Indy.xcworkspace -scheme Indy-demo -destination 'platform=iOS Simulator,name=iPhone X IndySDK,OS=11.2'"
                }
            } finally {
                try {
                    sh "docker stop indy_pool"
                } catch (ignore) {
                }
                try {
                    sh "docker rm indy_pool"
                } catch (ignore) {
                }
                step([$class: 'WsCleanup'])
            }
        }
    }
}

def ubuntuTesting() {
    stage('Ubuntu Test') {
        linuxTesting("ci/ubuntu.dockerfile ci", "Ubuntu", "pool_network")
    }
}

def rhelTesting() {
    stage('RedHat Test') {
        linuxTesting("ci/amazon.dockerfile ci", "RedHat", "pool_network")
    }
}

def linuxTesting(file, env_name, network_name) {
    parallel([
            failFast                                  : true,
            "${env_name} Test: build and test libindy": {
                node('ubuntu') {
                    linuxLibindyBuild(file, env_name, network_name)
                }
            },
            "${env_name} Test: test other components" : {
                waitUntil {
                    libindyBuildFinished[env_name]
                }
                def jobs = [
                        "${env_name}-nodejs-test"     : {
                            linuxModuleTesting(file, env_name, network_name, this.&linuxNodejsTesting)
                        },
                        "${env_name}-cli-test"        : {
                            linuxModuleTesting(file, env_name, network_name, this.&linuxCLITesting)
                        },
                        "${env_name}-rust-test"       : {
                            linuxModuleTesting(file, env_name, network_name, this.&linuxRustTesting)
                        },
                        "${env_name}-vcx-test"        : {
                            vcxTesting(file, env_name, network_name)
                        },
                        "${env_name}-cloud-agent-test": {
                            linuxModuleTesting(file, env_name, network_name, this.&linuxCloudAgentTesting)
                        }
                ]
                if (env_name == "Ubuntu") {
                    jobs["${env_name}-java-test"] = {
                        linuxModuleTesting(file, env_name, network_name, this.&linuxJavaTesting)
                    }
                    jobs["${env_name}-python-test"] = {
                        linuxModuleTesting(file, env_name, network_name, this.&linuxPythonTesting)
                    }
                }
                parallel(jobs)
            },
    ])
}

def vcxTesting(file, env_name, network_name) {
    parallel([
            failFast                                     : true,
            "${env_name} Test: build and test libvcx"    : {
                node('ubuntu') {
                    linuxVcxBuild(file, env_name, network_name)
                }
            },
            "${env_name} Test: test other vcx components": {
                waitUntil {
                    libvcxBuildFinished[env_name]
                }
                def jobs = [
                        "${env_name}-vcx-nodejs-test": {
                            linuxModuleTesting(file, env_name, network_name, this.&linuxVcxNodejsTesting)
                        }
                ]
                if (env_name == "Ubuntu") {
                    jobs["${env_name}-vcx-java-test"] = {
                        linuxModuleTesting(file, env_name, network_name, this.&linuxVcxJavaTesting)
                    }
                    jobs["${env_name}-vcx-python-test"] = {
                        linuxModuleTesting(file, env_name, network_name, this.&linuxVcxPythonTesting)
                    }
                }
                parallel(jobs)
            },
    ])
}

def linuxLibindyBuild(file, env_name, network_name) {
    def poolInst
    try {
        echo "${env_name} Test: Checkout csm"
        checkout scm

        poolInst = openPool(env_name, network_name)

        def testEnv = buildTestEnv(file, env_name)
        def additionalFeatures = "sodium_static"

        dir('libindy') {
            testEnv.inside("--ip=\"10.0.0.3\" --network=${network_name}") {
                echo "${env_name} Libindy Test: Build"
                sh "cargo build --features \"fatal_warnings $additionalFeatures\""
            }
        }

        sh "cp libindy/target/debug/libindy.so wrappers/java/lib"
        sh "cp libindy/target/debug/libindy.so wrappers/python"
        sh "cp libindy/target/debug/libindy.so wrappers/nodejs"
        sh "cp libindy/target/debug/libindy.so wrappers/rust"
        sh "cp libindy/target/debug/libindy.so cli"
        sh "cp libindy/target/debug/libindy.so libnullpay"
        sh "cp libindy/target/debug/libindy.so vcx/libvcx"
        sh "cp libindy/target/debug/libindy.so vcx/wrappers/node"
        sh "cp libindy/target/debug/libindy.so vcx/wrappers/java"
        sh "cp libindy/target/debug/libindy.so vcx/wrappers/python3"
        sh "cp libindy/target/debug/libindy.so vcx/dummy-cloud-agent"

        dir('libnullpay') {
            echo "${env_name} Libnullpay Test: Build docker image"

            testEnv.inside("--ip=\"10.0.0.3\" --network=${network_name}") {
                echo "${env_name} Libnullpay Test: Build"
                sh "LIBRARY_PATH=./ cargo build --features fatal_warnings"
            }
        }

        sh "cp libnullpay/target/debug/libnullpay.so cli"
        sh "cp libnullpay/target/debug/libnullpay.so vcx/libvcx"
        sh "cp libnullpay/target/debug/libnullpay.so vcx/wrappers/node"
        sh "cp libnullpay/target/debug/libnullpay.so vcx/wrappers/java"
        sh "cp libnullpay/target/debug/libnullpay.so vcx/wrappers/python3"

        stash includes: 'wrappers/java/lib/libindy.so', name: "LibindyJavaSO${env_name}"
        stash includes: 'wrappers/python/libindy.so', name: "LibindyPythonSO${env_name}"
        stash includes: 'wrappers/nodejs/libindy.so', name: "LibindyNodejsSO${env_name}"
        stash includes: 'wrappers/rust/libindy.so', name: "LibindyRustSO${env_name}"
        stash includes: 'cli/libindy.so', name: "LibindyCliSO${env_name}"
        stash includes: 'cli/libnullpay.so', name: "LibnullpayCliSO${env_name}"
        stash includes: 'vcx/libvcx/libindy.so,vcx/libvcx/libnullpay.so', name: "VCXLibindyAndLibnullpaySO${env_name}"
        stash includes: 'vcx/wrappers/node/libindy.so,vcx/wrappers/node/libnullpay.so', name: "VcxNodeLibindyAndLibnullpaySO${env_name}"
        stash includes: 'vcx/wrappers/java/libindy.so,vcx/wrappers/java/libnullpay.so', name: "VcxJavaLibindyAndLibnullpaySO${env_name}"
        stash includes: 'vcx/wrappers/python3/libindy.so,vcx/wrappers/python3/libnullpay.so', name: "VcxPythonLibindyAndLibnullpaySO${env_name}"
        stash includes: 'vcx/dummy-cloud-agent/libindy.so', name: "LibindyCloudAgentSO${env_name}"

        libindyBuildFinished[env_name] = true

        dir('libindy') {
            testEnv.inside("--network=${network_name}") {
                echo "${env_name} Libindy Test: Test"

                echo "${env_name} Libindy Test: Build Test"
                sh "RUST_BACKTRACE=1 cargo test --no-run --features $additionalFeatures"

                echo "${env_name} Libindy Test: Run tests"
                sh "RUST_BACKTRACE=1 RUST_LOG=indy::=debug,zmq=trace RUST_TEST_THREADS=1 TEST_POOL_IP=10.0.0.2 cargo test --features  $additionalFeatures"
            }
        }

        dir('libnullpay') {
            testEnv.inside("--network=${network_name}") {
                echo "${env_name} Libnullpay Test: Test"

                echo "${env_name} Libnullpay Test: Build Test"
                sh "LIBRARY_PATH=./ RUST_BACKTRACE=1 cargo test --no-run"

                echo "${env_name} Libnullpay Test: Run tests"
                sh 'LD_LIBRARY_PATH=./:${LD_LIBRARY_PATH} RUST_BACKTRACE=1 RUST_LOG=indy::=debug,zmq=trace RUST_TEST_THREADS=1 TEST_POOL_IP=10.0.0.2 cargo test'
            }
        }
    }
    finally {
        closePool(env_name, network_name, poolInst)
    }
}

def linuxVcxBuild(file, env_name, network_name) {
    def poolInst
    try {
        echo "${env_name} Test: Checkout csm"
        checkout scm

        poolInst = openPool(env_name, network_name)

        def testEnv = buildTestEnv(file, env_name)

        unstash name: "VCXLibindyAndLibnullpaySO${env_name}"

        dir('vcx/libvcx') {
            testEnv.inside {
                echo "${env_name} Libvcx Test: Build"
                sh "LIBRARY_PATH=./ cargo build --features fatal_warnings"
            }
        }

        sh "cp vcx/libvcx/target/debug/libvcx.so vcx/wrappers/node"
        sh "cp vcx/libvcx/target/debug/libvcx.so vcx/wrappers/java"
        sh "cp vcx/libvcx/target/debug/libvcx.so vcx/wrappers/python3"

        stash includes: 'vcx/wrappers/node/libvcx.so', name: "VcxNodeLibvcxSO${env_name}"
        stash includes: 'vcx/wrappers/java/libvcx.so', name: "VcxJavaLibvcxSO${env_name}"
        stash includes: 'vcx/wrappers/python3/libvcx.so', name: "VcxPythonLibvcxSO${env_name}"
        
        libvcxBuildFinished[env_name] = true

<<<<<<< HEAD
        dir('vcx') {
            testEnv.inside("--network=${network_name}") {
                echo "${env_name} Libvcx Test: Run Cloud Agent"
                sh 'cp libvcx/libindy.so dummy-cloud-agent'
                sh 'cd dummy-cloud-agent && LIBRARY_PATH=./ LD_LIBRARY_PATH=./:${LD_LIBRARY_PATH} RUST_BACKTRACE=1 RUST_LOG=indy=info ' +
                        'cargo run sample-config.json &'

                echo "${env_name} Libvcx Test: Run tests"
                sh 'cd libvcx && LIBRARY_PATH=./ LD_LIBRARY_PATH=./:${LD_LIBRARY_PATH} RUST_BACKTRACE=1 RUST_LOG=indy=debug RUST_TEST_THREADS=1 TEST_POOL_IP=10.0.0.2 ' +
                        'cargo test --features "pool_tests agency"'
            }
=======
            echo "${env_name} Libvcx Test: Run tests"
            sh 'LIBRARY_PATH=./ LD_LIBRARY_PATH=./:${LD_LIBRARY_PATH} RUST_BACKTRACE=1 RUST_LOG=indy::=debug RUST_TEST_THREADS=1 cargo test'
>>>>>>> 77cdef63
        }
    }
    finally {
        closePool(env_name, network_name, poolInst)
    }
}

def linuxModuleTesting(file, env_name, network_name, module_tester) {
    node('ubuntu') {
        def poolInst
        try {
            echo "${env_name} Test: Checkout csm"
            checkout scm

            poolInst = openPool(env_name, network_name)

            def testEnv = buildTestEnv(file, env_name)

            module_tester(env_name, network_name, testEnv)
        } finally {
            closePool(env_name, network_name, poolInst)
        }
    }
}

def linuxAndroidOnEmulatorTesting(env_name, network_name, testEnv) {
    dir('libindy') {
        sh 'chmod -R 777 ci/*.sh'
        sh 'chmod -R 777 *.sh'

        def emu_arch = "x86"

        echo "${env_name} Libindy Test: Test on ${emu_arch} emulator"
        testEnv.inside("--network=${network_name}") {
            sh "./android.test.sh ${emu_arch} --release"
        }
    }
}

def linuxJavaTesting(env_name, network_name, testEnv) {
    unstash name: "LibindyJavaSO${env_name}"
    dir('wrappers/java') {
        testEnv.inside("--network=${network_name}") {
            echo "${env_name} Libindy Test: Test java wrapper"

            sh "TEST_POOL_IP=10.0.0.2 mvn clean test"
        }
    }
}

def linuxPythonTesting(env_name, network_name, testEnv) {
    unstash name: "LibindyPythonSO${env_name}"
    dir('wrappers/python') {
        testEnv.inside("--network=${network_name}") {
            echo "${env_name} Libindy Test: Test python wrapper"

            sh '''
                python3.5 -m pip install --user -e .
                LD_LIBRARY_PATH=./:${LD_LIBRARY_PATH} TEST_POOL_IP=10.0.0.2 python3.5 -m pytest
            '''
        }
    }
}

def linuxNodejsTesting(env_name, network_name, testEnv) {
    unstash name: "LibindyNodejsSO${env_name}"
    testEnv.inside("--network=${network_name}") {
        echo "${env_name} Libindy Test: Test nodejs wrapper"

        sh '''
                cd wrappers/nodejs
                npm run prepare
                npm install
                LD_LIBRARY_PATH=./:${LD_LIBRARY_PATH} RUST_LOG=indy::=debug TEST_POOL_IP=10.0.0.2 npm test
            '''
    }
}

def linuxVcxNodejsTesting(env_name, network_name, testEnv) {
    unstash name: "VcxNodeLibvcxSO${env_name}"
    unstash name: "VcxNodeLibindyAndLibnullpaySO${env_name}"

    testEnv.inside("--network=${network_name}") {
        echo "${env_name} Vcx Test: Test nodejs wrapper"
        sh '''
            cd vcx/wrappers/node/
            npm i
            npm run compile
            LD_LIBRARY_PATH=./:${LD_LIBRARY_PATH} LIBVCX_PATH=./ npm test
        '''
    }
}

def linuxVcxJavaTesting(env_name, network_name, testEnv) {
    unstash name: "VcxJavaLibvcxSO${env_name}"
    unstash name: "VcxJavaLibindyAndLibnullpaySO${env_name}"

    dir('vcx/wrappers/java') {
        echo "${env_name} Vcx Test: Test java wrapper"

        testEnv.inside("--network=${network_name}") {
            sh 'LIBRARY_PATH=./ LD_LIBRARY_PATH=./:${LD_LIBRARY_PATH}  ./gradlew --no-daemon test'
        }
    }
}

def linuxVcxPythonTesting(env_name, network_name, testEnv) {
    unstash name: "VcxPythonLibvcxSO${env_name}"
    unstash name: "VcxPythonLibindyAndLibnullpaySO${env_name}"

    dir('vcx/wrappers/python3') {
        testEnv.inside("--network=${network_name}") {
            echo "${env_name} Vcx Test: Test python wrapper"

            sh '''
                    python3.5 -m pip install --user pytest==3.4.2 qrcode pytest-asyncio
                    LD_LIBRARY_PATH=./:${LD_LIBRARY_PATH} python3.5 -m pytest -s
            '''
        }
    }
}

def linuxCLITesting(env_name, network_name, testEnv) {
    unstash name: "LibindyCliSO${env_name}"
    unstash name: "LibnullpayCliSO${env_name}"

    dir('cli') {
        testEnv.inside("--network=${network_name}") {
            echo "${env_name} Indy Cli Test: Build"
            sh 'LIBRARY_PATH=./ RUST_BACKTRACE=1 cargo test --features "nullpay_plugin" --no-run'

            echo "${env_name} Indy Cli Test: Run tests"
            sh 'LD_LIBRARY_PATH=./:${LD_LIBRARY_PATH} RUST_BACKTRACE=1 RUST_LOG=indy::=debug,zmq=trace RUST_TEST_THREADS=1 TEST_POOL_IP=10.0.0.2 cargo test --features "nullpay_plugin"'
        }
    }
}

def linuxRustTesting(env_name, network_name, testEnv) {
    unstash name: "LibindyRustSO${env_name}"

    dir('wrappers/rust') {
        testEnv.inside("--network=${network_name}") {
            echo "${env_name} Indy Rust wrapper Test: Build"
            sh 'LIBRARY_PATH=./ RUST_BACKTRACE=1 cargo test --no-run'

            echo "${env_name} Indy Rust wrupper Test: Run tests"
            sh 'LD_LIBRARY_PATH=./:${LD_LIBRARY_PATH} RUST_BACKTRACE=1 RUST_LOG=indy::=debug,zmq=trace RUST_TEST_THREADS=1 TEST_POOL_IP=10.0.0.2 cargo test'
        }
    }
}

def linuxCloudAgentTesting(env_name, network_name, testEnv) {
    unstash name: "LibindyCloudAgentSO${env_name}"

    dir('vcx/dummy-cloud-agent') {
        testEnv.inside {
            echo "${env_name} Cloud Agent Test: Build"
            sh 'LIBRARY_PATH=./ RUST_BACKTRACE=1 cargo test --no-run'

            echo "${env_name} Cloud Agent Test: Run tests"
            sh 'LD_LIBRARY_PATH=./:${LD_LIBRARY_PATH} RUST_BACKTRACE=1 RUST_LOG=indy::=debug RUST_TEST_THREADS=1 cargo test'
        }
    }
}

def getBuildPoolVerOptions(pool_type, plenum_ver, anoncreds_ver, node_ver) {
    if (pool_type != null && plenum_ver != null && anoncreds_ver != null && node_ver != null) {
        return "--build-arg=indy_stream=${pool_type} --build-arg indy_plenum_ver=${plenum_ver} --build-arg indy_anoncreds_ver=${anoncreds_ver} --build-arg indy_node_ver=${node_ver}"
    } else {
        return ""
    }
}

def getUserUid() {
    return sh(returnStdout: true, script: 'id -u').trim()
}

def buildTestEnv(file, env_name){
    dir('libindy') {
        echo "${env_name} Build test environment"
        return dockerBuild('libindy', file)
    }
}

def dockerBuild(name, file = 'ci/ubuntu.dockerfile ci', customParams = '') {
    return docker.build("$name-test", "--build-arg uid=${getUserUid()} ${customParams} -f $file")
}

def dockerClean(env_name, network_name) {
    try {
        try {
            sh "docker ps --format '{{.ID}}' --filter network=${network_name} | xargs docker rm -f || true"//TODO: FIXME
        } catch (error) {
            echo "${env_name} Test: error while force clean-up network ${network_name} - ${error}"
        }
        try {
            echo "${env_name} Test: remove pool network ${network_name}"
            sh "docker network rm ${network_name} || true" //TODO: FIXME
        } catch (error) {
            echo "${env_name} Test: error while delete ${network_name} - ${error}"
        }
    }
    finally {
        sh "docker container prune -f"
        sh "docker network prune -f"
    }
}

def openPool(env_name, network_name, pool_type = null, pool_ver = null, plenum_ver = null, anoncreds_ver = null, node_ver = null) {
    echo "${env_name} Test: Clean docker"
    dockerClean(env_name, network_name)

    echo "${env_name} Test: Create docker network (${network_name}) for nodes pool and test image"
    sh "docker network create --subnet=10.0.0.0/8 ${network_name}"

    echo "${env_name} Test: Build docker image for nodes pool ver. ${pool_ver}"
    echo "${env_name} Test: Building nodes pool for versions: plenum ${plenum_ver}, anoncreds ${anoncreds_ver}, node ${node_ver}"
    verOptions = getBuildPoolVerOptions(pool_type, plenum_ver, anoncreds_ver, node_ver)
    def poolEnv = dockerBuild("indy_pool_${pool_ver}", 'ci/indy-pool.dockerfile ci', "--build-arg pool_ip=10.0.0.2 ${verOptions}")
    echo "${env_name} Test: Run nodes pool"
    return poolEnv.run("--ip=\"10.0.0.2\" --network=${network_name}")
}

def closePool(env_name, network_name, poolInst) {
    echo "${env_name} Test: Cleanup"
    try {
        echo "${env_name} Test: stop pool"
        poolInst.stop()
    } catch (error) {
        echo "${env_name} Tests: error while stop pool ${error}"
    }
    finally {
        dockerClean(env_name, network_name)
    }
    step([$class: 'WsCleanup'])
}

def setupRust() {
    sh "rustup default 1.27.0"
}

def setupRustIOS() {
    sh "rustup target add x86_64-apple-ios"
}

def setupBrewPackages() {
    sh "brew switch libsodium 1.0.12"
    sh "brew switch openssl 1.0.2l"
    sh "brew switch zeromq 4.2.3"
}<|MERGE_RESOLUTION|>--- conflicted
+++ resolved
@@ -412,7 +412,6 @@
         
         libvcxBuildFinished[env_name] = true
 
-<<<<<<< HEAD
         dir('vcx') {
             testEnv.inside("--network=${network_name}") {
                 echo "${env_name} Libvcx Test: Run Cloud Agent"
@@ -424,10 +423,6 @@
                 sh 'cd libvcx && LIBRARY_PATH=./ LD_LIBRARY_PATH=./:${LD_LIBRARY_PATH} RUST_BACKTRACE=1 RUST_LOG=indy=debug RUST_TEST_THREADS=1 TEST_POOL_IP=10.0.0.2 ' +
                         'cargo test --features "pool_tests agency"'
             }
-=======
-            echo "${env_name} Libvcx Test: Run tests"
-            sh 'LIBRARY_PATH=./ LD_LIBRARY_PATH=./:${LD_LIBRARY_PATH} RUST_BACKTRACE=1 RUST_LOG=indy::=debug RUST_TEST_THREADS=1 cargo test'
->>>>>>> 77cdef63
         }
     }
     finally {
