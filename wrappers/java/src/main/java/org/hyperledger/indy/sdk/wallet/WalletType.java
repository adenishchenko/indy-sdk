package org.hyperledger.indy.sdk.wallet;

import org.hyperledger.indy.sdk.ErrorCode;

import com.sun.jna.Callback;
import com.sun.jna.Native;
import com.sun.jna.Pointer;
import com.sun.jna.ptr.PointerByReference;

/**
 * Base type for implementing custom wallet types.
 */
public abstract class WalletType {

	/**
	 * Callback called when a wallet is being created.
	 */
	private Callback createCb = new Callback() {

		@SuppressWarnings("unused")
		public int callback(String name, String config, String credentials) {

			try
			{
				return create(name, config, credentials).value();
			}
			catch(Exception e)
			{
				return ErrorCode.CommonInvalidState.value();
			}
		}
	};

	/**
	 * Callback called when a wallet is being opened.
	 */
	private Callback openCb = new Callback() {

		@SuppressWarnings("unused")
		public int callback(String name, String config, String runtime_config, String credentials, Pointer handle) {

			try
			{
				HandleByReference walletHandle = new HandleByReference(); 
				ErrorCode result = open(name, config, runtime_config, credentials, walletHandle);
				handle.setInt(0, walletHandle.getValue());
				
				return result.value();
			}
			catch(Exception e)
			{
				return ErrorCode.CommonInvalidState.value();
			}
		}
	};

	/**
	 * Callback called when a value is being set on a wallet.
	 */
	private Callback setCb = new Callback() {

		@SuppressWarnings("unused")
		public int callback(int handle, String key, String value) {
			
            try
			{
            	CustomWallet wallet = getWalletByHandle(handle);
                return wallet.set(key, value).value();  
			}
			catch(Exception e)
			{
				return ErrorCode.CommonInvalidState.value();
			}
		}
	};

	/**
	 * Callback called value is requested from a wallet.
	 */
	private Callback getCb = new Callback() {

		@SuppressWarnings("unused")
		public int callback(int handle, String key, PointerByReference value_ptr) {

			try
			{
            	CustomWallet wallet = getWalletByHandle(handle);
            	            	
            	StringByReference resultString = new StringByReference();
                ErrorCode result = wallet.get(key, resultString);
                
                if(result != ErrorCode.Success)
                	return result.value();
                
                Pointer marshalledValue = marshalToNative(resultString.getValue());
                value_ptr.setValue(marshalledValue);
                		
                return result.value();  
			}
			catch(Exception e)
			{
				return ErrorCode.CommonInvalidState.value();
			}
		}
	};

	/**
	 * Callback called when an unexpired value is being requested from a wallet.
	 */
	private Callback getNotExpiredCb = new Callback() {

		@SuppressWarnings("unused")
		public int callback(int handle, String key, PointerByReference value_ptr) {
			
			try
			{
            	CustomWallet wallet = getWalletByHandle(handle);
            	
            	StringByReference resultString = new StringByReference();
                ErrorCode result = wallet.getNotExpired(key, resultString);
                
                if(result != ErrorCode.Success)
                	return result.value();
                
                Pointer marshalledValue = marshalToNative(resultString.getValue());
                value_ptr.setValue(marshalledValue);
                		
                return result.value();  
			}
			catch(Exception e)
			{
				return ErrorCode.CommonInvalidState.value();
			}
		}
	};

	/**
	 * Callback called when a list of values is being requested from a wallet.
	 */
	private Callback listCb = new Callback() {

		@SuppressWarnings("unused")
		public int callback(int handle, String key_prefix, PointerByReference values_json_ptr) {

			try
			{
            	CustomWallet wallet = getWalletByHandle(handle);
            	
            	StringByReference resultString = new StringByReference();
                ErrorCode result = wallet.list(key_prefix, resultString);
                
                if(result != ErrorCode.Success)
                	return result.value();
                
                Pointer marshalledValue = marshalToNative(resultString.getValue());
                values_json_ptr.setValue(marshalledValue);
                		
                return result.value();  
			}
			catch(Exception e)
			{
				return ErrorCode.CommonInvalidState.value();
			}
		}
	};

	/**
	 * Callback called when a wallet is being closed.
	 */
	private Callback closeCb = new Callback() {

		@SuppressWarnings("unused")
		public int callback(int handle) {

			try
			{            	
            	return close(handle).value();  
			}
			catch(Exception e)
			{
				return ErrorCode.CommonInvalidState.value();
			}			
		}
	};

	/**
	 * Callback called when a wallet is being deleted.
	 */
	private Callback deleteCb = new Callback() {

		@SuppressWarnings("unused")
		public int callback(String name, String config, String credentials) {

			try
			{            	
            	return delete(name, config, credentials).value();  
			}
			catch(Exception e)
			{
				return ErrorCode.CommonInvalidState.value();
			}			
		}
	};

	/**
	 * Callback called when value requested from a wallet is no longer being used and should be freed.
	 */
	private Callback freeCb = new Callback() {

		@SuppressWarnings("unused")
		public int callback(int wallet_handle, Pointer value) {

			try
			{       			
				Native.free(Pointer.nativeValue(value));
            	return ErrorCode.Success.value();  
			}
			catch(Exception e)
			{
				return ErrorCode.CommonInvalidState.value();
			}			
		}
	};
<<<<<<< HEAD

	/**
	 * Creates a new wallet.
	 * 
	 * @param name The name of the wallet to create.
	 * @param config The configuration of the wallet.
	 * @param credentials The credentials of the wallet.
	 * @return An Errorcode indicating the outcome.
	 */
	public abstract ErrorCode create(String name, String config, String credentials);
	
	/**
	 * Opens a wallet.
	 * 
	 * @param name The name of the wallet to open.
	 * @param config The configuration for the wallet specified on creation.
	 * @param runtimeConfig The runtime configuration for the wallet.
	 * @param credentials The credentials for the wallet.
	 * @param handle A handle for the opened wallet instance to be set by the implementer.
	 * @return An Errorcode indicating the outcome.
	 */
	public abstract ErrorCode open(String name, String config, String runtimeConfig, String credentials, Pointer handle);
	
	/**
	 * Sets a value on a wallet instance.
	 * 
	 * @param handle The handle of the wallet to set the value on.
	 * @param key The key to set the value for.
	 * @param value The value to set.
	 * @return An ErrorCode indicating the outcome.
	 */
	public abstract ErrorCode set(int handle, String key, String value);
	
	/**
	 * Gets a value from a wallet instance.
	 * 
	 * @param handle The handle of the wallet to set the value on.
	 * @param key The key of value to get.
	 * @param valuePtr A pointer to the value to be set by implementers.
	 * @return An ErrorCode indicating the outcome.
	 */
	public abstract ErrorCode get(int handle, String key, PointerByReference valuePtr);
	
	/**
	 * Gets an unexpired value from a wallet instance.
	 * 
	 * @param handle The handle of the wallet to set the value on.
	 * @param key The key of value to get.
	 * @param valuePtr A pointer to the return value to be set by implementers.
	 * @return An ErrorCode indicating the outcome.
	 */
	public abstract ErrorCode getNotExpired(int handle, String key, PointerByReference valuePtr);
	
	/**
	 * Gets a list of values optionally filtered by key.
	 * 
	 * @param handle The handle of the wallet to set the value on.
	 * @param keyPrefx The prefix of the keys to filter on.  If null no filter will be applied.
	 * @param valuesJsonPtr A pointer to the return value to be set by implementers.
	 * @return An ErrorCode indicating the outcome.
	 */
	public abstract ErrorCode list(int handle, String keyPrefx, PointerByReference valuesJsonPtr);
	
	/**
	 * Closes a wallet.
	 * 
	 * @param handle The handle of the wallet to close.
	 * @return An ErrorCode indicating the outcome.
	 */
	public abstract ErrorCode close(int handle);
	
	/**
	 * Deletes a wallet.
	 * 
	 * @param name The name of the wallet.
	 * @param config The configuration of the wallet.
	 * @param credentials The credentials of the wallet.
	 * @return An ErrorCode indicating the outcome.
	 */
	public abstract ErrorCode delete(String name, String config, String credentials);
	
	/**
	 * Frees a value returned by a wallet.
	 * 
	 * @param walletHandle The handle of the wallet the value belongs to.
	 * @param value A pointer to the value to be freed.
	 * @return An ErrorCode indicating the outcome.
	 */
	public abstract ErrorCode free(int walletHandle, Pointer value);
=======
>>>>>>> 431f71f6
	
	/**
	 * Gets the create callback.
	 * 
	 * @return The create callback.
	 */
	Callback getCreateCb() {
		return createCb;
	}

	/**
	 * Gets the open callback.
	 * 
	 * @return The open callback.
	 */
	Callback getOpenCb() {
		return openCb;
	}

	/**
	 * Gets the set callback.
	 * 
	 * @return The set callback.
	 */
	Callback getSetCb() {
		return setCb;
	}

	/**
	 * Gets the get callback.
	 * 
	 * @return The get callback.
	 */
	Callback getGetCb() {
		return getCb;
	}

	/**
	 * Gets the getNotExpired callback.
	 * 
	 * @return The getNotExpired callback.
	 */
	Callback getGetNotExpiredCb() {
		return getNotExpiredCb;
	}

	/**
	 * Gets the list callback.
	 * 
	 * @return The list callback.
	 */
	Callback getListCb() {
		return listCb;
	}

	/**
	 * Gets the close callback.
	 * 
	 * @return The close callback.
	 */
	Callback getCloseCb() {
		return closeCb;
	}

	/**
	 * Gets the delete callback.
	 * 
	 * @return The delete callback.
	 */
	Callback getDeleteCb() {
		return deleteCb;
	}

	/**
	 * Gets the free callback.
	 * 
	 * @return The free callback.
	 */
	Callback getFreeCb() {
		return freeCb;
	}
	
	/**
	 * Creates a new wallet.
	 * 
	 * @param name The name of the wallet to create.
	 * @param config The configuration of the wallet.
	 * @param credentials The credentials of the wallet.
	 * @return An Errorcode indicating the outcome.
	 */
	public abstract ErrorCode create(String name, String config, String credentials);
	
	/**
	 * Opens a wallet.
	 * 
	 * @param name The name of the wallet to open.
	 * @param config The configuration for the wallet specified on creation.
	 * @param runtimeConfig The runtime configuration for the wallet.
	 * @param credentials The credentials for the wallet.
	 * @param walletHandle A handle for the opened wallet instance to be set by the implementer.
	 * @return An Errorcode indicating the outcome.
	 */
	public abstract ErrorCode open(String name, String config, String runtimeConfig, String credentials, HandleByReference walletHandle);
		
	/**
	 * Closes a wallet.
	 * 
	 * @param handle The handle of the wallet to close.
	 * @return An ErrorCode indicating the outcome.
	 */
	public abstract ErrorCode close(int handle);
	
	/**
	 * Deletes a wallet.
	 * 
	 * @param name The name of the wallet.
	 * @param config The configuration of the wallet.
	 * @param credentials The credentials of the wallet.
	 * @return
	 */
	public abstract ErrorCode delete(String name, String config, String credentials);
		
	/**
	 * Gets an open wallet by its handle.
	 * 
	 * @param handle The handle of the open wallet.
	 * @return The wallet instance associated with the handle.
	 */
	protected abstract CustomWallet getWalletByHandle(int handle);
	
	/**
	 * Marshals a string value to unmanaged memory and returns a pointer to the native memory.
	 * 
	 * @param value The value to marshal.
	 * @return A pointer to the native memory containing the marshalled value.
	 */
	private Pointer marshalToNative(String value) {
		byte[] bytes = Native.toByteArray(value, "UTF-8");
		Pointer pointer = new Pointer(Native.malloc(bytes.length));
		pointer.write(0, bytes, 0, bytes.length);
		return pointer;
	}
	
	/**
	 * A result returned from a wallet method that gets a value.
	 */
	public class StringByReference {
		
		private String value;
		
		/**
		 * Sets the value for the result.
		 * 
		 * @param value The value.
		 */
		public void setValue(String value) {
			this.value = value;
		}
		
		/**
		 * Gets the value from the result.
		 * 
		 * @return The value.
		 */
		public String getValue() {
			return this.value;
		}		
	}
	
	/**
	 * A handle returned from a wallet method.
	 */
	public class HandleByReference {
		private int handle;
		
		/**
		 * Sets the handle value.
		 * 
		 * @param value The handle.
		 */
		public void setValue(int value) {
			handle = value;
		}
		
		/**
		 * Gets the handle value.
		 * 
		 * @return The handle.
		 */
		public int getValue() {
			return handle;
		}
	}
	
}<|MERGE_RESOLUTION|>--- conflicted
+++ resolved
@@ -221,98 +221,6 @@
 			}			
 		}
 	};
-<<<<<<< HEAD
-
-	/**
-	 * Creates a new wallet.
-	 * 
-	 * @param name The name of the wallet to create.
-	 * @param config The configuration of the wallet.
-	 * @param credentials The credentials of the wallet.
-	 * @return An Errorcode indicating the outcome.
-	 */
-	public abstract ErrorCode create(String name, String config, String credentials);
-	
-	/**
-	 * Opens a wallet.
-	 * 
-	 * @param name The name of the wallet to open.
-	 * @param config The configuration for the wallet specified on creation.
-	 * @param runtimeConfig The runtime configuration for the wallet.
-	 * @param credentials The credentials for the wallet.
-	 * @param handle A handle for the opened wallet instance to be set by the implementer.
-	 * @return An Errorcode indicating the outcome.
-	 */
-	public abstract ErrorCode open(String name, String config, String runtimeConfig, String credentials, Pointer handle);
-	
-	/**
-	 * Sets a value on a wallet instance.
-	 * 
-	 * @param handle The handle of the wallet to set the value on.
-	 * @param key The key to set the value for.
-	 * @param value The value to set.
-	 * @return An ErrorCode indicating the outcome.
-	 */
-	public abstract ErrorCode set(int handle, String key, String value);
-	
-	/**
-	 * Gets a value from a wallet instance.
-	 * 
-	 * @param handle The handle of the wallet to set the value on.
-	 * @param key The key of value to get.
-	 * @param valuePtr A pointer to the value to be set by implementers.
-	 * @return An ErrorCode indicating the outcome.
-	 */
-	public abstract ErrorCode get(int handle, String key, PointerByReference valuePtr);
-	
-	/**
-	 * Gets an unexpired value from a wallet instance.
-	 * 
-	 * @param handle The handle of the wallet to set the value on.
-	 * @param key The key of value to get.
-	 * @param valuePtr A pointer to the return value to be set by implementers.
-	 * @return An ErrorCode indicating the outcome.
-	 */
-	public abstract ErrorCode getNotExpired(int handle, String key, PointerByReference valuePtr);
-	
-	/**
-	 * Gets a list of values optionally filtered by key.
-	 * 
-	 * @param handle The handle of the wallet to set the value on.
-	 * @param keyPrefx The prefix of the keys to filter on.  If null no filter will be applied.
-	 * @param valuesJsonPtr A pointer to the return value to be set by implementers.
-	 * @return An ErrorCode indicating the outcome.
-	 */
-	public abstract ErrorCode list(int handle, String keyPrefx, PointerByReference valuesJsonPtr);
-	
-	/**
-	 * Closes a wallet.
-	 * 
-	 * @param handle The handle of the wallet to close.
-	 * @return An ErrorCode indicating the outcome.
-	 */
-	public abstract ErrorCode close(int handle);
-	
-	/**
-	 * Deletes a wallet.
-	 * 
-	 * @param name The name of the wallet.
-	 * @param config The configuration of the wallet.
-	 * @param credentials The credentials of the wallet.
-	 * @return An ErrorCode indicating the outcome.
-	 */
-	public abstract ErrorCode delete(String name, String config, String credentials);
-	
-	/**
-	 * Frees a value returned by a wallet.
-	 * 
-	 * @param walletHandle The handle of the wallet the value belongs to.
-	 * @param value A pointer to the value to be freed.
-	 * @return An ErrorCode indicating the outcome.
-	 */
-	public abstract ErrorCode free(int walletHandle, Pointer value);
-=======
->>>>>>> 431f71f6
 	
 	/**
 	 * Gets the create callback.
