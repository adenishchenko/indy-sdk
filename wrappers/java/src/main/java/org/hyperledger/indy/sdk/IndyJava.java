package org.hyperledger.indy.sdk;

import java.util.HashMap;
import java.util.Iterator;
import java.util.Map;
import java.util.concurrent.CompletableFuture;
import java.util.concurrent.ConcurrentHashMap;
import java.util.concurrent.atomic.AtomicInteger;

import org.apache.commons.lang3.builder.EqualsBuilder;
import org.apache.commons.lang3.builder.HashCodeBuilder;
import org.apache.commons.lang3.builder.ToStringBuilder;
import org.apache.commons.lang3.builder.ToStringStyle;

/**
 * Common functionality for the APIs, JSON parameters, and results used
 * by the Java wrapper of libindy.
 */
public class IndyJava {

	/*
	 * API
	 */

	public static class API {

		/*
		 * FUTURES
		 */

		private static AtomicInteger atomicInteger = new AtomicInteger();
		private static Map<Integer, CompletableFuture<?>> futures = new ConcurrentHashMap<Integer, CompletableFuture<?>> ();

		protected static int newCommandHandle() {

			return Integer.valueOf(atomicInteger.incrementAndGet());
		}

		protected static int addFuture(CompletableFuture<?> future) {

			int commandHandle = newCommandHandle();
			assert(! futures.containsKey(Integer.valueOf(commandHandle)));
			futures.put(Integer.valueOf(commandHandle), future);

			return commandHandle;
		}

		protected static CompletableFuture<?> removeFuture(int xcommand_handle) {

			CompletableFuture<?> future = futures.remove(Integer.valueOf(xcommand_handle));
			assert(future != null);

			return future;
		}

		/*
		 * ERROR CHECKING
		 */

		protected static boolean checkCallback(CompletableFuture<?> future, int err) {

			ErrorCode errorCode = ErrorCode.valueOf(err);
			if (! ErrorCode.Success.equals(errorCode)) { future.completeExceptionally(new IndyException(errorCode)); return false; }

			return true;
		}

		protected static void checkCallback(int err) throws IndyException {

<<<<<<< HEAD
			ErrorCode errorCode = ErrorCode.valueOf(result);
			if (! ErrorCode.Success.equals(errorCode)) throw new IndyException(errorCode);
=======
			ErrorCode errorCode = ErrorCode.valueOf(err);
			if (! ErrorCode.Success.equals(errorCode)) throw IndyException.fromErrorCode(errorCode, err);
>>>>>>> 035fd0d5
		}

		protected static void checkResult(int err) throws IndyException {

			ErrorCode errorCode = ErrorCode.valueOf(err);
			if (! ErrorCode.Success.equals(errorCode)) throw IndyException.fromErrorCode(errorCode, err);
		}

		/*
		 * OBJECT METHODS
		 */

		@Override
		public int hashCode() {

			return HashCodeBuilder.reflectionHashCode(this, false);
		}

		@Override
		public boolean equals(Object other) {

			return EqualsBuilder.reflectionEquals(this, other, false);
		}

		@Override
		public String toString() {

			return ToStringBuilder.reflectionToString(this, ToStringStyle.SHORT_PREFIX_STYLE);
		}
	}

	/*
	 * JSON PARAMETER
	 */

	public abstract static class JsonParameter {

		protected Map<String, Object> map = new HashMap<String, Object> ();

		/*
		 * JSON CREATION
		 */
		
		public final String toJson() {

			StringBuilder builder = new StringBuilder();
			builder.append("{");

			for (Iterator<Map.Entry<String, Object>> iterator = this.map.entrySet().iterator(); iterator.hasNext(); ) {

				Map.Entry<String, Object> entry = iterator.next();
				String key = entry.getKey();
				Object value = entry.getValue();
				builder.append("\"" + key + "\":");
				if (value instanceof String) builder.append("\"" + escapeJson(value.toString()) + "\"");
				else if (value instanceof Boolean) builder.append(value.toString());
				else if (value instanceof Number) builder.append(value.toString());
				else if (value == null) builder.append("null");
				else throw new IllegalArgumentException("Invalid value type: " + value + " (" + value.getClass() + ")");
				if (iterator.hasNext()) builder.append(",");
			}

			builder.append("}");

			return builder.toString();
		}

		private static String escapeJson(String string) {

			return string.replace("\\", "\\\\").replace("\"", "\\\"");
		}

		/*
		 * OBJECT METHODS
		 */

		@Override
		public int hashCode() {

			return this.map.hashCode();
		}

		@Override
		public boolean equals(Object other) {

			return this.map.equals(other);
		}

		@Override
		public String toString() {

			return this.toJson();
		}
	}

	/*
	 * Result
	 */

	public abstract static class Result {

		@Override
		public int hashCode() {

			return HashCodeBuilder.reflectionHashCode(this, false);
		}

		@Override
		public boolean equals(Object other) {

			return EqualsBuilder.reflectionEquals(this, other, false);
		}

		@Override
		public String toString() {

			return ToStringBuilder.reflectionToString(this, ToStringStyle.SHORT_PREFIX_STYLE);
		}
	}
}<|MERGE_RESOLUTION|>--- conflicted
+++ resolved
@@ -67,13 +67,8 @@
 
 		protected static void checkCallback(int err) throws IndyException {
 
-<<<<<<< HEAD
 			ErrorCode errorCode = ErrorCode.valueOf(result);
 			if (! ErrorCode.Success.equals(errorCode)) throw new IndyException(errorCode);
-=======
-			ErrorCode errorCode = ErrorCode.valueOf(err);
-			if (! ErrorCode.Success.equals(errorCode)) throw IndyException.fromErrorCode(errorCode, err);
->>>>>>> 035fd0d5
 		}
 
 		protected static void checkResult(int err) throws IndyException {
