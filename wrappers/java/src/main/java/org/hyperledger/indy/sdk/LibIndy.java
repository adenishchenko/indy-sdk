--- conflicted
+++ resolved
@@ -129,7 +129,6 @@
 		public int indy_open_blob_storage_reader(int command_handle, String type, String config_json, Callback cb);
 		public int indy_open_blob_storage_writer(int command_handle, String type, String config_json, Callback cb);
 
-<<<<<<< HEAD
 		// non_secrets.rs
 		public int indy_add_wallet_record(int command_handle, int wallet_handle, String type, String id, String value, String tags_json, Callback cb);
 		public int indy_update_wallet_record_value(int command_handle, int wallet_handle, String type, String id, String value, Callback cb);
@@ -141,7 +140,6 @@
 		public int indy_open_wallet_search(int command_handle, int wallet_handle, String type, String query_json, String options_json, Callback cb);
 		public int indy_fetch_wallet_search_next_records(int command_handle, int wallet_handle, int wallet_search_handle, int count, Callback cb);
 		public int indy_close_wallet_search(int command_handle, int wallet_search_handle, Callback cb);
-=======
 		// payments.rs
 		int indy_create_payment_address(int command_handle, int wallet_handle, String payment_method, String config, Callback cb);
 		int indy_list_payment_addresses(int command_handle, int wallet_handle, Callback cb);
@@ -155,7 +153,6 @@
 		int indy_build_set_txn_fees_req(int command_handle, int wallet_handle, String submitter_did, String payment_method, String fees_json, Callback cb);
 		int indy_build_get_txn_fees_req(int command_handle, int wallet_handle, String submitter_did, String payment_method, Callback cb);
 		int indy_parse_get_txn_fees_response(int command_handle, String payment_method, String resp_json, Callback cb);
->>>>>>> 710c424c
 
 	}
 
