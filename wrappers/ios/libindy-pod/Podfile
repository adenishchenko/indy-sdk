--- conflicted
+++ resolved
@@ -8,12 +8,7 @@
     pod 'libsodium'
     pod 'libzmq-pw',"4.2.2"
     pod 'OpenSSL'
-<<<<<<< HEAD
-    pod 'milagro', "3.0.0"
     pod 'libindy', "1.1.0-1"
-=======
-    pod 'libindy', "1.1.0"
->>>>>>> b314d49c
 end
 
 target 'Indy-demo' do
