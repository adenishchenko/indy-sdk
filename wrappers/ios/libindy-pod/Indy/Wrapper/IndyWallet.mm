//
//  IndyWallet.m
//  libindy
//


#import "IndyWallet.h"
#import "IndyCallbacks.h"
#import "NSError+IndyError.h"


@implementation IndyWallet

+ (IndyWallet *)sharedInstance {
    static IndyWallet *instance = nil;
    static dispatch_once_t dispatch_once_block;

    dispatch_once(&dispatch_once_block, ^{
        instance = [IndyWallet new];
    });

    return instance;
}

- (void)createWalletWithConfig:(NSString *)config
                   credentials:(NSString *)credentials
                    completion:(void (^)(NSError *error))completion {
    indy_error_t ret;

    [completion copy];
    indy_handle_t handle = [[IndyCallbacks sharedInstance] createCommandHandleFor:completion];

    ret = indy_create_wallet(handle,
            [config UTF8String],
            [credentials UTF8String],
            IndyWrapperCommonCallback
    );
    if (ret != Success) {
        [[IndyCallbacks sharedInstance] deleteCommandHandleFor:handle];

        dispatch_async(dispatch_get_main_queue(), ^{
            completion([NSError errorFromIndyError:ret]);
        });
    }
}

- (void)openWalletWithConfig:(NSString *)config
                 credentials:(NSString *)credentials
                  completion:(void (^)(NSError *error, IndyHandle walletHandle))completion {
    indy_error_t ret;

    //id hghg = [completion copy];
    indy_handle_t handle = [[IndyCallbacks sharedInstance] createCommandHandleFor:completion];

    ret = indy_open_wallet(handle,
            [config UTF8String],
            [credentials UTF8String],
            IndyWrapperCommonHandleCallback
    );

    if (ret != Success) {
        [[IndyCallbacks sharedInstance] deleteCommandHandleFor:handle];

        dispatch_async(dispatch_get_main_queue(), ^{
            completion([NSError errorFromIndyError:ret], 0);
        });
    }
}

- (void)closeWalletWithHandle:(IndyHandle)walletHandle
                   completion:(void (^)(NSError *error))completion {
    indy_error_t ret;

    indy_handle_t handle = [[IndyCallbacks sharedInstance] createCommandHandleFor:completion];

    ret = indy_close_wallet(handle,
            walletHandle,
            IndyWrapperCommonCallback
    );

    if (ret != Success) {
        [[IndyCallbacks sharedInstance] deleteCommandHandleFor:handle];

        dispatch_async(dispatch_get_main_queue(), ^{
            completion([NSError errorFromIndyError:ret]);
        });
    }
}

- (void)deleteWalletWithConfig:(NSString *)config
                   credentials:(NSString *)credentials
                    completion:(void (^)(NSError *error))completion {
    indy_error_t ret;

    indy_handle_t handle = [[IndyCallbacks sharedInstance] createCommandHandleFor:completion];

    ret = indy_delete_wallet(handle,
            [config UTF8String],
            [credentials UTF8String],
            IndyWrapperCommonCallback
    );

    if (ret != Success) {
        [[IndyCallbacks sharedInstance] deleteCommandHandleFor:handle];

        dispatch_async(dispatch_get_main_queue(), ^{
            completion([NSError errorFromIndyError:ret]);
        });
    }
}


- (void)exportWalletWithHandle:(IndyHandle)walletHandle
              exportConfigJson:(NSString *)exportConfigJson
                    completion:(void (^)(NSError *error))completion {
    indy_error_t ret;

    indy_handle_t handle = [[IndyCallbacks sharedInstance] createCommandHandleFor:completion];

    ret = indy_export_wallet(handle,
            walletHandle,
            [exportConfigJson UTF8String],
            IndyWrapperCommonCallback
    );

    if (ret != Success) {
        [[IndyCallbacks sharedInstance] deleteCommandHandleFor:handle];

        dispatch_async(dispatch_get_main_queue(), ^{
            completion([NSError errorFromIndyError:ret]);
        });
    }
}

- (void)importWalletWithConfig:(NSString *)config
                   credentials:(NSString *)credentials
              importConfigJson:(NSString *)importConfigJson
                    completion:(void (^)(NSError *error))completion {
    indy_error_t ret;

    [completion copy];
    indy_handle_t handle = [[IndyCallbacks sharedInstance] createCommandHandleFor:completion];

    ret = indy_import_wallet(handle,
            [config UTF8String],
            [credentials UTF8String],
            [importConfigJson UTF8String],
            IndyWrapperCommonCallback
    );
    if (ret != Success) {
        [[IndyCallbacks sharedInstance] deleteCommandHandleFor:handle];

        dispatch_async(dispatch_get_main_queue(), ^{
            completion([NSError errorFromIndyError:ret]);
        });
    }
}

<<<<<<< HEAD
=======
+ (void)generateWalletKeyForConfig:(NSString *)configJson
                        completion:(void (^)(NSError *error, NSString *key))completion {
    indy_handle_t handle = [[IndyCallbacks sharedInstance] createCommandHandleFor:completion];
    indy_error_t ret = indy_generate_wallet_key(handle, [configJson UTF8String], IndyWrapperCommonStringCallback);

    [[IndyCallbacks sharedInstance] completeStr:completion forHandle:handle ifError:ret];
}

- (void)cleanupIndyKeychainWallet {
    [[IndyKeychainWallet sharedInstance] cleanup];
}

>>>>>>> c8890076
@end<|MERGE_RESOLUTION|>--- conflicted
+++ resolved
@@ -156,8 +156,6 @@
     }
 }
 
-<<<<<<< HEAD
-=======
 + (void)generateWalletKeyForConfig:(NSString *)configJson
                         completion:(void (^)(NSError *error, NSString *key))completion {
     indy_handle_t handle = [[IndyCallbacks sharedInstance] createCommandHandleFor:completion];
@@ -170,5 +168,4 @@
     [[IndyKeychainWallet sharedInstance] cleanup];
 }
 
->>>>>>> c8890076
 @end