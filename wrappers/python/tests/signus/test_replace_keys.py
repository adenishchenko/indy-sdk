<<<<<<< HEAD
from indy import signus

import pytest
=======
from indy import IndyError
from indy import signus
from indy.error import ErrorCode

import pytest


@pytest.mark.asyncio
async def test_replace_keys_works(wallet_handle):
    (did, ver_key, pk) = await signus.create_and_store_my_did(wallet_handle, "{}")
    (new_ver_key, new_pk) = await signus.replace_keys(wallet_handle, did, "{}")
    assert (new_ver_key != did) and (new_pk != pk)


@pytest.mark.asyncio
async def test_replace_keys_works_for_seed(wallet_handle):
    (did, ver_key, pk) = await signus.create_and_store_my_did(wallet_handle, "{}")
    (new_ver_key, new_pk) = await signus.replace_keys(wallet_handle, did, '{"seed": "aaaaaaaaaaaaaaaaaaaaaaaaaaaaaaaa"}')
    assert (new_ver_key != did) and (new_pk != pk)
    assert 'CnEDk9HrMnmiHXEV1WFgbVCRteYnPqsJwrTdcZaNhFVW' == new_ver_key

@pytest.mark.asyncio
async def test_replace_keys_works_for_correct_crypto_type(wallet_handle):
    (did, ver_key, pk) = await signus.create_and_store_my_did(wallet_handle, "{}")
    (new_ver_key, new_pk) = await signus.replace_keys(wallet_handle, did, '{"crypto_type": "ed25519"}')
    assert (new_ver_key != did) and (new_pk != pk)


@pytest.mark.asyncio
async def test_replace_keys_works_for_invalid_did(wallet_handle):
    with pytest.raises(IndyError) as e:
        await signus.replace_keys(wallet_handle, 'invalid_base58_string', "{}")
    assert ErrorCode.CommonInvalidStructure == e.value.error_code
>>>>>>> 921fa537


@pytest.mark.asyncio
async def test_replace_keys_works(wallet_handle):
    with pytest.raises(IndyError) as e:
        (did, _, _) = await signus.create_and_store_my_did(wallet_handle, "{}")
        await signus.replace_keys(wallet_handle + 1, did, "{}")
    assert ErrorCode.WalletInvalidHandle == e.value.error_code


@pytest.mark.asyncio
async def test_replace_keys_works_for_invalid_crypto_type(wallet_handle):
    with pytest.raises(IndyError) as e:
        (did, _, _) = await signus.create_and_store_my_did(wallet_handle, "{}")
        await signus.replace_keys(wallet_handle, did, '{"crypto_type": "type"}')
    assert ErrorCode.SignusUnknownCryptoError == e.value.error_code<|MERGE_RESOLUTION|>--- conflicted
+++ resolved
@@ -1,8 +1,3 @@
-<<<<<<< HEAD
-from indy import signus
-
-import pytest
-=======
 from indy import IndyError
 from indy import signus
 from indy.error import ErrorCode
@@ -36,7 +31,6 @@
     with pytest.raises(IndyError) as e:
         await signus.replace_keys(wallet_handle, 'invalid_base58_string', "{}")
     assert ErrorCode.CommonInvalidStructure == e.value.error_code
->>>>>>> 921fa537
 
 
 @pytest.mark.asyncio
