--- conflicted
+++ resolved
@@ -226,20 +226,13 @@
     claim_def_request = await ledger.build_claim_def_txn(
         my_did, get_schema_response['result']['seqNo'], "CL", json.dumps(claim_def))
 
-    claim_def["revocation"] = {}  # FIXME workaround for ledger
     await ledger.sign_and_submit_request(pool_handle, wallet_handle, my_did, claim_def_request)
     get_claim_def_request = await ledger.build_get_claim_def_txn(
         my_did, get_schema_response['result']['seqNo'], "CL", get_schema_response['result']['dest'])
-<<<<<<< HEAD
     get_claim_def_response = await ensure_previous_request_applied(pool_handle, get_claim_def_request,
                                                                    lambda response:
                                                                    claim_def == response['result']['data'])
     assert get_claim_def_response
-=======
-    get_claim_def_response = json.loads(
-        (await ledger.submit_request(pool_handle, get_claim_def_request)))
-    assert claim_def == get_claim_def_response['result']['data']
->>>>>>> 3156b322
 
 
 @pytest.mark.asyncio
