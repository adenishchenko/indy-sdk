from indy import anoncreds, wallet, blob_storage

import pytest
import json


# noinspection PyUnusedLocal
@pytest.mark.asyncio
async def test_anoncreds_demo_works(pool_name, wallet_name, path_home):
    # 1. Create My Wallet and Get Wallet Handle
    await wallet.create_wallet(pool_name, wallet_name, None, None, None)
    wallet_handle = await wallet.open_wallet(wallet_name, None, None)

    # 2. Issuer create credential Definition for Schema
    issuer_did = 'NcYxiDXkpYi6ov5FcYDi1e'
    prover_did = 'VsKV7grR1BUE29mG2Fm2kX'

    (schema_id, schema_json) = await anoncreds.issuer_create_schema(issuer_did, "gvt", '1.0',
                                                                    '["age", "sex", "height", "name"]')

    (cred_def_id, cred_def_json) = \
        await anoncreds.issuer_create_and_store_credential_def(wallet_handle, issuer_did, schema_json, 'tag1', 'CL',
                                                               '{"support_revocation": false}')

    # 3. Prover create Master Secret
    master_secret_id = "master_secret"
    await anoncreds.prover_create_master_secret(wallet_handle, master_secret_id)

    # 4. Issuer create credential Offer
    cred_offer_json = await anoncreds.issuer_create_credential_offer(wallet_handle, cred_def_id)

    # 5. Prover create credential Request
    (cred_req_json, cred_req_metadata_json) = \
        await anoncreds.prover_create_credential_req(wallet_handle, prover_did, cred_offer_json,
                                                     cred_def_json, master_secret_id)

    #  6. Issuer create credential for credential Request
    cred_values_json = json.dumps({
        "sex": {
            "raw": "male", "encoded": "5944657099558967239210949258394887428692050081607692519917050011144233115103"},
        "name": {"raw": "Alex", "encoded": "1139481716457488690172217916278103335"},
        "height": {"raw": "175", "encoded": "175"},
        "age": {"raw": "28", "encoded": "28"}
    })

    (cred_json, _, _) = await anoncreds.issuer_create_credential(wallet_handle, cred_offer_json, cred_req_json,
                                                                 cred_values_json, None, None)

    # 7. Prover process and store credential
    cred_id = 'cred_id_1'
    await anoncreds.prover_store_credential(wallet_handle, cred_id, cred_req_json, cred_req_metadata_json,
                                            cred_json, cred_def_json, None)

    # 8. Prover gets credentials for Proof Request
    proof_req_json = json.dumps({
        'nonce': '123432421212',
        'name': 'proof_req_1',
        'version': '0.1',
        'requested_attributes': {
            'attr1_referent': {'name': 'name'}
        },
        'requested_predicates': {
            'predicate1_referent': {'name': 'age', 'p_type': '>=', 'p_value': 18}
        }
    })

    credential_for_proof_json = await anoncreds.prover_get_credentials_for_proof_req(wallet_handle, proof_req_json)
    credentials_for_proof = json.loads(credential_for_proof_json)

    credential_for_attr1 = credentials_for_proof['attrs']['attr1_referent']
    referent = credential_for_attr1[0]['cred_info']['referent']

    # 9. Prover create Proof for Proof Request
    requested_credentials_json = json.dumps({
        'self_attested_attributes': {},
        'requested_attributes': {'attr1_referent': {'cred_id': referent, 'revealed': True}},
        'requested_predicates': {'predicate1_referent': {'cred_id': referent}}
    })

    schemas_json = json.dumps({schema_id: json.loads(schema_json)})
    credential_defs_json = json.dumps({cred_def_id: json.loads(cred_def_json)})
    revoc_states_json = "{}"

    proof_json = await anoncreds.prover_create_proof(wallet_handle, proof_req_json, requested_credentials_json,
                                                     master_secret_id, schemas_json, credential_defs_json,
                                                     revoc_states_json)
    proof = json.loads(proof_json)

    assert 'Alex' == proof['requested_proof']['revealed_attrs']['attr1_referent']['raw']

    # 10. Verifier verify proof
    revoc_ref_defs_json = "{}"
    revoc_regs_json = "{}"

    assert await anoncreds.verifier_verify_proof(proof_req_json, proof_json, schemas_json, credential_defs_json,
                                                 revoc_ref_defs_json, revoc_regs_json)

    # 11. Close wallet
    await wallet.close_wallet(wallet_handle)


# noinspection PyUnusedLocal
@pytest.mark.asyncio
async def test_anoncreds_demo_works_for_revocation_proof(pool_name, wallet_name, path_home):
    # 1. Create My Wallet and Get Wallet Handle
    await wallet.create_wallet(pool_name, wallet_name, None, None, None)
    wallet_handle = await wallet.open_wallet(wallet_name, None, None)

    issuer_did = 'NcYxiDXkpYi6ov5FcYDi1e'
    prover_did = 'VsKV7grR1BUE29mG2Fm2kX'

    # 2. Issuer create Schema
    (schema_id, schema_json) = await anoncreds.issuer_create_schema(issuer_did, "gvt", '1.0',
                                                                    '["age", "sex", "height", "name"]')

    # 3. Issuer create credential Definition for Schema
    (cred_def_id, cred_def_json) = \
        await anoncreds.issuer_create_and_store_credential_def(wallet_handle, issuer_did, schema_json, 'tag1', 'CL',
                                                               '{"support_revocation": true}')

    # 4. Issuer create Revocation Registry
    tails_writer_config = json.dumps({'base_dir': str(path_home.joinpath("tails")), 'uri_pattern': ''})
    tails_writer = await blob_storage.open_writer('default', tails_writer_config)
    (rev_reg_id, rev_reg_def_json, _) = \
        await anoncreds.issuer_create_and_store_revoc_reg(wallet_handle, issuer_did, None, 'tag1', cred_def_id,
                                                          '{"max_cred_num": 5}', tails_writer)

    # 5. Prover create Master Secret
    master_secret_id = "master_secret"
    await anoncreds.prover_create_master_secret(wallet_handle, master_secret_id)

    # 6. Issuer create credential Offer
    cred_offer_json = await anoncreds.issuer_create_credential_offer(wallet_handle, cred_def_id)

    # 7. Prover create credential Request
    (cred_req_json, cred_req_metadata_json) = \
        await anoncreds.prover_create_credential_req(wallet_handle, prover_did, cred_offer_json,
                                                     cred_def_json, master_secret_id)

    # 8. Issuer open Tails reader
    rev_reg_reg = json.loads(rev_reg_def_json)
    blob_storage_reader_cfg_handle = await blob_storage.open_reader('default', tails_writer_config)

    #  9. Issuer create credential for credential Request
    cred_values_json = json.dumps({
        "sex": {
            "raw": "male", "encoded": "5944657099558967239210949258394887428692050081607692519917050011144233115103"},
        "name": {"raw": "Alex", "encoded": "1139481716457488690172217916278103335"},
        "height": {"raw": "175", "encoded": "175"},
        "age": {"raw": "28", "encoded": "28"}
    })

    (cred_json, rev_id, rev_reg_delta_json) = \
        await anoncreds.issuer_create_credential(wallet_handle, cred_offer_json, cred_req_json,
                                                 cred_values_json, rev_reg_id, blob_storage_reader_cfg_handle)

<<<<<<< HEAD
    # 10. Prover creates revocation state
    timestamp = 100
    rev_state_json = await anoncreds.create_revocation_state(blob_storage_reader_cfg_handle, rev_reg_def_json,
                                                             rev_reg_delta_json, timestamp, rev_id)

    # 11. Prover process and store credential
=======
    # 10. Prover process and store credential
>>>>>>> 59d2801d
    cred_id = 'cred_1_id'
    await anoncreds.prover_store_credential(wallet_handle, cred_id, cred_req_json, cred_req_metadata_json,
                                            cred_json, cred_def_json, rev_reg_def_json)

    # 11. Prover gets credentials for Proof Request
    proof_req_json = json.dumps({
        'nonce': '123432421212',
        'name': 'proof_req_1',
        'version': '0.1',
        'requested_attributes': {
            'attr1_referent': {'name': 'name'}
        },
        'requested_predicates': {
            'predicate1_referent': {'name': 'age', 'p_type': '>=', 'p_value': 18}
        },
        "non_revoked": {"from": 80, "to": 100}
    })

    credential_for_proof_json = await anoncreds.prover_get_credentials_for_proof_req(wallet_handle, proof_req_json)
    credentials_for_proof = json.loads(credential_for_proof_json)

    # 12. Prover creates revocation state
    timestamp = 100
    rev_state_json = await anoncreds.create_revocation_state(blob_storage_reader_handle, rev_reg_def_json,
                                                             rev_reg_delta_json, timestamp, rev_id)

    credential_for_attr1 = credentials_for_proof['attrs']['attr1_referent']
    referent = credential_for_attr1[0]['cred_info']['referent']

    # 13. Prover create Proof for Proof Request
    requested_credentials_json = json.dumps({
        'self_attested_attributes': {},
        'requested_attributes': {'attr1_referent': {'cred_id': referent, 'revealed': True, 'timestamp': timestamp}},
        'requested_predicates': {'predicate1_referent': {'cred_id': referent, 'timestamp': timestamp}}
    })

    schemas_json = json.dumps({schema_id: json.loads(schema_json)})
    credential_defs_json = json.dumps({cred_def_id: json.loads(cred_def_json)})
    revoc_states_json = json.dumps({rev_reg_id: {timestamp: json.loads(rev_state_json)}})

    proof_json = await anoncreds.prover_create_proof(wallet_handle, proof_req_json, requested_credentials_json,
                                                     master_secret_id, schemas_json, credential_defs_json,
                                                     revoc_states_json)
    proof = json.loads(proof_json)

    # 14. Verifier verify proof
    assert 'Alex' == proof['requested_proof']['revealed_attrs']['attr1_referent']['raw']

    revoc_ref_defs_json = json.dumps({rev_reg_id: json.loads(rev_reg_def_json)})
    revoc_regs_json = json.dumps({rev_reg_id: {timestamp: json.loads(rev_reg_delta_json)}})

    assert await anoncreds.verifier_verify_proof(proof_req_json, proof_json, schemas_json, credential_defs_json,
                                                 revoc_ref_defs_json, revoc_regs_json)

    # 15. Close wallet
    await wallet.close_wallet(wallet_handle)<|MERGE_RESOLUTION|>--- conflicted
+++ resolved
@@ -154,16 +154,7 @@
         await anoncreds.issuer_create_credential(wallet_handle, cred_offer_json, cred_req_json,
                                                  cred_values_json, rev_reg_id, blob_storage_reader_cfg_handle)
 
-<<<<<<< HEAD
-    # 10. Prover creates revocation state
-    timestamp = 100
-    rev_state_json = await anoncreds.create_revocation_state(blob_storage_reader_cfg_handle, rev_reg_def_json,
-                                                             rev_reg_delta_json, timestamp, rev_id)
-
-    # 11. Prover process and store credential
-=======
     # 10. Prover process and store credential
->>>>>>> 59d2801d
     cred_id = 'cred_1_id'
     await anoncreds.prover_store_credential(wallet_handle, cred_id, cred_req_json, cred_req_metadata_json,
                                             cred_json, cred_def_json, rev_reg_def_json)
@@ -187,7 +178,7 @@
 
     # 12. Prover creates revocation state
     timestamp = 100
-    rev_state_json = await anoncreds.create_revocation_state(blob_storage_reader_handle, rev_reg_def_json,
+    rev_state_json = await anoncreds.create_revocation_state(blob_storage_reader_cfg_handle, rev_reg_def_json,
                                                              rev_reg_delta_json, timestamp, rev_id)
 
     credential_for_attr1 = credentials_for_proof['attrs']['attr1_referent']
