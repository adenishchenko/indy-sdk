from tests.utils import pool
from indy.pool import refresh_pool_ledger
import pytest
<<<<<<< HEAD
=======


@pytest.fixture(autouse=True)
def before_after_each():
    storage.cleanup()
    yield
    storage.cleanup()
>>>>>>> e75c9a68


@pytest.mark.asyncio
async def test_refresh_pool_ledger_works():
    handle = await pool.create_and_open_pool_ledger("refresh_pool_ledger_works")
    await refresh_pool_ledger(handle)<|MERGE_RESOLUTION|>--- conflicted
+++ resolved
@@ -1,8 +1,6 @@
 from tests.utils import pool
 from indy.pool import refresh_pool_ledger
 import pytest
-<<<<<<< HEAD
-=======
 
 
 @pytest.fixture(autouse=True)
@@ -10,7 +8,6 @@
     storage.cleanup()
     yield
     storage.cleanup()
->>>>>>> e75c9a68
 
 
 @pytest.mark.asyncio
