--- conflicted
+++ resolved
@@ -147,27 +147,6 @@
     <tbody>
       <tr>
         <td><span class="xref">System.String</span></td>
-<<<<<<< HEAD
-        <td><span class="parametername">poolName</span></td>
-        <td><p>The name of the pool the wallet is associated with.</p>
-</td>
-      </tr>
-      <tr>
-        <td><span class="xref">System.String</span></td>
-        <td><span class="parametername">name</span></td>
-        <td><p>The name of the wallet.</p>
-</td>
-      </tr>
-      <tr>
-        <td><span class="xref">System.String</span></td>
-        <td><span class="parametername">type</span></td>
-        <td><p>The type of the wallet. </p>
-</td>
-      </tr>
-      <tr>
-        <td><span class="xref">System.String</span></td>
-=======
->>>>>>> 3de427da
         <td><span class="parametername">config</span></td>
         <td></td>
       </tr>
@@ -189,12 +168,7 @@
     <tbody>
       <tr>
         <td><span class="xref">System.Threading.Tasks.Task</span></td>
-<<<<<<< HEAD
-        <td><p>An asynchronous <span class="xref">System.Threading.Tasks.Task</span> with no return value the completes when the operation has finished.</p>
-</td>
-=======
-        <td></td>
->>>>>>> 3de427da
+        <td></td>
       </tr>
     </tbody>
   </table>
@@ -219,14 +193,8 @@
     <tbody>
       <tr>
         <td><span class="xref">System.String</span></td>
-<<<<<<< HEAD
-        <td><span class="parametername">name</span></td>
-        <td><p>The name of the wallet to delete.</p>
-</td>
-=======
         <td><span class="parametername">config</span></td>
         <td></td>
->>>>>>> 3de427da
       </tr>
       <tr>
         <td><span class="xref">System.String</span></td>
@@ -270,7 +238,46 @@
   <div class="codewrapper">
     <pre><code class="lang-csharp hljs">public void Dispose()</code></pre>
   </div>
-<<<<<<< HEAD
+  <a id="Hyperledger_Indy_WalletApi_Wallet_ExportAsync_" data-uid="Hyperledger.Indy.WalletApi.Wallet.ExportAsync*"></a>
+  <h4 id="Hyperledger_Indy_WalletApi_Wallet_ExportAsync_System_String_" data-uid="Hyperledger.Indy.WalletApi.Wallet.ExportAsync(System.String)">ExportAsync(String)</h4>
+  <div class="markdown level1 summary"></div>
+  <div class="markdown level1 conceptual"></div>
+  <h5 class="decalaration">Declaration</h5>
+  <div class="codewrapper">
+    <pre><code class="lang-csharp hljs">public Task ExportAsync(string exportConfig)</code></pre>
+  </div>
+  <h5 class="parameters">Parameters</h5>
+  <table class="table table-bordered table-striped table-condensed">
+    <thead>
+      <tr>
+        <th>Type</th>
+        <th>Name</th>
+        <th>Description</th>
+      </tr>
+    </thead>
+    <tbody>
+      <tr>
+        <td><span class="xref">System.String</span></td>
+        <td><span class="parametername">exportConfig</span></td>
+        <td></td>
+      </tr>
+    </tbody>
+  </table>
+  <h5 class="returns">Returns</h5>
+  <table class="table table-bordered table-striped table-condensed">
+    <thead>
+      <tr>
+        <th>Type</th>
+        <th>Description</th>
+      </tr>
+    </thead>
+    <tbody>
+      <tr>
+        <td><span class="xref">System.Threading.Tasks.Task</span></td>
+        <td></td>
+      </tr>
+    </tbody>
+  </table>
   <a id="Hyperledger_Indy_WalletApi_Wallet_Finalize_" data-uid="Hyperledger.Indy.WalletApi.Wallet.Finalize*"></a>
   <h4 id="Hyperledger_Indy_WalletApi_Wallet_Finalize" data-uid="Hyperledger.Indy.WalletApi.Wallet.Finalize">Finalize()</h4>
   <div class="markdown level1 summary"><p>Finalizes the resource during GC if it hasn&apos;t been already.</p>
@@ -280,67 +287,6 @@
   <div class="codewrapper">
     <pre><code class="lang-csharp hljs">protected override void Finalize()</code></pre>
   </div>
-  <a id="Hyperledger_Indy_WalletApi_Wallet_ListWalletsAsync_" data-uid="Hyperledger.Indy.WalletApi.Wallet.ListWalletsAsync*"></a>
-  <h4 id="Hyperledger_Indy_WalletApi_Wallet_ListWalletsAsync" data-uid="Hyperledger.Indy.WalletApi.Wallet.ListWalletsAsync">ListWalletsAsync()</h4>
-  <div class="markdown level1 summary"><p>Lists the wallets async.</p>
-</div>
-=======
-  <a id="Hyperledger_Indy_WalletApi_Wallet_ExportAsync_" data-uid="Hyperledger.Indy.WalletApi.Wallet.ExportAsync*"></a>
-  <h4 id="Hyperledger_Indy_WalletApi_Wallet_ExportAsync_System_String_" data-uid="Hyperledger.Indy.WalletApi.Wallet.ExportAsync(System.String)">ExportAsync(String)</h4>
-  <div class="markdown level1 summary"></div>
->>>>>>> 3de427da
-  <div class="markdown level1 conceptual"></div>
-  <h5 class="decalaration">Declaration</h5>
-  <div class="codewrapper">
-    <pre><code class="lang-csharp hljs">public Task ExportAsync(string exportConfig)</code></pre>
-  </div>
-  <h5 class="parameters">Parameters</h5>
-  <table class="table table-bordered table-striped table-condensed">
-    <thead>
-      <tr>
-        <th>Type</th>
-        <th>Name</th>
-        <th>Description</th>
-      </tr>
-    </thead>
-    <tbody>
-      <tr>
-        <td><span class="xref">System.String</span></td>
-        <td><span class="parametername">exportConfig</span></td>
-        <td></td>
-      </tr>
-    </tbody>
-  </table>
-  <h5 class="returns">Returns</h5>
-  <table class="table table-bordered table-striped table-condensed">
-    <thead>
-      <tr>
-        <th>Type</th>
-        <th>Description</th>
-      </tr>
-    </thead>
-    <tbody>
-      <tr>
-<<<<<<< HEAD
-        <td><span class="xref">System.Threading.Tasks.Task</span>&lt;<span class="xref">System.String</span>&gt;</td>
-        <td><p>The wallets async.</p>
-</td>
-=======
-        <td><span class="xref">System.Threading.Tasks.Task</span></td>
-        <td></td>
->>>>>>> 3de427da
-      </tr>
-    </tbody>
-  </table>
-  <a id="Hyperledger_Indy_WalletApi_Wallet_Finalize_" data-uid="Hyperledger.Indy.WalletApi.Wallet.Finalize*"></a>
-  <h4 id="Hyperledger_Indy_WalletApi_Wallet_Finalize" data-uid="Hyperledger.Indy.WalletApi.Wallet.Finalize">Finalize()</h4>
-  <div class="markdown level1 summary"><p>Finalizes the resource during GC if it hasn&apos;t been already.</p>
-</div>
-  <div class="markdown level1 conceptual"></div>
-  <h5 class="decalaration">Declaration</h5>
-  <div class="codewrapper">
-    <pre><code class="lang-csharp hljs">protected override void Finalize()</code></pre>
-  </div>
   <a id="Hyperledger_Indy_WalletApi_Wallet_ImportAsync_" data-uid="Hyperledger.Indy.WalletApi.Wallet.ImportAsync*"></a>
   <h4 id="Hyperledger_Indy_WalletApi_Wallet_ImportAsync_System_String_System_String_System_String_" data-uid="Hyperledger.Indy.WalletApi.Wallet.ImportAsync(System.String,System.String,System.String)">ImportAsync(String, String, String)</h4>
   <div class="markdown level1 summary"></div>
@@ -361,57 +307,33 @@
     <tbody>
       <tr>
         <td><span class="xref">System.String</span></td>
-<<<<<<< HEAD
-        <td><span class="parametername">name</span></td>
-        <td><p>The name of the Wallet to open.</p>
-</td>
-      </tr>
-      <tr>
-        <td><span class="xref">System.String</span></td>
-        <td><span class="parametername">runtimeConfig</span></td>
-        <td><p>The runtime configuration to override the configuration the wallet was created with.</p>
-</td>
+        <td><span class="parametername">config</span></td>
+        <td></td>
       </tr>
       <tr>
         <td><span class="xref">System.String</span></td>
         <td><span class="parametername">credentials</span></td>
-        <td><p>The wallet credentials.</p>
-</td>
-=======
-        <td><span class="parametername">config</span></td>
-        <td></td>
-      </tr>
-      <tr>
-        <td><span class="xref">System.String</span></td>
-        <td><span class="parametername">credentials</span></td>
         <td></td>
       </tr>
       <tr>
         <td><span class="xref">System.String</span></td>
         <td><span class="parametername">importConfig</span></td>
         <td></td>
->>>>>>> 3de427da
-      </tr>
-    </tbody>
-  </table>
-  <h5 class="returns">Returns</h5>
-  <table class="table table-bordered table-striped table-condensed">
-    <thead>
-      <tr>
-        <th>Type</th>
-        <th>Description</th>
-      </tr>
-    </thead>
-    <tbody>
-      <tr>
-<<<<<<< HEAD
-        <td><span class="xref">System.Threading.Tasks.Task</span>&lt;<a class="xref" href="Hyperledger.Indy.WalletApi.Wallet.html">Wallet</a>&gt;</td>
-        <td><p>An asynchronous <span class="xref">System.Threading.Tasks.Task&lt;&gt;</span> that resolves to a <a class="xref" href="Hyperledger.Indy.WalletApi.Wallet.html">Wallet</a> instance when the operation completes.</p>
-</td>
-=======
+      </tr>
+    </tbody>
+  </table>
+  <h5 class="returns">Returns</h5>
+  <table class="table table-bordered table-striped table-condensed">
+    <thead>
+      <tr>
+        <th>Type</th>
+        <th>Description</th>
+      </tr>
+    </thead>
+    <tbody>
+      <tr>
         <td><span class="xref">System.Threading.Tasks.Task</span></td>
         <td></td>
->>>>>>> 3de427da
       </tr>
     </tbody>
   </table>
@@ -435,14 +357,8 @@
     <tbody>
       <tr>
         <td><span class="xref">System.String</span></td>
-<<<<<<< HEAD
-        <td><span class="parametername">typeName</span></td>
-        <td><p>The name of the custom wallet type.</p>
-</td>
-=======
         <td><span class="parametername">config</span></td>
         <td></td>
->>>>>>> 3de427da
       </tr>
       <tr>
         <td><span class="xref">System.String</span></td>
@@ -461,15 +377,8 @@
     </thead>
     <tbody>
       <tr>
-<<<<<<< HEAD
-        <td><span class="xref">System.Threading.Tasks.Task</span></td>
-        <td><p>An asynchronous <span class="xref">System.Threading.Tasks.Task</span> with no return value that completes when
-the registration is complete.</p>
-</td>
-=======
         <td><span class="xref">System.Threading.Tasks.Task</span>&lt;<a class="xref" href="Hyperledger.Indy.WalletApi.Wallet.html">Wallet</a>&gt;</td>
         <td></td>
->>>>>>> 3de427da
       </tr>
     </tbody>
   </table>
