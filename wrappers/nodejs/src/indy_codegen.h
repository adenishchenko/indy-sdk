void issuerCreateSchema_cb(indy_handle_t handle, indy_error_t xerr, const char* arg0, const char* arg1) {
  IndyCallback* icb = IndyCallback::getCallback(handle);
  if(icb != nullptr){
    icb->cbStringString(xerr, arg0, arg1);
  }
}
NAN_METHOD(issuerCreateSchema) {
  if(info.Length() != 5){
    return Nan::ThrowError(Nan::New("Expected 5 arguments: issuerCreateSchema(issuer_did, name, version, attr_names, cb(err, [ id, schema ]))").ToLocalChecked());
  }
  Nan::Utf8String* arg0UTF = nullptr;
  const char* arg0 = nullptr;
  if(info[0]->IsString()){
    arg0UTF = new Nan::Utf8String(info[0]);
    arg0 = (const char*)(**arg0UTF);
  } else if(!info[0]->IsNull() && !info[0]->IsUndefined()){
    return Nan::ThrowError(Nan::New("Expected String or null for issuer_did: issuerCreateSchema(issuer_did, name, version, attr_names, cb(err, [ id, schema ]))").ToLocalChecked());
  }
  Nan::Utf8String* arg1UTF = nullptr;
  const char* arg1 = nullptr;
  if(info[1]->IsString()){
    arg1UTF = new Nan::Utf8String(info[1]);
    arg1 = (const char*)(**arg1UTF);
  } else if(!info[1]->IsNull() && !info[1]->IsUndefined()){
    return Nan::ThrowError(Nan::New("Expected String or null for name: issuerCreateSchema(issuer_did, name, version, attr_names, cb(err, [ id, schema ]))").ToLocalChecked());
  }
  Nan::Utf8String* arg2UTF = nullptr;
  const char* arg2 = nullptr;
  if(info[2]->IsString()){
    arg2UTF = new Nan::Utf8String(info[2]);
    arg2 = (const char*)(**arg2UTF);
  } else if(!info[2]->IsNull() && !info[2]->IsUndefined()){
    return Nan::ThrowError(Nan::New("Expected String or null for version: issuerCreateSchema(issuer_did, name, version, attr_names, cb(err, [ id, schema ]))").ToLocalChecked());
  }
  Nan::Utf8String* arg3UTF = nullptr;
  const char* arg3 = nullptr;
  if(info[3]->IsString()){
    arg3UTF = new Nan::Utf8String(info[3]);
    arg3 = (const char*)(**arg3UTF);
  } else if(!info[3]->IsNull() && !info[3]->IsUndefined()){
    return Nan::ThrowError(Nan::New("Expected String or null for attr_names: issuerCreateSchema(issuer_did, name, version, attr_names, cb(err, [ id, schema ]))").ToLocalChecked());
  }
  if(!info[4]->IsFunction()) {
    return Nan::ThrowError(Nan::New("issuerCreateSchema arg 4 expected callback Function").ToLocalChecked());
  }
  IndyCallback* icb = new IndyCallback(Nan::To<v8::Function>(info[4]).ToLocalChecked());
  indyCalled(icb, indy_issuer_create_schema(icb->handle, arg0, arg1, arg2, arg3, issuerCreateSchema_cb));
  delete arg0UTF;
  delete arg1UTF;
  delete arg2UTF;
  delete arg3UTF;
}

void issuerCreateAndStoreCredentialDef_cb(indy_handle_t handle, indy_error_t xerr, const char* arg0, const char* arg1) {
  IndyCallback* icb = IndyCallback::getCallback(handle);
  if(icb != nullptr){
    icb->cbStringString(xerr, arg0, arg1);
  }
}
NAN_METHOD(issuerCreateAndStoreCredentialDef) {
  if(info.Length() != 7){
    return Nan::ThrowError(Nan::New("Expected 7 arguments: issuerCreateAndStoreCredentialDef(wallet_handle, issuer_did, schema_json, tag, signature_type, config_json, cb(err, [ credDefId, credDef ]))").ToLocalChecked());
  }
  if(!info[0]->IsNumber()){
    return Nan::ThrowError(Nan::New("Expected IndyHandle for wallet_handle: issuerCreateAndStoreCredentialDef(wallet_handle, issuer_did, schema_json, tag, signature_type, config_json, cb(err, [ credDefId, credDef ]))").ToLocalChecked());
  }
  indy_handle_t arg0 = info[0]->Int32Value();
  Nan::Utf8String* arg1UTF = nullptr;
  const char* arg1 = nullptr;
  if(info[1]->IsString()){
    arg1UTF = new Nan::Utf8String(info[1]);
    arg1 = (const char*)(**arg1UTF);
  } else if(!info[1]->IsNull() && !info[1]->IsUndefined()){
    return Nan::ThrowError(Nan::New("Expected String or null for issuer_did: issuerCreateAndStoreCredentialDef(wallet_handle, issuer_did, schema_json, tag, signature_type, config_json, cb(err, [ credDefId, credDef ]))").ToLocalChecked());
  }
  Nan::Utf8String* arg2UTF = nullptr;
  const char* arg2 = nullptr;
  if(info[2]->IsString()){
    arg2UTF = new Nan::Utf8String(info[2]);
    arg2 = (const char*)(**arg2UTF);
  } else if(!info[2]->IsNull() && !info[2]->IsUndefined()){
    return Nan::ThrowError(Nan::New("Expected String or null for schema_json: issuerCreateAndStoreCredentialDef(wallet_handle, issuer_did, schema_json, tag, signature_type, config_json, cb(err, [ credDefId, credDef ]))").ToLocalChecked());
  }
  Nan::Utf8String* arg3UTF = nullptr;
  const char* arg3 = nullptr;
  if(info[3]->IsString()){
    arg3UTF = new Nan::Utf8String(info[3]);
    arg3 = (const char*)(**arg3UTF);
  } else if(!info[3]->IsNull() && !info[3]->IsUndefined()){
    return Nan::ThrowError(Nan::New("Expected String or null for tag: issuerCreateAndStoreCredentialDef(wallet_handle, issuer_did, schema_json, tag, signature_type, config_json, cb(err, [ credDefId, credDef ]))").ToLocalChecked());
  }
  Nan::Utf8String* arg4UTF = nullptr;
  const char* arg4 = nullptr;
  if(info[4]->IsString()){
    arg4UTF = new Nan::Utf8String(info[4]);
    arg4 = (const char*)(**arg4UTF);
  } else if(!info[4]->IsNull() && !info[4]->IsUndefined()){
    return Nan::ThrowError(Nan::New("Expected String or null for signature_type: issuerCreateAndStoreCredentialDef(wallet_handle, issuer_did, schema_json, tag, signature_type, config_json, cb(err, [ credDefId, credDef ]))").ToLocalChecked());
  }
  Nan::Utf8String* arg5UTF = nullptr;
  const char* arg5 = nullptr;
  if(info[5]->IsString()){
    arg5UTF = new Nan::Utf8String(info[5]);
    arg5 = (const char*)(**arg5UTF);
  } else if(!info[5]->IsNull() && !info[5]->IsUndefined()){
    return Nan::ThrowError(Nan::New("Expected String or null for config_json: issuerCreateAndStoreCredentialDef(wallet_handle, issuer_did, schema_json, tag, signature_type, config_json, cb(err, [ credDefId, credDef ]))").ToLocalChecked());
  }
  if(!info[6]->IsFunction()) {
    return Nan::ThrowError(Nan::New("issuerCreateAndStoreCredentialDef arg 6 expected callback Function").ToLocalChecked());
  }
  IndyCallback* icb = new IndyCallback(Nan::To<v8::Function>(info[6]).ToLocalChecked());
  indyCalled(icb, indy_issuer_create_and_store_credential_def(icb->handle, arg0, arg1, arg2, arg3, arg4, arg5, issuerCreateAndStoreCredentialDef_cb));
  delete arg1UTF;
  delete arg2UTF;
  delete arg3UTF;
  delete arg4UTF;
  delete arg5UTF;
}

void issuerCreateAndStoreRevocReg_cb(indy_handle_t handle, indy_error_t xerr, const char* arg0, const char* arg1, const char* arg2) {
  IndyCallback* icb = IndyCallback::getCallback(handle);
  if(icb != nullptr){
    icb->cbStringStringString(xerr, arg0, arg1, arg2);
  }
}
NAN_METHOD(issuerCreateAndStoreRevocReg) {
  if(info.Length() != 8){
    return Nan::ThrowError(Nan::New("Expected 8 arguments: issuerCreateAndStoreRevocReg(wallet_handle, issuer_did, revoc_def_type, tag, cred_def_id, config_json, tails_writer_handle, cb(err, [ revocRegId, revocRegDef, revocRegEntry ]))").ToLocalChecked());
  }
  if(!info[0]->IsNumber()){
    return Nan::ThrowError(Nan::New("Expected IndyHandle for wallet_handle: issuerCreateAndStoreRevocReg(wallet_handle, issuer_did, revoc_def_type, tag, cred_def_id, config_json, tails_writer_handle, cb(err, [ revocRegId, revocRegDef, revocRegEntry ]))").ToLocalChecked());
  }
  indy_handle_t arg0 = info[0]->Int32Value();
  Nan::Utf8String* arg1UTF = nullptr;
  const char* arg1 = nullptr;
  if(info[1]->IsString()){
    arg1UTF = new Nan::Utf8String(info[1]);
    arg1 = (const char*)(**arg1UTF);
  } else if(!info[1]->IsNull() && !info[1]->IsUndefined()){
    return Nan::ThrowError(Nan::New("Expected String or null for issuer_did: issuerCreateAndStoreRevocReg(wallet_handle, issuer_did, revoc_def_type, tag, cred_def_id, config_json, tails_writer_handle, cb(err, [ revocRegId, revocRegDef, revocRegEntry ]))").ToLocalChecked());
  }
  Nan::Utf8String* arg2UTF = nullptr;
  const char* arg2 = nullptr;
  if(info[2]->IsString()){
    arg2UTF = new Nan::Utf8String(info[2]);
    arg2 = (const char*)(**arg2UTF);
  } else if(!info[2]->IsNull() && !info[2]->IsUndefined()){
    return Nan::ThrowError(Nan::New("Expected String or null for revoc_def_type: issuerCreateAndStoreRevocReg(wallet_handle, issuer_did, revoc_def_type, tag, cred_def_id, config_json, tails_writer_handle, cb(err, [ revocRegId, revocRegDef, revocRegEntry ]))").ToLocalChecked());
  }
  Nan::Utf8String* arg3UTF = nullptr;
  const char* arg3 = nullptr;
  if(info[3]->IsString()){
    arg3UTF = new Nan::Utf8String(info[3]);
    arg3 = (const char*)(**arg3UTF);
  } else if(!info[3]->IsNull() && !info[3]->IsUndefined()){
    return Nan::ThrowError(Nan::New("Expected String or null for tag: issuerCreateAndStoreRevocReg(wallet_handle, issuer_did, revoc_def_type, tag, cred_def_id, config_json, tails_writer_handle, cb(err, [ revocRegId, revocRegDef, revocRegEntry ]))").ToLocalChecked());
  }
  Nan::Utf8String* arg4UTF = nullptr;
  const char* arg4 = nullptr;
  if(info[4]->IsString()){
    arg4UTF = new Nan::Utf8String(info[4]);
    arg4 = (const char*)(**arg4UTF);
  } else if(!info[4]->IsNull() && !info[4]->IsUndefined()){
    return Nan::ThrowError(Nan::New("Expected String or null for cred_def_id: issuerCreateAndStoreRevocReg(wallet_handle, issuer_did, revoc_def_type, tag, cred_def_id, config_json, tails_writer_handle, cb(err, [ revocRegId, revocRegDef, revocRegEntry ]))").ToLocalChecked());
  }
  Nan::Utf8String* arg5UTF = nullptr;
  const char* arg5 = nullptr;
  if(info[5]->IsString()){
    arg5UTF = new Nan::Utf8String(info[5]);
    arg5 = (const char*)(**arg5UTF);
  } else if(!info[5]->IsNull() && !info[5]->IsUndefined()){
    return Nan::ThrowError(Nan::New("Expected String or null for config_json: issuerCreateAndStoreRevocReg(wallet_handle, issuer_did, revoc_def_type, tag, cred_def_id, config_json, tails_writer_handle, cb(err, [ revocRegId, revocRegDef, revocRegEntry ]))").ToLocalChecked());
  }
  if(!info[6]->IsNumber()){
    return Nan::ThrowError(Nan::New("Expected IndyHandle for tails_writer_handle: issuerCreateAndStoreRevocReg(wallet_handle, issuer_did, revoc_def_type, tag, cred_def_id, config_json, tails_writer_handle, cb(err, [ revocRegId, revocRegDef, revocRegEntry ]))").ToLocalChecked());
  }
  indy_handle_t arg6 = info[6]->Int32Value();
  if(!info[7]->IsFunction()) {
    return Nan::ThrowError(Nan::New("issuerCreateAndStoreRevocReg arg 7 expected callback Function").ToLocalChecked());
  }
  IndyCallback* icb = new IndyCallback(Nan::To<v8::Function>(info[7]).ToLocalChecked());
  indyCalled(icb, indy_issuer_create_and_store_revoc_reg(icb->handle, arg0, arg1, arg2, arg3, arg4, arg5, arg6, issuerCreateAndStoreRevocReg_cb));
  delete arg1UTF;
  delete arg2UTF;
  delete arg3UTF;
  delete arg4UTF;
  delete arg5UTF;
}

void issuerCreateCredentialOffer_cb(indy_handle_t handle, indy_error_t xerr, const char* arg0) {
  IndyCallback* icb = IndyCallback::getCallback(handle);
  if(icb != nullptr){
    icb->cbString(xerr, arg0);
  }
}
NAN_METHOD(issuerCreateCredentialOffer) {
  if(info.Length() != 3){
    return Nan::ThrowError(Nan::New("Expected 3 arguments: issuerCreateCredentialOffer(wallet_handle, cred_def_id, cb(err, credOffer))").ToLocalChecked());
  }
  if(!info[0]->IsNumber()){
    return Nan::ThrowError(Nan::New("Expected IndyHandle for wallet_handle: issuerCreateCredentialOffer(wallet_handle, cred_def_id, cb(err, credOffer))").ToLocalChecked());
  }
  indy_handle_t arg0 = info[0]->Int32Value();
  Nan::Utf8String* arg1UTF = nullptr;
  const char* arg1 = nullptr;
  if(info[1]->IsString()){
    arg1UTF = new Nan::Utf8String(info[1]);
    arg1 = (const char*)(**arg1UTF);
  } else if(!info[1]->IsNull() && !info[1]->IsUndefined()){
    return Nan::ThrowError(Nan::New("Expected String or null for cred_def_id: issuerCreateCredentialOffer(wallet_handle, cred_def_id, cb(err, credOffer))").ToLocalChecked());
  }
  if(!info[2]->IsFunction()) {
    return Nan::ThrowError(Nan::New("issuerCreateCredentialOffer arg 2 expected callback Function").ToLocalChecked());
  }
  IndyCallback* icb = new IndyCallback(Nan::To<v8::Function>(info[2]).ToLocalChecked());
  indyCalled(icb, indy_issuer_create_credential_offer(icb->handle, arg0, arg1, issuerCreateCredentialOffer_cb));
  delete arg1UTF;
}

void issuerCreateCredential_cb(indy_handle_t handle, indy_error_t xerr, const char* arg0, const char* arg1, const char* arg2) {
  IndyCallback* icb = IndyCallback::getCallback(handle);
  if(icb != nullptr){
    icb->cbStringStringString(xerr, arg0, arg1, arg2);
  }
}
NAN_METHOD(issuerCreateCredential) {
  if(info.Length() != 7){
    return Nan::ThrowError(Nan::New("Expected 7 arguments: issuerCreateCredential(wallet_handle, cred_offer_json, cred_req_json, cred_values_json, rev_reg_id, blob_storage_reader_handle, cb(err, [ cred, credRevocId, revocRegDelta ]))").ToLocalChecked());
  }
  if(!info[0]->IsNumber()){
    return Nan::ThrowError(Nan::New("Expected IndyHandle for wallet_handle: issuerCreateCredential(wallet_handle, cred_offer_json, cred_req_json, cred_values_json, rev_reg_id, blob_storage_reader_handle, cb(err, [ cred, credRevocId, revocRegDelta ]))").ToLocalChecked());
  }
  indy_handle_t arg0 = info[0]->Int32Value();
  Nan::Utf8String* arg1UTF = nullptr;
  const char* arg1 = nullptr;
  if(info[1]->IsString()){
    arg1UTF = new Nan::Utf8String(info[1]);
    arg1 = (const char*)(**arg1UTF);
  } else if(!info[1]->IsNull() && !info[1]->IsUndefined()){
    return Nan::ThrowError(Nan::New("Expected String or null for cred_offer_json: issuerCreateCredential(wallet_handle, cred_offer_json, cred_req_json, cred_values_json, rev_reg_id, blob_storage_reader_handle, cb(err, [ cred, credRevocId, revocRegDelta ]))").ToLocalChecked());
  }
  Nan::Utf8String* arg2UTF = nullptr;
  const char* arg2 = nullptr;
  if(info[2]->IsString()){
    arg2UTF = new Nan::Utf8String(info[2]);
    arg2 = (const char*)(**arg2UTF);
  } else if(!info[2]->IsNull() && !info[2]->IsUndefined()){
    return Nan::ThrowError(Nan::New("Expected String or null for cred_req_json: issuerCreateCredential(wallet_handle, cred_offer_json, cred_req_json, cred_values_json, rev_reg_id, blob_storage_reader_handle, cb(err, [ cred, credRevocId, revocRegDelta ]))").ToLocalChecked());
  }
  Nan::Utf8String* arg3UTF = nullptr;
  const char* arg3 = nullptr;
  if(info[3]->IsString()){
    arg3UTF = new Nan::Utf8String(info[3]);
    arg3 = (const char*)(**arg3UTF);
  } else if(!info[3]->IsNull() && !info[3]->IsUndefined()){
    return Nan::ThrowError(Nan::New("Expected String or null for cred_values_json: issuerCreateCredential(wallet_handle, cred_offer_json, cred_req_json, cred_values_json, rev_reg_id, blob_storage_reader_handle, cb(err, [ cred, credRevocId, revocRegDelta ]))").ToLocalChecked());
  }
  Nan::Utf8String* arg4UTF = nullptr;
  const char* arg4 = nullptr;
  if(info[4]->IsString()){
    arg4UTF = new Nan::Utf8String(info[4]);
    arg4 = (const char*)(**arg4UTF);
  } else if(!info[4]->IsNull() && !info[4]->IsUndefined()){
    return Nan::ThrowError(Nan::New("Expected String or null for rev_reg_id: issuerCreateCredential(wallet_handle, cred_offer_json, cred_req_json, cred_values_json, rev_reg_id, blob_storage_reader_handle, cb(err, [ cred, credRevocId, revocRegDelta ]))").ToLocalChecked());
  }
  if(!info[5]->IsInt32()){
    return Nan::ThrowError(Nan::New("Expected indy_i32_t for blob_storage_reader_handle: issuerCreateCredential(wallet_handle, cred_offer_json, cred_req_json, cred_values_json, rev_reg_id, blob_storage_reader_handle, cb(err, [ cred, credRevocId, revocRegDelta ]))").ToLocalChecked());
  }
  indy_i32_t arg5 = info[5]->Int32Value();
  if(!info[6]->IsFunction()) {
    return Nan::ThrowError(Nan::New("issuerCreateCredential arg 6 expected callback Function").ToLocalChecked());
  }
  IndyCallback* icb = new IndyCallback(Nan::To<v8::Function>(info[6]).ToLocalChecked());
  indyCalled(icb, indy_issuer_create_credential(icb->handle, arg0, arg1, arg2, arg3, arg4, arg5, issuerCreateCredential_cb));
  delete arg1UTF;
  delete arg2UTF;
  delete arg3UTF;
  delete arg4UTF;
}

void issuerRevokeCredential_cb(indy_handle_t handle, indy_error_t xerr, const char* arg0) {
  IndyCallback* icb = IndyCallback::getCallback(handle);
  if(icb != nullptr){
    icb->cbString(xerr, arg0);
  }
}
NAN_METHOD(issuerRevokeCredential) {
  if(info.Length() != 5){
    return Nan::ThrowError(Nan::New("Expected 5 arguments: issuerRevokeCredential(wallet_handle, blob_storage_reader_handle, rev_reg_id, cred_revoc_id, cb(err, revocRegDelta))").ToLocalChecked());
  }
  if(!info[0]->IsNumber()){
    return Nan::ThrowError(Nan::New("Expected IndyHandle for wallet_handle: issuerRevokeCredential(wallet_handle, blob_storage_reader_handle, rev_reg_id, cred_revoc_id, cb(err, revocRegDelta))").ToLocalChecked());
  }
  indy_handle_t arg0 = info[0]->Int32Value();
  if(!info[1]->IsInt32()){
    return Nan::ThrowError(Nan::New("Expected indy_i32_t for blob_storage_reader_handle: issuerRevokeCredential(wallet_handle, blob_storage_reader_handle, rev_reg_id, cred_revoc_id, cb(err, revocRegDelta))").ToLocalChecked());
  }
  indy_i32_t arg1 = info[1]->Int32Value();
  Nan::Utf8String* arg2UTF = nullptr;
  const char* arg2 = nullptr;
  if(info[2]->IsString()){
    arg2UTF = new Nan::Utf8String(info[2]);
    arg2 = (const char*)(**arg2UTF);
  } else if(!info[2]->IsNull() && !info[2]->IsUndefined()){
    return Nan::ThrowError(Nan::New("Expected String or null for rev_reg_id: issuerRevokeCredential(wallet_handle, blob_storage_reader_handle, rev_reg_id, cred_revoc_id, cb(err, revocRegDelta))").ToLocalChecked());
  }
  Nan::Utf8String* arg3UTF = nullptr;
  const char* arg3 = nullptr;
  if(info[3]->IsString()){
    arg3UTF = new Nan::Utf8String(info[3]);
    arg3 = (const char*)(**arg3UTF);
  } else if(!info[3]->IsNull() && !info[3]->IsUndefined()){
    return Nan::ThrowError(Nan::New("Expected String or null for cred_revoc_id: issuerRevokeCredential(wallet_handle, blob_storage_reader_handle, rev_reg_id, cred_revoc_id, cb(err, revocRegDelta))").ToLocalChecked());
  }
  if(!info[4]->IsFunction()) {
    return Nan::ThrowError(Nan::New("issuerRevokeCredential arg 4 expected callback Function").ToLocalChecked());
  }
  IndyCallback* icb = new IndyCallback(Nan::To<v8::Function>(info[4]).ToLocalChecked());
  indyCalled(icb, indy_issuer_revoke_credential(icb->handle, arg0, arg1, arg2, arg3, issuerRevokeCredential_cb));
  delete arg2UTF;
  delete arg3UTF;
}

void issuerMergeRevocationRegistryDeltas_cb(indy_handle_t handle, indy_error_t xerr, const char* arg0) {
  IndyCallback* icb = IndyCallback::getCallback(handle);
  if(icb != nullptr){
    icb->cbString(xerr, arg0);
  }
}
NAN_METHOD(issuerMergeRevocationRegistryDeltas) {
  if(info.Length() != 3){
    return Nan::ThrowError(Nan::New("Expected 3 arguments: issuerMergeRevocationRegistryDeltas(rev_reg_delta_json, other_rev_reg_delta_json, cb(err, mergedRevRegDelta))").ToLocalChecked());
  }
  Nan::Utf8String* arg0UTF = nullptr;
  const char* arg0 = nullptr;
  if(info[0]->IsString()){
    arg0UTF = new Nan::Utf8String(info[0]);
    arg0 = (const char*)(**arg0UTF);
  } else if(!info[0]->IsNull() && !info[0]->IsUndefined()){
    return Nan::ThrowError(Nan::New("Expected String or null for rev_reg_delta_json: issuerMergeRevocationRegistryDeltas(rev_reg_delta_json, other_rev_reg_delta_json, cb(err, mergedRevRegDelta))").ToLocalChecked());
  }
  Nan::Utf8String* arg1UTF = nullptr;
  const char* arg1 = nullptr;
  if(info[1]->IsString()){
    arg1UTF = new Nan::Utf8String(info[1]);
    arg1 = (const char*)(**arg1UTF);
  } else if(!info[1]->IsNull() && !info[1]->IsUndefined()){
    return Nan::ThrowError(Nan::New("Expected String or null for other_rev_reg_delta_json: issuerMergeRevocationRegistryDeltas(rev_reg_delta_json, other_rev_reg_delta_json, cb(err, mergedRevRegDelta))").ToLocalChecked());
  }
  if(!info[2]->IsFunction()) {
    return Nan::ThrowError(Nan::New("issuerMergeRevocationRegistryDeltas arg 2 expected callback Function").ToLocalChecked());
  }
  IndyCallback* icb = new IndyCallback(Nan::To<v8::Function>(info[2]).ToLocalChecked());
  indyCalled(icb, indy_issuer_merge_revocation_registry_deltas(icb->handle, arg0, arg1, issuerMergeRevocationRegistryDeltas_cb));
  delete arg0UTF;
  delete arg1UTF;
}

void proverCreateMasterSecret_cb(indy_handle_t handle, indy_error_t xerr, const char* arg0) {
  IndyCallback* icb = IndyCallback::getCallback(handle);
  if(icb != nullptr){
    icb->cbString(xerr, arg0);
  }
}
NAN_METHOD(proverCreateMasterSecret) {
  if(info.Length() != 3){
    return Nan::ThrowError(Nan::New("Expected 3 arguments: proverCreateMasterSecret(wallet_handle, master_secret_id, cb(err, outMasterSecretId))").ToLocalChecked());
  }
  if(!info[0]->IsNumber()){
    return Nan::ThrowError(Nan::New("Expected IndyHandle for wallet_handle: proverCreateMasterSecret(wallet_handle, master_secret_id, cb(err, outMasterSecretId))").ToLocalChecked());
  }
  indy_handle_t arg0 = info[0]->Int32Value();
  Nan::Utf8String* arg1UTF = nullptr;
  const char* arg1 = nullptr;
  if(info[1]->IsString()){
    arg1UTF = new Nan::Utf8String(info[1]);
    arg1 = (const char*)(**arg1UTF);
  } else if(!info[1]->IsNull() && !info[1]->IsUndefined()){
    return Nan::ThrowError(Nan::New("Expected String or null for master_secret_id: proverCreateMasterSecret(wallet_handle, master_secret_id, cb(err, outMasterSecretId))").ToLocalChecked());
  }
  if(!info[2]->IsFunction()) {
    return Nan::ThrowError(Nan::New("proverCreateMasterSecret arg 2 expected callback Function").ToLocalChecked());
  }
  IndyCallback* icb = new IndyCallback(Nan::To<v8::Function>(info[2]).ToLocalChecked());
  indyCalled(icb, indy_prover_create_master_secret(icb->handle, arg0, arg1, proverCreateMasterSecret_cb));
  delete arg1UTF;
}

void proverCreateCredentialReq_cb(indy_handle_t handle, indy_error_t xerr, const char* arg0, const char* arg1) {
  IndyCallback* icb = IndyCallback::getCallback(handle);
  if(icb != nullptr){
    icb->cbStringString(xerr, arg0, arg1);
  }
}
NAN_METHOD(proverCreateCredentialReq) {
  if(info.Length() != 6){
    return Nan::ThrowError(Nan::New("Expected 6 arguments: proverCreateCredentialReq(wallet_handle, prover_did, cred_offer_json, cred_def_json, master_secret_id, cb(err, [ credReq, credReqMetadata ]))").ToLocalChecked());
  }
  if(!info[0]->IsNumber()){
    return Nan::ThrowError(Nan::New("Expected IndyHandle for wallet_handle: proverCreateCredentialReq(wallet_handle, prover_did, cred_offer_json, cred_def_json, master_secret_id, cb(err, [ credReq, credReqMetadata ]))").ToLocalChecked());
  }
  indy_handle_t arg0 = info[0]->Int32Value();
  Nan::Utf8String* arg1UTF = nullptr;
  const char* arg1 = nullptr;
  if(info[1]->IsString()){
    arg1UTF = new Nan::Utf8String(info[1]);
    arg1 = (const char*)(**arg1UTF);
  } else if(!info[1]->IsNull() && !info[1]->IsUndefined()){
    return Nan::ThrowError(Nan::New("Expected String or null for prover_did: proverCreateCredentialReq(wallet_handle, prover_did, cred_offer_json, cred_def_json, master_secret_id, cb(err, [ credReq, credReqMetadata ]))").ToLocalChecked());
  }
  Nan::Utf8String* arg2UTF = nullptr;
  const char* arg2 = nullptr;
  if(info[2]->IsString()){
    arg2UTF = new Nan::Utf8String(info[2]);
    arg2 = (const char*)(**arg2UTF);
  } else if(!info[2]->IsNull() && !info[2]->IsUndefined()){
    return Nan::ThrowError(Nan::New("Expected String or null for cred_offer_json: proverCreateCredentialReq(wallet_handle, prover_did, cred_offer_json, cred_def_json, master_secret_id, cb(err, [ credReq, credReqMetadata ]))").ToLocalChecked());
  }
  Nan::Utf8String* arg3UTF = nullptr;
  const char* arg3 = nullptr;
  if(info[3]->IsString()){
    arg3UTF = new Nan::Utf8String(info[3]);
    arg3 = (const char*)(**arg3UTF);
  } else if(!info[3]->IsNull() && !info[3]->IsUndefined()){
    return Nan::ThrowError(Nan::New("Expected String or null for cred_def_json: proverCreateCredentialReq(wallet_handle, prover_did, cred_offer_json, cred_def_json, master_secret_id, cb(err, [ credReq, credReqMetadata ]))").ToLocalChecked());
  }
  Nan::Utf8String* arg4UTF = nullptr;
  const char* arg4 = nullptr;
  if(info[4]->IsString()){
    arg4UTF = new Nan::Utf8String(info[4]);
    arg4 = (const char*)(**arg4UTF);
  } else if(!info[4]->IsNull() && !info[4]->IsUndefined()){
    return Nan::ThrowError(Nan::New("Expected String or null for master_secret_id: proverCreateCredentialReq(wallet_handle, prover_did, cred_offer_json, cred_def_json, master_secret_id, cb(err, [ credReq, credReqMetadata ]))").ToLocalChecked());
  }
  if(!info[5]->IsFunction()) {
    return Nan::ThrowError(Nan::New("proverCreateCredentialReq arg 5 expected callback Function").ToLocalChecked());
  }
  IndyCallback* icb = new IndyCallback(Nan::To<v8::Function>(info[5]).ToLocalChecked());
  indyCalled(icb, indy_prover_create_credential_req(icb->handle, arg0, arg1, arg2, arg3, arg4, proverCreateCredentialReq_cb));
  delete arg1UTF;
  delete arg2UTF;
  delete arg3UTF;
  delete arg4UTF;
}

void proverStoreCredential_cb(indy_handle_t handle, indy_error_t xerr, const char* arg0) {
  IndyCallback* icb = IndyCallback::getCallback(handle);
  if(icb != nullptr){
    icb->cbString(xerr, arg0);
  }
}
NAN_METHOD(proverStoreCredential) {
  if(info.Length() != 7){
    return Nan::ThrowError(Nan::New("Expected 7 arguments: proverStoreCredential(wallet_handle, cred_id, cred_req_metadata_json, cred_json, cred_def_json, rev_reg_def_json, cb(err, outCredId))").ToLocalChecked());
  }
  if(!info[0]->IsNumber()){
    return Nan::ThrowError(Nan::New("Expected IndyHandle for wallet_handle: proverStoreCredential(wallet_handle, cred_id, cred_req_metadata_json, cred_json, cred_def_json, rev_reg_def_json, cb(err, outCredId))").ToLocalChecked());
  }
  indy_handle_t arg0 = info[0]->Int32Value();
  Nan::Utf8String* arg1UTF = nullptr;
  const char* arg1 = nullptr;
  if(info[1]->IsString()){
    arg1UTF = new Nan::Utf8String(info[1]);
    arg1 = (const char*)(**arg1UTF);
  } else if(!info[1]->IsNull() && !info[1]->IsUndefined()){
    return Nan::ThrowError(Nan::New("Expected String or null for cred_id: proverStoreCredential(wallet_handle, cred_id, cred_req_metadata_json, cred_json, cred_def_json, rev_reg_def_json, cb(err, outCredId))").ToLocalChecked());
  }
  Nan::Utf8String* arg2UTF = nullptr;
  const char* arg2 = nullptr;
  if(info[2]->IsString()){
    arg2UTF = new Nan::Utf8String(info[2]);
    arg2 = (const char*)(**arg2UTF);
  } else if(!info[2]->IsNull() && !info[2]->IsUndefined()){
    return Nan::ThrowError(Nan::New("Expected String or null for cred_req_metadata_json: proverStoreCredential(wallet_handle, cred_id, cred_req_metadata_json, cred_json, cred_def_json, rev_reg_def_json, cb(err, outCredId))").ToLocalChecked());
  }
  Nan::Utf8String* arg3UTF = nullptr;
  const char* arg3 = nullptr;
  if(info[3]->IsString()){
    arg3UTF = new Nan::Utf8String(info[3]);
    arg3 = (const char*)(**arg3UTF);
  } else if(!info[3]->IsNull() && !info[3]->IsUndefined()){
    return Nan::ThrowError(Nan::New("Expected String or null for cred_json: proverStoreCredential(wallet_handle, cred_id, cred_req_metadata_json, cred_json, cred_def_json, rev_reg_def_json, cb(err, outCredId))").ToLocalChecked());
  }
  Nan::Utf8String* arg4UTF = nullptr;
  const char* arg4 = nullptr;
  if(info[4]->IsString()){
    arg4UTF = new Nan::Utf8String(info[4]);
    arg4 = (const char*)(**arg4UTF);
  } else if(!info[4]->IsNull() && !info[4]->IsUndefined()){
    return Nan::ThrowError(Nan::New("Expected String or null for cred_def_json: proverStoreCredential(wallet_handle, cred_id, cred_req_metadata_json, cred_json, cred_def_json, rev_reg_def_json, cb(err, outCredId))").ToLocalChecked());
  }
  Nan::Utf8String* arg5UTF = nullptr;
  const char* arg5 = nullptr;
  if(info[5]->IsString()){
    arg5UTF = new Nan::Utf8String(info[5]);
    arg5 = (const char*)(**arg5UTF);
  } else if(!info[5]->IsNull() && !info[5]->IsUndefined()){
    return Nan::ThrowError(Nan::New("Expected String or null for rev_reg_def_json: proverStoreCredential(wallet_handle, cred_id, cred_req_metadata_json, cred_json, cred_def_json, rev_reg_def_json, cb(err, outCredId))").ToLocalChecked());
  }
  if(!info[6]->IsFunction()) {
    return Nan::ThrowError(Nan::New("proverStoreCredential arg 6 expected callback Function").ToLocalChecked());
  }
  IndyCallback* icb = new IndyCallback(Nan::To<v8::Function>(info[6]).ToLocalChecked());
  indyCalled(icb, indy_prover_store_credential(icb->handle, arg0, arg1, arg2, arg3, arg4, arg5, proverStoreCredential_cb));
  delete arg1UTF;
  delete arg2UTF;
  delete arg3UTF;
  delete arg4UTF;
  delete arg5UTF;
}

void proverGetCredentials_cb(indy_handle_t handle, indy_error_t xerr, const char* arg0) {
  IndyCallback* icb = IndyCallback::getCallback(handle);
  if(icb != nullptr){
    icb->cbString(xerr, arg0);
  }
}
NAN_METHOD(proverGetCredentials) {
  if(info.Length() != 3){
    return Nan::ThrowError(Nan::New("Expected 3 arguments: proverGetCredentials(wallet_handle, filter_json, cb(err, credentials))").ToLocalChecked());
  }
  if(!info[0]->IsNumber()){
    return Nan::ThrowError(Nan::New("Expected IndyHandle for wallet_handle: proverGetCredentials(wallet_handle, filter_json, cb(err, credentials))").ToLocalChecked());
  }
  indy_handle_t arg0 = info[0]->Int32Value();
  Nan::Utf8String* arg1UTF = nullptr;
  const char* arg1 = nullptr;
  if(info[1]->IsString()){
    arg1UTF = new Nan::Utf8String(info[1]);
    arg1 = (const char*)(**arg1UTF);
  } else if(!info[1]->IsNull() && !info[1]->IsUndefined()){
    return Nan::ThrowError(Nan::New("Expected String or null for filter_json: proverGetCredentials(wallet_handle, filter_json, cb(err, credentials))").ToLocalChecked());
  }
  if(!info[2]->IsFunction()) {
    return Nan::ThrowError(Nan::New("proverGetCredentials arg 2 expected callback Function").ToLocalChecked());
  }
  IndyCallback* icb = new IndyCallback(Nan::To<v8::Function>(info[2]).ToLocalChecked());
  indyCalled(icb, indy_prover_get_credentials(icb->handle, arg0, arg1, proverGetCredentials_cb));
  delete arg1UTF;
}

void proverGetCredentialsForProofReq_cb(indy_handle_t handle, indy_error_t xerr, const char* arg0) {
  IndyCallback* icb = IndyCallback::getCallback(handle);
  if(icb != nullptr){
    icb->cbString(xerr, arg0);
  }
}
NAN_METHOD(proverGetCredentialsForProofReq) {
  if(info.Length() != 3){
    return Nan::ThrowError(Nan::New("Expected 3 arguments: proverGetCredentialsForProofReq(wallet_handle, proof_request_json, cb(err, credentials))").ToLocalChecked());
  }
  if(!info[0]->IsNumber()){
    return Nan::ThrowError(Nan::New("Expected IndyHandle for wallet_handle: proverGetCredentialsForProofReq(wallet_handle, proof_request_json, cb(err, credentials))").ToLocalChecked());
  }
  indy_handle_t arg0 = info[0]->Int32Value();
  Nan::Utf8String* arg1UTF = nullptr;
  const char* arg1 = nullptr;
  if(info[1]->IsString()){
    arg1UTF = new Nan::Utf8String(info[1]);
    arg1 = (const char*)(**arg1UTF);
  } else if(!info[1]->IsNull() && !info[1]->IsUndefined()){
    return Nan::ThrowError(Nan::New("Expected String or null for proof_request_json: proverGetCredentialsForProofReq(wallet_handle, proof_request_json, cb(err, credentials))").ToLocalChecked());
  }
  if(!info[2]->IsFunction()) {
    return Nan::ThrowError(Nan::New("proverGetCredentialsForProofReq arg 2 expected callback Function").ToLocalChecked());
  }
  IndyCallback* icb = new IndyCallback(Nan::To<v8::Function>(info[2]).ToLocalChecked());
  indyCalled(icb, indy_prover_get_credentials_for_proof_req(icb->handle, arg0, arg1, proverGetCredentialsForProofReq_cb));
  delete arg1UTF;
}

void proverCreateProof_cb(indy_handle_t handle, indy_error_t xerr, const char* arg0) {
  IndyCallback* icb = IndyCallback::getCallback(handle);
  if(icb != nullptr){
    icb->cbString(xerr, arg0);
  }
}
NAN_METHOD(proverCreateProof) {
  if(info.Length() != 8){
    return Nan::ThrowError(Nan::New("Expected 8 arguments: proverCreateProof(wallet_handle, proof_req_json, requested_credentials_json, master_secret_name, schemas_json, credential_defs_json, rev_states_json, cb(err, proof))").ToLocalChecked());
  }
  if(!info[0]->IsNumber()){
    return Nan::ThrowError(Nan::New("Expected IndyHandle for wallet_handle: proverCreateProof(wallet_handle, proof_req_json, requested_credentials_json, master_secret_name, schemas_json, credential_defs_json, rev_states_json, cb(err, proof))").ToLocalChecked());
  }
  indy_handle_t arg0 = info[0]->Int32Value();
  Nan::Utf8String* arg1UTF = nullptr;
  const char* arg1 = nullptr;
  if(info[1]->IsString()){
    arg1UTF = new Nan::Utf8String(info[1]);
    arg1 = (const char*)(**arg1UTF);
  } else if(!info[1]->IsNull() && !info[1]->IsUndefined()){
    return Nan::ThrowError(Nan::New("Expected String or null for proof_req_json: proverCreateProof(wallet_handle, proof_req_json, requested_credentials_json, master_secret_name, schemas_json, credential_defs_json, rev_states_json, cb(err, proof))").ToLocalChecked());
  }
  Nan::Utf8String* arg2UTF = nullptr;
  const char* arg2 = nullptr;
  if(info[2]->IsString()){
    arg2UTF = new Nan::Utf8String(info[2]);
    arg2 = (const char*)(**arg2UTF);
  } else if(!info[2]->IsNull() && !info[2]->IsUndefined()){
    return Nan::ThrowError(Nan::New("Expected String or null for requested_credentials_json: proverCreateProof(wallet_handle, proof_req_json, requested_credentials_json, master_secret_name, schemas_json, credential_defs_json, rev_states_json, cb(err, proof))").ToLocalChecked());
  }
  Nan::Utf8String* arg3UTF = nullptr;
  const char* arg3 = nullptr;
  if(info[3]->IsString()){
    arg3UTF = new Nan::Utf8String(info[3]);
    arg3 = (const char*)(**arg3UTF);
  } else if(!info[3]->IsNull() && !info[3]->IsUndefined()){
    return Nan::ThrowError(Nan::New("Expected String or null for master_secret_name: proverCreateProof(wallet_handle, proof_req_json, requested_credentials_json, master_secret_name, schemas_json, credential_defs_json, rev_states_json, cb(err, proof))").ToLocalChecked());
  }
  Nan::Utf8String* arg4UTF = nullptr;
  const char* arg4 = nullptr;
  if(info[4]->IsString()){
    arg4UTF = new Nan::Utf8String(info[4]);
    arg4 = (const char*)(**arg4UTF);
  } else if(!info[4]->IsNull() && !info[4]->IsUndefined()){
    return Nan::ThrowError(Nan::New("Expected String or null for schemas_json: proverCreateProof(wallet_handle, proof_req_json, requested_credentials_json, master_secret_name, schemas_json, credential_defs_json, rev_states_json, cb(err, proof))").ToLocalChecked());
  }
  Nan::Utf8String* arg5UTF = nullptr;
  const char* arg5 = nullptr;
  if(info[5]->IsString()){
    arg5UTF = new Nan::Utf8String(info[5]);
    arg5 = (const char*)(**arg5UTF);
  } else if(!info[5]->IsNull() && !info[5]->IsUndefined()){
    return Nan::ThrowError(Nan::New("Expected String or null for credential_defs_json: proverCreateProof(wallet_handle, proof_req_json, requested_credentials_json, master_secret_name, schemas_json, credential_defs_json, rev_states_json, cb(err, proof))").ToLocalChecked());
  }
  Nan::Utf8String* arg6UTF = nullptr;
  const char* arg6 = nullptr;
  if(info[6]->IsString()){
    arg6UTF = new Nan::Utf8String(info[6]);
    arg6 = (const char*)(**arg6UTF);
  } else if(!info[6]->IsNull() && !info[6]->IsUndefined()){
    return Nan::ThrowError(Nan::New("Expected String or null for rev_states_json: proverCreateProof(wallet_handle, proof_req_json, requested_credentials_json, master_secret_name, schemas_json, credential_defs_json, rev_states_json, cb(err, proof))").ToLocalChecked());
  }
  if(!info[7]->IsFunction()) {
    return Nan::ThrowError(Nan::New("proverCreateProof arg 7 expected callback Function").ToLocalChecked());
  }
  IndyCallback* icb = new IndyCallback(Nan::To<v8::Function>(info[7]).ToLocalChecked());
  indyCalled(icb, indy_prover_create_proof(icb->handle, arg0, arg1, arg2, arg3, arg4, arg5, arg6, proverCreateProof_cb));
  delete arg1UTF;
  delete arg2UTF;
  delete arg3UTF;
  delete arg4UTF;
  delete arg5UTF;
  delete arg6UTF;
}

void verifierVerifyProof_cb(indy_handle_t handle, indy_error_t xerr, indy_bool_t arg0) {
  IndyCallback* icb = IndyCallback::getCallback(handle);
  if(icb != nullptr){
    icb->cbBoolean(xerr, arg0);
  }
}
NAN_METHOD(verifierVerifyProof) {
  if(info.Length() != 7){
    return Nan::ThrowError(Nan::New("Expected 7 arguments: verifierVerifyProof(proof_request_json, proof_json, schemas_json, credential_defs_jsons, rev_reg_defs_json, rev_regs_json, cb(err, valid))").ToLocalChecked());
  }
  Nan::Utf8String* arg0UTF = nullptr;
  const char* arg0 = nullptr;
  if(info[0]->IsString()){
    arg0UTF = new Nan::Utf8String(info[0]);
    arg0 = (const char*)(**arg0UTF);
  } else if(!info[0]->IsNull() && !info[0]->IsUndefined()){
    return Nan::ThrowError(Nan::New("Expected String or null for proof_request_json: verifierVerifyProof(proof_request_json, proof_json, schemas_json, credential_defs_jsons, rev_reg_defs_json, rev_regs_json, cb(err, valid))").ToLocalChecked());
  }
  Nan::Utf8String* arg1UTF = nullptr;
  const char* arg1 = nullptr;
  if(info[1]->IsString()){
    arg1UTF = new Nan::Utf8String(info[1]);
    arg1 = (const char*)(**arg1UTF);
  } else if(!info[1]->IsNull() && !info[1]->IsUndefined()){
    return Nan::ThrowError(Nan::New("Expected String or null for proof_json: verifierVerifyProof(proof_request_json, proof_json, schemas_json, credential_defs_jsons, rev_reg_defs_json, rev_regs_json, cb(err, valid))").ToLocalChecked());
  }
  Nan::Utf8String* arg2UTF = nullptr;
  const char* arg2 = nullptr;
  if(info[2]->IsString()){
    arg2UTF = new Nan::Utf8String(info[2]);
    arg2 = (const char*)(**arg2UTF);
  } else if(!info[2]->IsNull() && !info[2]->IsUndefined()){
    return Nan::ThrowError(Nan::New("Expected String or null for schemas_json: verifierVerifyProof(proof_request_json, proof_json, schemas_json, credential_defs_jsons, rev_reg_defs_json, rev_regs_json, cb(err, valid))").ToLocalChecked());
  }
  Nan::Utf8String* arg3UTF = nullptr;
  const char* arg3 = nullptr;
  if(info[3]->IsString()){
    arg3UTF = new Nan::Utf8String(info[3]);
    arg3 = (const char*)(**arg3UTF);
  } else if(!info[3]->IsNull() && !info[3]->IsUndefined()){
    return Nan::ThrowError(Nan::New("Expected String or null for credential_defs_jsons: verifierVerifyProof(proof_request_json, proof_json, schemas_json, credential_defs_jsons, rev_reg_defs_json, rev_regs_json, cb(err, valid))").ToLocalChecked());
  }
  Nan::Utf8String* arg4UTF = nullptr;
  const char* arg4 = nullptr;
  if(info[4]->IsString()){
    arg4UTF = new Nan::Utf8String(info[4]);
    arg4 = (const char*)(**arg4UTF);
  } else if(!info[4]->IsNull() && !info[4]->IsUndefined()){
    return Nan::ThrowError(Nan::New("Expected String or null for rev_reg_defs_json: verifierVerifyProof(proof_request_json, proof_json, schemas_json, credential_defs_jsons, rev_reg_defs_json, rev_regs_json, cb(err, valid))").ToLocalChecked());
  }
  Nan::Utf8String* arg5UTF = nullptr;
  const char* arg5 = nullptr;
  if(info[5]->IsString()){
    arg5UTF = new Nan::Utf8String(info[5]);
    arg5 = (const char*)(**arg5UTF);
  } else if(!info[5]->IsNull() && !info[5]->IsUndefined()){
    return Nan::ThrowError(Nan::New("Expected String or null for rev_regs_json: verifierVerifyProof(proof_request_json, proof_json, schemas_json, credential_defs_jsons, rev_reg_defs_json, rev_regs_json, cb(err, valid))").ToLocalChecked());
  }
  if(!info[6]->IsFunction()) {
    return Nan::ThrowError(Nan::New("verifierVerifyProof arg 6 expected callback Function").ToLocalChecked());
  }
  IndyCallback* icb = new IndyCallback(Nan::To<v8::Function>(info[6]).ToLocalChecked());
  indyCalled(icb, indy_verifier_verify_proof(icb->handle, arg0, arg1, arg2, arg3, arg4, arg5, verifierVerifyProof_cb));
  delete arg0UTF;
  delete arg1UTF;
  delete arg2UTF;
  delete arg3UTF;
  delete arg4UTF;
  delete arg5UTF;
}

void createRevocationState_cb(indy_handle_t handle, indy_error_t xerr, const char* arg0) {
  IndyCallback* icb = IndyCallback::getCallback(handle);
  if(icb != nullptr){
    icb->cbString(xerr, arg0);
  }
}
NAN_METHOD(createRevocationState) {
  if(info.Length() != 6){
    return Nan::ThrowError(Nan::New("Expected 6 arguments: createRevocationState(blob_storage_reader_handle, rev_reg_def_json, rev_reg_delta_json, timestamp, cred_rev_id, cb(err, revState))").ToLocalChecked());
  }
  if(!info[0]->IsInt32()){
    return Nan::ThrowError(Nan::New("Expected indy_i32_t for blob_storage_reader_handle: createRevocationState(blob_storage_reader_handle, rev_reg_def_json, rev_reg_delta_json, timestamp, cred_rev_id, cb(err, revState))").ToLocalChecked());
  }
  indy_i32_t arg0 = info[0]->Int32Value();
  Nan::Utf8String* arg1UTF = nullptr;
  const char* arg1 = nullptr;
  if(info[1]->IsString()){
    arg1UTF = new Nan::Utf8String(info[1]);
    arg1 = (const char*)(**arg1UTF);
  } else if(!info[1]->IsNull() && !info[1]->IsUndefined()){
    return Nan::ThrowError(Nan::New("Expected String or null for rev_reg_def_json: createRevocationState(blob_storage_reader_handle, rev_reg_def_json, rev_reg_delta_json, timestamp, cred_rev_id, cb(err, revState))").ToLocalChecked());
  }
  Nan::Utf8String* arg2UTF = nullptr;
  const char* arg2 = nullptr;
  if(info[2]->IsString()){
    arg2UTF = new Nan::Utf8String(info[2]);
    arg2 = (const char*)(**arg2UTF);
  } else if(!info[2]->IsNull() && !info[2]->IsUndefined()){
    return Nan::ThrowError(Nan::New("Expected String or null for rev_reg_delta_json: createRevocationState(blob_storage_reader_handle, rev_reg_def_json, rev_reg_delta_json, timestamp, cred_rev_id, cb(err, revState))").ToLocalChecked());
  }
  if(!info[3]->IsUint32()){
    return Nan::ThrowError(Nan::New("Expected Timestamp for timestamp: createRevocationState(blob_storage_reader_handle, rev_reg_def_json, rev_reg_delta_json, timestamp, cred_rev_id, cb(err, revState))").ToLocalChecked());
  }
  long long arg3 = info[3]->Uint32Value();
  Nan::Utf8String* arg4UTF = nullptr;
  const char* arg4 = nullptr;
  if(info[4]->IsString()){
    arg4UTF = new Nan::Utf8String(info[4]);
    arg4 = (const char*)(**arg4UTF);
  } else if(!info[4]->IsNull() && !info[4]->IsUndefined()){
    return Nan::ThrowError(Nan::New("Expected String or null for cred_rev_id: createRevocationState(blob_storage_reader_handle, rev_reg_def_json, rev_reg_delta_json, timestamp, cred_rev_id, cb(err, revState))").ToLocalChecked());
  }
  if(!info[5]->IsFunction()) {
    return Nan::ThrowError(Nan::New("createRevocationState arg 5 expected callback Function").ToLocalChecked());
  }
  IndyCallback* icb = new IndyCallback(Nan::To<v8::Function>(info[5]).ToLocalChecked());
  indyCalled(icb, indy_create_revocation_state(icb->handle, arg0, arg1, arg2, arg3, arg4, createRevocationState_cb));
  delete arg1UTF;
  delete arg2UTF;
  delete arg4UTF;
}

void updateRevocationState_cb(indy_handle_t handle, indy_error_t xerr, const char* arg0) {
  IndyCallback* icb = IndyCallback::getCallback(handle);
  if(icb != nullptr){
    icb->cbString(xerr, arg0);
  }
}
NAN_METHOD(updateRevocationState) {
  if(info.Length() != 7){
    return Nan::ThrowError(Nan::New("Expected 7 arguments: updateRevocationState(blob_storage_reader_handle, rev_state_json, rev_reg_def_json, rev_reg_delta_json, timestamp, cred_rev_id, cb(err, updatedRevState))").ToLocalChecked());
  }
  if(!info[0]->IsInt32()){
    return Nan::ThrowError(Nan::New("Expected indy_i32_t for blob_storage_reader_handle: updateRevocationState(blob_storage_reader_handle, rev_state_json, rev_reg_def_json, rev_reg_delta_json, timestamp, cred_rev_id, cb(err, updatedRevState))").ToLocalChecked());
  }
  indy_i32_t arg0 = info[0]->Int32Value();
  Nan::Utf8String* arg1UTF = nullptr;
  const char* arg1 = nullptr;
  if(info[1]->IsString()){
    arg1UTF = new Nan::Utf8String(info[1]);
    arg1 = (const char*)(**arg1UTF);
  } else if(!info[1]->IsNull() && !info[1]->IsUndefined()){
    return Nan::ThrowError(Nan::New("Expected String or null for rev_state_json: updateRevocationState(blob_storage_reader_handle, rev_state_json, rev_reg_def_json, rev_reg_delta_json, timestamp, cred_rev_id, cb(err, updatedRevState))").ToLocalChecked());
  }
  Nan::Utf8String* arg2UTF = nullptr;
  const char* arg2 = nullptr;
  if(info[2]->IsString()){
    arg2UTF = new Nan::Utf8String(info[2]);
    arg2 = (const char*)(**arg2UTF);
  } else if(!info[2]->IsNull() && !info[2]->IsUndefined()){
    return Nan::ThrowError(Nan::New("Expected String or null for rev_reg_def_json: updateRevocationState(blob_storage_reader_handle, rev_state_json, rev_reg_def_json, rev_reg_delta_json, timestamp, cred_rev_id, cb(err, updatedRevState))").ToLocalChecked());
  }
  Nan::Utf8String* arg3UTF = nullptr;
  const char* arg3 = nullptr;
  if(info[3]->IsString()){
    arg3UTF = new Nan::Utf8String(info[3]);
    arg3 = (const char*)(**arg3UTF);
  } else if(!info[3]->IsNull() && !info[3]->IsUndefined()){
    return Nan::ThrowError(Nan::New("Expected String or null for rev_reg_delta_json: updateRevocationState(blob_storage_reader_handle, rev_state_json, rev_reg_def_json, rev_reg_delta_json, timestamp, cred_rev_id, cb(err, updatedRevState))").ToLocalChecked());
  }
  if(!info[4]->IsUint32()){
    return Nan::ThrowError(Nan::New("Expected Timestamp for timestamp: updateRevocationState(blob_storage_reader_handle, rev_state_json, rev_reg_def_json, rev_reg_delta_json, timestamp, cred_rev_id, cb(err, updatedRevState))").ToLocalChecked());
  }
  long long arg4 = info[4]->Uint32Value();
  Nan::Utf8String* arg5UTF = nullptr;
  const char* arg5 = nullptr;
  if(info[5]->IsString()){
    arg5UTF = new Nan::Utf8String(info[5]);
    arg5 = (const char*)(**arg5UTF);
  } else if(!info[5]->IsNull() && !info[5]->IsUndefined()){
    return Nan::ThrowError(Nan::New("Expected String or null for cred_rev_id: updateRevocationState(blob_storage_reader_handle, rev_state_json, rev_reg_def_json, rev_reg_delta_json, timestamp, cred_rev_id, cb(err, updatedRevState))").ToLocalChecked());
  }
  if(!info[6]->IsFunction()) {
    return Nan::ThrowError(Nan::New("updateRevocationState arg 6 expected callback Function").ToLocalChecked());
  }
  IndyCallback* icb = new IndyCallback(Nan::To<v8::Function>(info[6]).ToLocalChecked());
  indyCalled(icb, indy_update_revocation_state(icb->handle, arg0, arg1, arg2, arg3, arg4, arg5, updateRevocationState_cb));
  delete arg1UTF;
  delete arg2UTF;
  delete arg3UTF;
  delete arg5UTF;
}

void openBlobStorageReader_cb(indy_handle_t handle, indy_error_t xerr, indy_i32_t arg0) {
  IndyCallback* icb = IndyCallback::getCallback(handle);
  if(icb != nullptr){
    icb->cbI32(xerr, arg0);
  }
}
NAN_METHOD(openBlobStorageReader) {
  if(info.Length() != 3){
    return Nan::ThrowError(Nan::New("Expected 3 arguments: openBlobStorageReader(type_, config_json, cb(err, handle))").ToLocalChecked());
  }
  Nan::Utf8String* arg0UTF = nullptr;
  const char* arg0 = nullptr;
  if(info[0]->IsString()){
    arg0UTF = new Nan::Utf8String(info[0]);
    arg0 = (const char*)(**arg0UTF);
  } else if(!info[0]->IsNull() && !info[0]->IsUndefined()){
    return Nan::ThrowError(Nan::New("Expected String or null for type_: openBlobStorageReader(type_, config_json, cb(err, handle))").ToLocalChecked());
  }
  Nan::Utf8String* arg1UTF = nullptr;
  const char* arg1 = nullptr;
  if(info[1]->IsString()){
    arg1UTF = new Nan::Utf8String(info[1]);
    arg1 = (const char*)(**arg1UTF);
  } else if(!info[1]->IsNull() && !info[1]->IsUndefined()){
    return Nan::ThrowError(Nan::New("Expected String or null for config_json: openBlobStorageReader(type_, config_json, cb(err, handle))").ToLocalChecked());
  }
  if(!info[2]->IsFunction()) {
    return Nan::ThrowError(Nan::New("openBlobStorageReader arg 2 expected callback Function").ToLocalChecked());
  }
  IndyCallback* icb = new IndyCallback(Nan::To<v8::Function>(info[2]).ToLocalChecked());
  indyCalled(icb, indy_open_blob_storage_reader(icb->handle, arg0, arg1, openBlobStorageReader_cb));
  delete arg0UTF;
  delete arg1UTF;
}

void openBlobStorageWriter_cb(indy_handle_t handle, indy_error_t xerr, indy_i32_t arg0) {
  IndyCallback* icb = IndyCallback::getCallback(handle);
  if(icb != nullptr){
    icb->cbI32(xerr, arg0);
  }
}
NAN_METHOD(openBlobStorageWriter) {
  if(info.Length() != 3){
    return Nan::ThrowError(Nan::New("Expected 3 arguments: openBlobStorageWriter(type_, config_json, cb(err, handle))").ToLocalChecked());
  }
  Nan::Utf8String* arg0UTF = nullptr;
  const char* arg0 = nullptr;
  if(info[0]->IsString()){
    arg0UTF = new Nan::Utf8String(info[0]);
    arg0 = (const char*)(**arg0UTF);
  } else if(!info[0]->IsNull() && !info[0]->IsUndefined()){
    return Nan::ThrowError(Nan::New("Expected String or null for type_: openBlobStorageWriter(type_, config_json, cb(err, handle))").ToLocalChecked());
  }
  Nan::Utf8String* arg1UTF = nullptr;
  const char* arg1 = nullptr;
  if(info[1]->IsString()){
    arg1UTF = new Nan::Utf8String(info[1]);
    arg1 = (const char*)(**arg1UTF);
  } else if(!info[1]->IsNull() && !info[1]->IsUndefined()){
    return Nan::ThrowError(Nan::New("Expected String or null for config_json: openBlobStorageWriter(type_, config_json, cb(err, handle))").ToLocalChecked());
  }
  if(!info[2]->IsFunction()) {
    return Nan::ThrowError(Nan::New("openBlobStorageWriter arg 2 expected callback Function").ToLocalChecked());
  }
  IndyCallback* icb = new IndyCallback(Nan::To<v8::Function>(info[2]).ToLocalChecked());
  indyCalled(icb, indy_open_blob_storage_writer(icb->handle, arg0, arg1, openBlobStorageWriter_cb));
  delete arg0UTF;
  delete arg1UTF;
}

void createKey_cb(indy_handle_t handle, indy_error_t xerr, const char *const arg0) {
  IndyCallback* icb = IndyCallback::getCallback(handle);
  if(icb != nullptr){
    icb->cbString(xerr, arg0);
  }
}
NAN_METHOD(createKey) {
  if(info.Length() != 3){
    return Nan::ThrowError(Nan::New("Expected 3 arguments: createKey(wallet_handle, key_json, cb(err, vk))").ToLocalChecked());
  }
  if(!info[0]->IsNumber()){
    return Nan::ThrowError(Nan::New("Expected IndyHandle for wallet_handle: createKey(wallet_handle, key_json, cb(err, vk))").ToLocalChecked());
  }
  indy_handle_t arg0 = info[0]->Int32Value();
  Nan::Utf8String* arg1UTF = nullptr;
  const char* arg1 = nullptr;
  if(info[1]->IsString()){
    arg1UTF = new Nan::Utf8String(info[1]);
    arg1 = (const char*)(**arg1UTF);
  } else if(!info[1]->IsNull() && !info[1]->IsUndefined()){
    return Nan::ThrowError(Nan::New("Expected String or null for key_json: createKey(wallet_handle, key_json, cb(err, vk))").ToLocalChecked());
  }
  if(!info[2]->IsFunction()) {
    return Nan::ThrowError(Nan::New("createKey arg 2 expected callback Function").ToLocalChecked());
  }
  IndyCallback* icb = new IndyCallback(Nan::To<v8::Function>(info[2]).ToLocalChecked());
  indyCalled(icb, indy_create_key(icb->handle, arg0, arg1, createKey_cb));
  delete arg1UTF;
}

void setKeyMetadata_cb(indy_handle_t handle, indy_error_t xerr) {
  IndyCallback* icb = IndyCallback::getCallback(handle);
  if(icb != nullptr){
    icb->cbNone(xerr);
  }
}
NAN_METHOD(setKeyMetadata) {
  if(info.Length() != 4){
    return Nan::ThrowError(Nan::New("Expected 4 arguments: setKeyMetadata(wallet_handle, verkey, metadata, cb(err))").ToLocalChecked());
  }
  if(!info[0]->IsNumber()){
    return Nan::ThrowError(Nan::New("Expected IndyHandle for wallet_handle: setKeyMetadata(wallet_handle, verkey, metadata, cb(err))").ToLocalChecked());
  }
  indy_handle_t arg0 = info[0]->Int32Value();
  Nan::Utf8String* arg1UTF = nullptr;
  const char* arg1 = nullptr;
  if(info[1]->IsString()){
    arg1UTF = new Nan::Utf8String(info[1]);
    arg1 = (const char*)(**arg1UTF);
  } else if(!info[1]->IsNull() && !info[1]->IsUndefined()){
    return Nan::ThrowError(Nan::New("Expected String or null for verkey: setKeyMetadata(wallet_handle, verkey, metadata, cb(err))").ToLocalChecked());
  }
  Nan::Utf8String* arg2UTF = nullptr;
  const char* arg2 = nullptr;
  if(info[2]->IsString()){
    arg2UTF = new Nan::Utf8String(info[2]);
    arg2 = (const char*)(**arg2UTF);
  } else if(!info[2]->IsNull() && !info[2]->IsUndefined()){
    return Nan::ThrowError(Nan::New("Expected String or null for metadata: setKeyMetadata(wallet_handle, verkey, metadata, cb(err))").ToLocalChecked());
  }
  if(!info[3]->IsFunction()) {
    return Nan::ThrowError(Nan::New("setKeyMetadata arg 3 expected callback Function").ToLocalChecked());
  }
  IndyCallback* icb = new IndyCallback(Nan::To<v8::Function>(info[3]).ToLocalChecked());
  indyCalled(icb, indy_set_key_metadata(icb->handle, arg0, arg1, arg2, setKeyMetadata_cb));
  delete arg1UTF;
  delete arg2UTF;
}

void getKeyMetadata_cb(indy_handle_t handle, indy_error_t xerr, const char *const arg0) {
  IndyCallback* icb = IndyCallback::getCallback(handle);
  if(icb != nullptr){
    icb->cbString(xerr, arg0);
  }
}
NAN_METHOD(getKeyMetadata) {
  if(info.Length() != 3){
    return Nan::ThrowError(Nan::New("Expected 3 arguments: getKeyMetadata(wallet_handle, verkey, cb(err, metadata))").ToLocalChecked());
  }
  if(!info[0]->IsNumber()){
    return Nan::ThrowError(Nan::New("Expected IndyHandle for wallet_handle: getKeyMetadata(wallet_handle, verkey, cb(err, metadata))").ToLocalChecked());
  }
  indy_handle_t arg0 = info[0]->Int32Value();
  Nan::Utf8String* arg1UTF = nullptr;
  const char* arg1 = nullptr;
  if(info[1]->IsString()){
    arg1UTF = new Nan::Utf8String(info[1]);
    arg1 = (const char*)(**arg1UTF);
  } else if(!info[1]->IsNull() && !info[1]->IsUndefined()){
    return Nan::ThrowError(Nan::New("Expected String or null for verkey: getKeyMetadata(wallet_handle, verkey, cb(err, metadata))").ToLocalChecked());
  }
  if(!info[2]->IsFunction()) {
    return Nan::ThrowError(Nan::New("getKeyMetadata arg 2 expected callback Function").ToLocalChecked());
  }
  IndyCallback* icb = new IndyCallback(Nan::To<v8::Function>(info[2]).ToLocalChecked());
  indyCalled(icb, indy_get_key_metadata(icb->handle, arg0, arg1, getKeyMetadata_cb));
  delete arg1UTF;
}

void cryptoSign_cb(indy_handle_t handle, indy_error_t xerr, const indy_u8_t* arg0data, indy_u32_t arg0len) {
  IndyCallback* icb = IndyCallback::getCallback(handle);
  if(icb != nullptr){
    icb->cbBuffer(xerr, arg0data, arg0len);
  }
}
NAN_METHOD(cryptoSign) {
  if(info.Length() != 4){
    return Nan::ThrowError(Nan::New("Expected 4 arguments: cryptoSign(wallet_handle, signer_vk, message_raw, cb(err, signatureRaw))").ToLocalChecked());
  }
  if(!info[0]->IsNumber()){
    return Nan::ThrowError(Nan::New("Expected IndyHandle for wallet_handle: cryptoSign(wallet_handle, signer_vk, message_raw, cb(err, signatureRaw))").ToLocalChecked());
  }
  indy_handle_t arg0 = info[0]->Int32Value();
  Nan::Utf8String* arg1UTF = nullptr;
  const char* arg1 = nullptr;
  if(info[1]->IsString()){
    arg1UTF = new Nan::Utf8String(info[1]);
    arg1 = (const char*)(**arg1UTF);
  } else if(!info[1]->IsNull() && !info[1]->IsUndefined()){
    return Nan::ThrowError(Nan::New("Expected String or null for signer_vk: cryptoSign(wallet_handle, signer_vk, message_raw, cb(err, signatureRaw))").ToLocalChecked());
  }
  if(!info[2]->IsUint8Array()){
    return Nan::ThrowError(Nan::New("Expected Buffer for message_raw: cryptoSign(wallet_handle, signer_vk, message_raw, cb(err, signatureRaw))").ToLocalChecked());
  }
  const indy_u8_t* arg2data = (indy_u8_t*)node::Buffer::Data(info[2]->ToObject());
  indy_u32_t arg2len = node::Buffer::Length(info[2]);
  if(!info[3]->IsFunction()) {
    return Nan::ThrowError(Nan::New("cryptoSign arg 3 expected callback Function").ToLocalChecked());
  }
  IndyCallback* icb = new IndyCallback(Nan::To<v8::Function>(info[3]).ToLocalChecked());
  indyCalled(icb, indy_crypto_sign(icb->handle, arg0, arg1, arg2data, arg2len, cryptoSign_cb));
  delete arg1UTF;
}

void cryptoVerify_cb(indy_handle_t handle, indy_error_t xerr, indy_bool_t arg0) {
  IndyCallback* icb = IndyCallback::getCallback(handle);
  if(icb != nullptr){
    icb->cbBoolean(xerr, arg0);
  }
}
NAN_METHOD(cryptoVerify) {
  if(info.Length() != 4){
    return Nan::ThrowError(Nan::New("Expected 4 arguments: cryptoVerify(signer_vk, message_raw, signature_raw, cb(err, valid))").ToLocalChecked());
  }
  Nan::Utf8String* arg0UTF = nullptr;
  const char* arg0 = nullptr;
  if(info[0]->IsString()){
    arg0UTF = new Nan::Utf8String(info[0]);
    arg0 = (const char*)(**arg0UTF);
  } else if(!info[0]->IsNull() && !info[0]->IsUndefined()){
    return Nan::ThrowError(Nan::New("Expected String or null for signer_vk: cryptoVerify(signer_vk, message_raw, signature_raw, cb(err, valid))").ToLocalChecked());
  }
  if(!info[1]->IsUint8Array()){
    return Nan::ThrowError(Nan::New("Expected Buffer for message_raw: cryptoVerify(signer_vk, message_raw, signature_raw, cb(err, valid))").ToLocalChecked());
  }
  const indy_u8_t* arg1data = (indy_u8_t*)node::Buffer::Data(info[1]->ToObject());
  indy_u32_t arg1len = node::Buffer::Length(info[1]);
  if(!info[2]->IsUint8Array()){
    return Nan::ThrowError(Nan::New("Expected Buffer for signature_raw: cryptoVerify(signer_vk, message_raw, signature_raw, cb(err, valid))").ToLocalChecked());
  }
  const indy_u8_t* arg2data = (indy_u8_t*)node::Buffer::Data(info[2]->ToObject());
  indy_u32_t arg2len = node::Buffer::Length(info[2]);
  if(!info[3]->IsFunction()) {
    return Nan::ThrowError(Nan::New("cryptoVerify arg 3 expected callback Function").ToLocalChecked());
  }
  IndyCallback* icb = new IndyCallback(Nan::To<v8::Function>(info[3]).ToLocalChecked());
  indyCalled(icb, indy_crypto_verify(icb->handle, arg0, arg1data, arg1len, arg2data, arg2len, cryptoVerify_cb));
  delete arg0UTF;
}

void cryptoAuthCrypt_cb(indy_handle_t handle, indy_error_t xerr, const indy_u8_t* arg0data, indy_u32_t arg0len) {
  IndyCallback* icb = IndyCallback::getCallback(handle);
  if(icb != nullptr){
    icb->cbBuffer(xerr, arg0data, arg0len);
  }
}
NAN_METHOD(cryptoAuthCrypt) {
  if(info.Length() != 5){
    return Nan::ThrowError(Nan::New("Expected 5 arguments: cryptoAuthCrypt(wallet_handle, sender_vk, recipient_vk, message_raw, cb(err, encryptedMsgRaw))").ToLocalChecked());
  }
  if(!info[0]->IsNumber()){
    return Nan::ThrowError(Nan::New("Expected IndyHandle for wallet_handle: cryptoAuthCrypt(wallet_handle, sender_vk, recipient_vk, message_raw, cb(err, encryptedMsgRaw))").ToLocalChecked());
  }
  indy_handle_t arg0 = info[0]->Int32Value();
  Nan::Utf8String* arg1UTF = nullptr;
  const char* arg1 = nullptr;
  if(info[1]->IsString()){
    arg1UTF = new Nan::Utf8String(info[1]);
    arg1 = (const char*)(**arg1UTF);
  } else if(!info[1]->IsNull() && !info[1]->IsUndefined()){
    return Nan::ThrowError(Nan::New("Expected String or null for sender_vk: cryptoAuthCrypt(wallet_handle, sender_vk, recipient_vk, message_raw, cb(err, encryptedMsgRaw))").ToLocalChecked());
  }
  Nan::Utf8String* arg2UTF = nullptr;
  const char* arg2 = nullptr;
  if(info[2]->IsString()){
    arg2UTF = new Nan::Utf8String(info[2]);
    arg2 = (const char*)(**arg2UTF);
  } else if(!info[2]->IsNull() && !info[2]->IsUndefined()){
    return Nan::ThrowError(Nan::New("Expected String or null for recipient_vk: cryptoAuthCrypt(wallet_handle, sender_vk, recipient_vk, message_raw, cb(err, encryptedMsgRaw))").ToLocalChecked());
  }
  if(!info[3]->IsUint8Array()){
    return Nan::ThrowError(Nan::New("Expected Buffer for message_raw: cryptoAuthCrypt(wallet_handle, sender_vk, recipient_vk, message_raw, cb(err, encryptedMsgRaw))").ToLocalChecked());
  }
  const indy_u8_t* arg3data = (indy_u8_t*)node::Buffer::Data(info[3]->ToObject());
  indy_u32_t arg3len = node::Buffer::Length(info[3]);
  if(!info[4]->IsFunction()) {
    return Nan::ThrowError(Nan::New("cryptoAuthCrypt arg 4 expected callback Function").ToLocalChecked());
  }
  IndyCallback* icb = new IndyCallback(Nan::To<v8::Function>(info[4]).ToLocalChecked());
  indyCalled(icb, indy_crypto_auth_crypt(icb->handle, arg0, arg1, arg2, arg3data, arg3len, cryptoAuthCrypt_cb));
  delete arg1UTF;
  delete arg2UTF;
}

void cryptoAuthDecrypt_cb(indy_handle_t handle, indy_error_t xerr, const char* arg0, const indy_u8_t* arg1data, indy_u32_t arg1len) {
  IndyCallback* icb = IndyCallback::getCallback(handle);
  if(icb != nullptr){
    icb->cbStringBuffer(xerr, arg0, arg1data, arg1len);
  }
}
NAN_METHOD(cryptoAuthDecrypt) {
  if(info.Length() != 4){
    return Nan::ThrowError(Nan::New("Expected 4 arguments: cryptoAuthDecrypt(wallet_handle, recipient_vk, encrypted_msg_raw, cb(err, [ senderVk, decryptedMsgRaw ]))").ToLocalChecked());
  }
  if(!info[0]->IsNumber()){
    return Nan::ThrowError(Nan::New("Expected IndyHandle for wallet_handle: cryptoAuthDecrypt(wallet_handle, recipient_vk, encrypted_msg_raw, cb(err, [ senderVk, decryptedMsgRaw ]))").ToLocalChecked());
  }
  indy_handle_t arg0 = info[0]->Int32Value();
  Nan::Utf8String* arg1UTF = nullptr;
  const char* arg1 = nullptr;
  if(info[1]->IsString()){
    arg1UTF = new Nan::Utf8String(info[1]);
    arg1 = (const char*)(**arg1UTF);
  } else if(!info[1]->IsNull() && !info[1]->IsUndefined()){
    return Nan::ThrowError(Nan::New("Expected String or null for recipient_vk: cryptoAuthDecrypt(wallet_handle, recipient_vk, encrypted_msg_raw, cb(err, [ senderVk, decryptedMsgRaw ]))").ToLocalChecked());
  }
  if(!info[2]->IsUint8Array()){
    return Nan::ThrowError(Nan::New("Expected Buffer for encrypted_msg_raw: cryptoAuthDecrypt(wallet_handle, recipient_vk, encrypted_msg_raw, cb(err, [ senderVk, decryptedMsgRaw ]))").ToLocalChecked());
  }
  const indy_u8_t* arg2data = (indy_u8_t*)node::Buffer::Data(info[2]->ToObject());
  indy_u32_t arg2len = node::Buffer::Length(info[2]);
  if(!info[3]->IsFunction()) {
    return Nan::ThrowError(Nan::New("cryptoAuthDecrypt arg 3 expected callback Function").ToLocalChecked());
  }
  IndyCallback* icb = new IndyCallback(Nan::To<v8::Function>(info[3]).ToLocalChecked());
  indyCalled(icb, indy_crypto_auth_decrypt(icb->handle, arg0, arg1, arg2data, arg2len, cryptoAuthDecrypt_cb));
  delete arg1UTF;
}

void cryptoAnonCrypt_cb(indy_handle_t handle, indy_error_t xerr, const indy_u8_t* arg0data, indy_u32_t arg0len) {
  IndyCallback* icb = IndyCallback::getCallback(handle);
  if(icb != nullptr){
    icb->cbBuffer(xerr, arg0data, arg0len);
  }
}
NAN_METHOD(cryptoAnonCrypt) {
  if(info.Length() != 3){
    return Nan::ThrowError(Nan::New("Expected 3 arguments: cryptoAnonCrypt(recipient_vk, message_raw, cb(err, encryptedMsgRaw))").ToLocalChecked());
  }
  Nan::Utf8String* arg0UTF = nullptr;
  const char* arg0 = nullptr;
  if(info[0]->IsString()){
    arg0UTF = new Nan::Utf8String(info[0]);
    arg0 = (const char*)(**arg0UTF);
  } else if(!info[0]->IsNull() && !info[0]->IsUndefined()){
    return Nan::ThrowError(Nan::New("Expected String or null for recipient_vk: cryptoAnonCrypt(recipient_vk, message_raw, cb(err, encryptedMsgRaw))").ToLocalChecked());
  }
  if(!info[1]->IsUint8Array()){
    return Nan::ThrowError(Nan::New("Expected Buffer for message_raw: cryptoAnonCrypt(recipient_vk, message_raw, cb(err, encryptedMsgRaw))").ToLocalChecked());
  }
  const indy_u8_t* arg1data = (indy_u8_t*)node::Buffer::Data(info[1]->ToObject());
  indy_u32_t arg1len = node::Buffer::Length(info[1]);
  if(!info[2]->IsFunction()) {
    return Nan::ThrowError(Nan::New("cryptoAnonCrypt arg 2 expected callback Function").ToLocalChecked());
  }
  IndyCallback* icb = new IndyCallback(Nan::To<v8::Function>(info[2]).ToLocalChecked());
  indyCalled(icb, indy_crypto_anon_crypt(icb->handle, arg0, arg1data, arg1len, cryptoAnonCrypt_cb));
  delete arg0UTF;
}

void cryptoAnonDecrypt_cb(indy_handle_t handle, indy_error_t xerr, const indy_u8_t* arg0data, indy_u32_t arg0len) {
  IndyCallback* icb = IndyCallback::getCallback(handle);
  if(icb != nullptr){
    icb->cbBuffer(xerr, arg0data, arg0len);
  }
}
NAN_METHOD(cryptoAnonDecrypt) {
  if(info.Length() != 4){
    return Nan::ThrowError(Nan::New("Expected 4 arguments: cryptoAnonDecrypt(wallet_handle, recipient_vk, encrypted_msg, cb(err, decryptedMsgRaw))").ToLocalChecked());
  }
  if(!info[0]->IsNumber()){
    return Nan::ThrowError(Nan::New("Expected IndyHandle for wallet_handle: cryptoAnonDecrypt(wallet_handle, recipient_vk, encrypted_msg, cb(err, decryptedMsgRaw))").ToLocalChecked());
  }
  indy_handle_t arg0 = info[0]->Int32Value();
  Nan::Utf8String* arg1UTF = nullptr;
  const char* arg1 = nullptr;
  if(info[1]->IsString()){
    arg1UTF = new Nan::Utf8String(info[1]);
    arg1 = (const char*)(**arg1UTF);
  } else if(!info[1]->IsNull() && !info[1]->IsUndefined()){
    return Nan::ThrowError(Nan::New("Expected String or null for recipient_vk: cryptoAnonDecrypt(wallet_handle, recipient_vk, encrypted_msg, cb(err, decryptedMsgRaw))").ToLocalChecked());
  }
  if(!info[2]->IsUint8Array()){
    return Nan::ThrowError(Nan::New("Expected Buffer for encrypted_msg: cryptoAnonDecrypt(wallet_handle, recipient_vk, encrypted_msg, cb(err, decryptedMsgRaw))").ToLocalChecked());
  }
  const indy_u8_t* arg2data = (indy_u8_t*)node::Buffer::Data(info[2]->ToObject());
  indy_u32_t arg2len = node::Buffer::Length(info[2]);
  if(!info[3]->IsFunction()) {
    return Nan::ThrowError(Nan::New("cryptoAnonDecrypt arg 3 expected callback Function").ToLocalChecked());
  }
  IndyCallback* icb = new IndyCallback(Nan::To<v8::Function>(info[3]).ToLocalChecked());
  indyCalled(icb, indy_crypto_anon_decrypt(icb->handle, arg0, arg1, arg2data, arg2len, cryptoAnonDecrypt_cb));
  delete arg1UTF;
}

void createAndStoreMyDid_cb(indy_handle_t handle, indy_error_t xerr, const char *const arg0, const char *const arg1) {
  IndyCallback* icb = IndyCallback::getCallback(handle);
  if(icb != nullptr){
    icb->cbStringString(xerr, arg0, arg1);
  }
}
NAN_METHOD(createAndStoreMyDid) {
  if(info.Length() != 3){
    return Nan::ThrowError(Nan::New("Expected 3 arguments: createAndStoreMyDid(wallet_handle, did_json, cb(err, [ did, verkey ]))").ToLocalChecked());
  }
  if(!info[0]->IsNumber()){
    return Nan::ThrowError(Nan::New("Expected IndyHandle for wallet_handle: createAndStoreMyDid(wallet_handle, did_json, cb(err, [ did, verkey ]))").ToLocalChecked());
  }
  indy_handle_t arg0 = info[0]->Int32Value();
  Nan::Utf8String* arg1UTF = nullptr;
  const char* arg1 = nullptr;
  if(info[1]->IsString()){
    arg1UTF = new Nan::Utf8String(info[1]);
    arg1 = (const char*)(**arg1UTF);
  } else if(!info[1]->IsNull() && !info[1]->IsUndefined()){
    return Nan::ThrowError(Nan::New("Expected String or null for did_json: createAndStoreMyDid(wallet_handle, did_json, cb(err, [ did, verkey ]))").ToLocalChecked());
  }
  if(!info[2]->IsFunction()) {
    return Nan::ThrowError(Nan::New("createAndStoreMyDid arg 2 expected callback Function").ToLocalChecked());
  }
  IndyCallback* icb = new IndyCallback(Nan::To<v8::Function>(info[2]).ToLocalChecked());
  indyCalled(icb, indy_create_and_store_my_did(icb->handle, arg0, arg1, createAndStoreMyDid_cb));
  delete arg1UTF;
}

void replaceKeysStart_cb(indy_handle_t handle, indy_error_t xerr, const char *const arg0) {
  IndyCallback* icb = IndyCallback::getCallback(handle);
  if(icb != nullptr){
    icb->cbString(xerr, arg0);
  }
}
NAN_METHOD(replaceKeysStart) {
  if(info.Length() != 4){
    return Nan::ThrowError(Nan::New("Expected 4 arguments: replaceKeysStart(wallet_handle, did, identity_json, cb(err, verkey))").ToLocalChecked());
  }
  if(!info[0]->IsNumber()){
    return Nan::ThrowError(Nan::New("Expected IndyHandle for wallet_handle: replaceKeysStart(wallet_handle, did, identity_json, cb(err, verkey))").ToLocalChecked());
  }
  indy_handle_t arg0 = info[0]->Int32Value();
  Nan::Utf8String* arg1UTF = nullptr;
  const char* arg1 = nullptr;
  if(info[1]->IsString()){
    arg1UTF = new Nan::Utf8String(info[1]);
    arg1 = (const char*)(**arg1UTF);
  } else if(!info[1]->IsNull() && !info[1]->IsUndefined()){
    return Nan::ThrowError(Nan::New("Expected String or null for did: replaceKeysStart(wallet_handle, did, identity_json, cb(err, verkey))").ToLocalChecked());
  }
  Nan::Utf8String* arg2UTF = nullptr;
  const char* arg2 = nullptr;
  if(info[2]->IsString()){
    arg2UTF = new Nan::Utf8String(info[2]);
    arg2 = (const char*)(**arg2UTF);
  } else if(!info[2]->IsNull() && !info[2]->IsUndefined()){
    return Nan::ThrowError(Nan::New("Expected String or null for identity_json: replaceKeysStart(wallet_handle, did, identity_json, cb(err, verkey))").ToLocalChecked());
  }
  if(!info[3]->IsFunction()) {
    return Nan::ThrowError(Nan::New("replaceKeysStart arg 3 expected callback Function").ToLocalChecked());
  }
  IndyCallback* icb = new IndyCallback(Nan::To<v8::Function>(info[3]).ToLocalChecked());
  indyCalled(icb, indy_replace_keys_start(icb->handle, arg0, arg1, arg2, replaceKeysStart_cb));
  delete arg1UTF;
  delete arg2UTF;
}

void replaceKeysApply_cb(indy_handle_t handle, indy_error_t xerr) {
  IndyCallback* icb = IndyCallback::getCallback(handle);
  if(icb != nullptr){
    icb->cbNone(xerr);
  }
}
NAN_METHOD(replaceKeysApply) {
  if(info.Length() != 3){
    return Nan::ThrowError(Nan::New("Expected 3 arguments: replaceKeysApply(wallet_handle, did, cb(err))").ToLocalChecked());
  }
  if(!info[0]->IsNumber()){
    return Nan::ThrowError(Nan::New("Expected IndyHandle for wallet_handle: replaceKeysApply(wallet_handle, did, cb(err))").ToLocalChecked());
  }
  indy_handle_t arg0 = info[0]->Int32Value();
  Nan::Utf8String* arg1UTF = nullptr;
  const char* arg1 = nullptr;
  if(info[1]->IsString()){
    arg1UTF = new Nan::Utf8String(info[1]);
    arg1 = (const char*)(**arg1UTF);
  } else if(!info[1]->IsNull() && !info[1]->IsUndefined()){
    return Nan::ThrowError(Nan::New("Expected String or null for did: replaceKeysApply(wallet_handle, did, cb(err))").ToLocalChecked());
  }
  if(!info[2]->IsFunction()) {
    return Nan::ThrowError(Nan::New("replaceKeysApply arg 2 expected callback Function").ToLocalChecked());
  }
  IndyCallback* icb = new IndyCallback(Nan::To<v8::Function>(info[2]).ToLocalChecked());
  indyCalled(icb, indy_replace_keys_apply(icb->handle, arg0, arg1, replaceKeysApply_cb));
  delete arg1UTF;
}

void storeTheirDid_cb(indy_handle_t handle, indy_error_t xerr) {
  IndyCallback* icb = IndyCallback::getCallback(handle);
  if(icb != nullptr){
    icb->cbNone(xerr);
  }
}
NAN_METHOD(storeTheirDid) {
  if(info.Length() != 3){
    return Nan::ThrowError(Nan::New("Expected 3 arguments: storeTheirDid(wallet_handle, identity_json, cb(err))").ToLocalChecked());
  }
  if(!info[0]->IsNumber()){
    return Nan::ThrowError(Nan::New("Expected IndyHandle for wallet_handle: storeTheirDid(wallet_handle, identity_json, cb(err))").ToLocalChecked());
  }
  indy_handle_t arg0 = info[0]->Int32Value();
  Nan::Utf8String* arg1UTF = nullptr;
  const char* arg1 = nullptr;
  if(info[1]->IsString()){
    arg1UTF = new Nan::Utf8String(info[1]);
    arg1 = (const char*)(**arg1UTF);
  } else if(!info[1]->IsNull() && !info[1]->IsUndefined()){
    return Nan::ThrowError(Nan::New("Expected String or null for identity_json: storeTheirDid(wallet_handle, identity_json, cb(err))").ToLocalChecked());
  }
  if(!info[2]->IsFunction()) {
    return Nan::ThrowError(Nan::New("storeTheirDid arg 2 expected callback Function").ToLocalChecked());
  }
  IndyCallback* icb = new IndyCallback(Nan::To<v8::Function>(info[2]).ToLocalChecked());
  indyCalled(icb, indy_store_their_did(icb->handle, arg0, arg1, storeTheirDid_cb));
  delete arg1UTF;
}

void keyForDid_cb(indy_handle_t handle, indy_error_t xerr, const char *const arg0) {
  IndyCallback* icb = IndyCallback::getCallback(handle);
  if(icb != nullptr){
    icb->cbString(xerr, arg0);
  }
}
NAN_METHOD(keyForDid) {
  if(info.Length() != 4){
    return Nan::ThrowError(Nan::New("Expected 4 arguments: keyForDid(pool_handle, wallet_handle, did, cb(err, key))").ToLocalChecked());
  }
  if(!info[0]->IsNumber()){
    return Nan::ThrowError(Nan::New("Expected IndyHandle for pool_handle: keyForDid(pool_handle, wallet_handle, did, cb(err, key))").ToLocalChecked());
  }
  indy_handle_t arg0 = info[0]->Int32Value();
  if(!info[1]->IsNumber()){
    return Nan::ThrowError(Nan::New("Expected IndyHandle for wallet_handle: keyForDid(pool_handle, wallet_handle, did, cb(err, key))").ToLocalChecked());
  }
  indy_handle_t arg1 = info[1]->Int32Value();
  Nan::Utf8String* arg2UTF = nullptr;
  const char* arg2 = nullptr;
  if(info[2]->IsString()){
    arg2UTF = new Nan::Utf8String(info[2]);
    arg2 = (const char*)(**arg2UTF);
  } else if(!info[2]->IsNull() && !info[2]->IsUndefined()){
    return Nan::ThrowError(Nan::New("Expected String or null for did: keyForDid(pool_handle, wallet_handle, did, cb(err, key))").ToLocalChecked());
  }
  if(!info[3]->IsFunction()) {
    return Nan::ThrowError(Nan::New("keyForDid arg 3 expected callback Function").ToLocalChecked());
  }
  IndyCallback* icb = new IndyCallback(Nan::To<v8::Function>(info[3]).ToLocalChecked());
  indyCalled(icb, indy_key_for_did(icb->handle, arg0, arg1, arg2, keyForDid_cb));
  delete arg2UTF;
}

void keyForLocalDid_cb(indy_handle_t handle, indy_error_t xerr, const char *const arg0) {
  IndyCallback* icb = IndyCallback::getCallback(handle);
  if(icb != nullptr){
    icb->cbString(xerr, arg0);
  }
}
NAN_METHOD(keyForLocalDid) {
  if(info.Length() != 3){
    return Nan::ThrowError(Nan::New("Expected 3 arguments: keyForLocalDid(wallet_handle, did, cb(err, key))").ToLocalChecked());
  }
  if(!info[0]->IsNumber()){
    return Nan::ThrowError(Nan::New("Expected IndyHandle for wallet_handle: keyForLocalDid(wallet_handle, did, cb(err, key))").ToLocalChecked());
  }
  indy_handle_t arg0 = info[0]->Int32Value();
  Nan::Utf8String* arg1UTF = nullptr;
  const char* arg1 = nullptr;
  if(info[1]->IsString()){
    arg1UTF = new Nan::Utf8String(info[1]);
    arg1 = (const char*)(**arg1UTF);
  } else if(!info[1]->IsNull() && !info[1]->IsUndefined()){
    return Nan::ThrowError(Nan::New("Expected String or null for did: keyForLocalDid(wallet_handle, did, cb(err, key))").ToLocalChecked());
  }
  if(!info[2]->IsFunction()) {
    return Nan::ThrowError(Nan::New("keyForLocalDid arg 2 expected callback Function").ToLocalChecked());
  }
  IndyCallback* icb = new IndyCallback(Nan::To<v8::Function>(info[2]).ToLocalChecked());
  indyCalled(icb, indy_key_for_local_did(icb->handle, arg0, arg1, keyForLocalDid_cb));
  delete arg1UTF;
}

void setEndpointForDid_cb(indy_handle_t handle, indy_error_t xerr) {
  IndyCallback* icb = IndyCallback::getCallback(handle);
  if(icb != nullptr){
    icb->cbNone(xerr);
  }
}
NAN_METHOD(setEndpointForDid) {
  if(info.Length() != 5){
    return Nan::ThrowError(Nan::New("Expected 5 arguments: setEndpointForDid(wallet_handle, did, address, transport_key, cb(err))").ToLocalChecked());
  }
  if(!info[0]->IsNumber()){
    return Nan::ThrowError(Nan::New("Expected IndyHandle for wallet_handle: setEndpointForDid(wallet_handle, did, address, transport_key, cb(err))").ToLocalChecked());
  }
  indy_handle_t arg0 = info[0]->Int32Value();
  Nan::Utf8String* arg1UTF = nullptr;
  const char* arg1 = nullptr;
  if(info[1]->IsString()){
    arg1UTF = new Nan::Utf8String(info[1]);
    arg1 = (const char*)(**arg1UTF);
  } else if(!info[1]->IsNull() && !info[1]->IsUndefined()){
    return Nan::ThrowError(Nan::New("Expected String or null for did: setEndpointForDid(wallet_handle, did, address, transport_key, cb(err))").ToLocalChecked());
  }
  Nan::Utf8String* arg2UTF = nullptr;
  const char* arg2 = nullptr;
  if(info[2]->IsString()){
    arg2UTF = new Nan::Utf8String(info[2]);
    arg2 = (const char*)(**arg2UTF);
  } else if(!info[2]->IsNull() && !info[2]->IsUndefined()){
    return Nan::ThrowError(Nan::New("Expected String or null for address: setEndpointForDid(wallet_handle, did, address, transport_key, cb(err))").ToLocalChecked());
  }
  Nan::Utf8String* arg3UTF = nullptr;
  const char* arg3 = nullptr;
  if(info[3]->IsString()){
    arg3UTF = new Nan::Utf8String(info[3]);
    arg3 = (const char*)(**arg3UTF);
  } else if(!info[3]->IsNull() && !info[3]->IsUndefined()){
    return Nan::ThrowError(Nan::New("Expected String or null for transport_key: setEndpointForDid(wallet_handle, did, address, transport_key, cb(err))").ToLocalChecked());
  }
  if(!info[4]->IsFunction()) {
    return Nan::ThrowError(Nan::New("setEndpointForDid arg 4 expected callback Function").ToLocalChecked());
  }
  IndyCallback* icb = new IndyCallback(Nan::To<v8::Function>(info[4]).ToLocalChecked());
  indyCalled(icb, indy_set_endpoint_for_did(icb->handle, arg0, arg1, arg2, arg3, setEndpointForDid_cb));
  delete arg1UTF;
  delete arg2UTF;
  delete arg3UTF;
}

void getEndpointForDid_cb(indy_handle_t handle, indy_error_t xerr, const char *const arg0, const char *const arg1) {
  IndyCallback* icb = IndyCallback::getCallback(handle);
  if(icb != nullptr){
    icb->cbStringString(xerr, arg0, arg1);
  }
}
NAN_METHOD(getEndpointForDid) {
  if(info.Length() != 4){
    return Nan::ThrowError(Nan::New("Expected 4 arguments: getEndpointForDid(wallet_handle, pool_handle, did, cb(err, [ address, transportVk ]))").ToLocalChecked());
  }
  if(!info[0]->IsNumber()){
    return Nan::ThrowError(Nan::New("Expected IndyHandle for wallet_handle: getEndpointForDid(wallet_handle, pool_handle, did, cb(err, [ address, transportVk ]))").ToLocalChecked());
  }
  indy_handle_t arg0 = info[0]->Int32Value();
  if(!info[1]->IsNumber()){
    return Nan::ThrowError(Nan::New("Expected IndyHandle for pool_handle: getEndpointForDid(wallet_handle, pool_handle, did, cb(err, [ address, transportVk ]))").ToLocalChecked());
  }
  indy_handle_t arg1 = info[1]->Int32Value();
  Nan::Utf8String* arg2UTF = nullptr;
  const char* arg2 = nullptr;
  if(info[2]->IsString()){
    arg2UTF = new Nan::Utf8String(info[2]);
    arg2 = (const char*)(**arg2UTF);
  } else if(!info[2]->IsNull() && !info[2]->IsUndefined()){
    return Nan::ThrowError(Nan::New("Expected String or null for did: getEndpointForDid(wallet_handle, pool_handle, did, cb(err, [ address, transportVk ]))").ToLocalChecked());
  }
  if(!info[3]->IsFunction()) {
    return Nan::ThrowError(Nan::New("getEndpointForDid arg 3 expected callback Function").ToLocalChecked());
  }
  IndyCallback* icb = new IndyCallback(Nan::To<v8::Function>(info[3]).ToLocalChecked());
  indyCalled(icb, indy_get_endpoint_for_did(icb->handle, arg0, arg1, arg2, getEndpointForDid_cb));
  delete arg2UTF;
}

void setDidMetadata_cb(indy_handle_t handle, indy_error_t xerr) {
  IndyCallback* icb = IndyCallback::getCallback(handle);
  if(icb != nullptr){
    icb->cbNone(xerr);
  }
}
NAN_METHOD(setDidMetadata) {
  if(info.Length() != 4){
    return Nan::ThrowError(Nan::New("Expected 4 arguments: setDidMetadata(wallet_handle, did, metadata, cb(err))").ToLocalChecked());
  }
  if(!info[0]->IsNumber()){
    return Nan::ThrowError(Nan::New("Expected IndyHandle for wallet_handle: setDidMetadata(wallet_handle, did, metadata, cb(err))").ToLocalChecked());
  }
  indy_handle_t arg0 = info[0]->Int32Value();
  Nan::Utf8String* arg1UTF = nullptr;
  const char* arg1 = nullptr;
  if(info[1]->IsString()){
    arg1UTF = new Nan::Utf8String(info[1]);
    arg1 = (const char*)(**arg1UTF);
  } else if(!info[1]->IsNull() && !info[1]->IsUndefined()){
    return Nan::ThrowError(Nan::New("Expected String or null for did: setDidMetadata(wallet_handle, did, metadata, cb(err))").ToLocalChecked());
  }
  Nan::Utf8String* arg2UTF = nullptr;
  const char* arg2 = nullptr;
  if(info[2]->IsString()){
    arg2UTF = new Nan::Utf8String(info[2]);
    arg2 = (const char*)(**arg2UTF);
  } else if(!info[2]->IsNull() && !info[2]->IsUndefined()){
    return Nan::ThrowError(Nan::New("Expected String or null for metadata: setDidMetadata(wallet_handle, did, metadata, cb(err))").ToLocalChecked());
  }
  if(!info[3]->IsFunction()) {
    return Nan::ThrowError(Nan::New("setDidMetadata arg 3 expected callback Function").ToLocalChecked());
  }
  IndyCallback* icb = new IndyCallback(Nan::To<v8::Function>(info[3]).ToLocalChecked());
  indyCalled(icb, indy_set_did_metadata(icb->handle, arg0, arg1, arg2, setDidMetadata_cb));
  delete arg1UTF;
  delete arg2UTF;
}

void getDidMetadata_cb(indy_handle_t handle, indy_error_t xerr, const char *const arg0) {
  IndyCallback* icb = IndyCallback::getCallback(handle);
  if(icb != nullptr){
    icb->cbString(xerr, arg0);
  }
}
NAN_METHOD(getDidMetadata) {
  if(info.Length() != 3){
    return Nan::ThrowError(Nan::New("Expected 3 arguments: getDidMetadata(wallet_handle, did, cb(err, metadata))").ToLocalChecked());
  }
  if(!info[0]->IsNumber()){
    return Nan::ThrowError(Nan::New("Expected IndyHandle for wallet_handle: getDidMetadata(wallet_handle, did, cb(err, metadata))").ToLocalChecked());
  }
  indy_handle_t arg0 = info[0]->Int32Value();
  Nan::Utf8String* arg1UTF = nullptr;
  const char* arg1 = nullptr;
  if(info[1]->IsString()){
    arg1UTF = new Nan::Utf8String(info[1]);
    arg1 = (const char*)(**arg1UTF);
  } else if(!info[1]->IsNull() && !info[1]->IsUndefined()){
    return Nan::ThrowError(Nan::New("Expected String or null for did: getDidMetadata(wallet_handle, did, cb(err, metadata))").ToLocalChecked());
  }
  if(!info[2]->IsFunction()) {
    return Nan::ThrowError(Nan::New("getDidMetadata arg 2 expected callback Function").ToLocalChecked());
  }
  IndyCallback* icb = new IndyCallback(Nan::To<v8::Function>(info[2]).ToLocalChecked());
  indyCalled(icb, indy_get_did_metadata(icb->handle, arg0, arg1, getDidMetadata_cb));
  delete arg1UTF;
}

void getMyDidWithMeta_cb(indy_handle_t handle, indy_error_t xerr, const char *const arg0) {
  IndyCallback* icb = IndyCallback::getCallback(handle);
  if(icb != nullptr){
    icb->cbString(xerr, arg0);
  }
}
NAN_METHOD(getMyDidWithMeta) {
  if(info.Length() != 3){
    return Nan::ThrowError(Nan::New("Expected 3 arguments: getMyDidWithMeta(wallet_handle, my_did, cb(err, didWithMeta))").ToLocalChecked());
  }
  if(!info[0]->IsNumber()){
    return Nan::ThrowError(Nan::New("Expected IndyHandle for wallet_handle: getMyDidWithMeta(wallet_handle, my_did, cb(err, didWithMeta))").ToLocalChecked());
  }
  indy_handle_t arg0 = info[0]->Int32Value();
  Nan::Utf8String* arg1UTF = nullptr;
  const char* arg1 = nullptr;
  if(info[1]->IsString()){
    arg1UTF = new Nan::Utf8String(info[1]);
    arg1 = (const char*)(**arg1UTF);
  } else if(!info[1]->IsNull() && !info[1]->IsUndefined()){
    return Nan::ThrowError(Nan::New("Expected String or null for my_did: getMyDidWithMeta(wallet_handle, my_did, cb(err, didWithMeta))").ToLocalChecked());
  }
  if(!info[2]->IsFunction()) {
    return Nan::ThrowError(Nan::New("getMyDidWithMeta arg 2 expected callback Function").ToLocalChecked());
  }
  IndyCallback* icb = new IndyCallback(Nan::To<v8::Function>(info[2]).ToLocalChecked());
  indyCalled(icb, indy_get_my_did_with_meta(icb->handle, arg0, arg1, getMyDidWithMeta_cb));
  delete arg1UTF;
}

void listMyDidsWithMeta_cb(indy_handle_t handle, indy_error_t xerr, const char *const arg0) {
  IndyCallback* icb = IndyCallback::getCallback(handle);
  if(icb != nullptr){
    icb->cbString(xerr, arg0);
  }
}
NAN_METHOD(listMyDidsWithMeta) {
  if(info.Length() != 2){
    return Nan::ThrowError(Nan::New("Expected 2 arguments: listMyDidsWithMeta(wallet_handle, cb(err, dids))").ToLocalChecked());
  }
  if(!info[0]->IsNumber()){
    return Nan::ThrowError(Nan::New("Expected IndyHandle for wallet_handle: listMyDidsWithMeta(wallet_handle, cb(err, dids))").ToLocalChecked());
  }
  indy_handle_t arg0 = info[0]->Int32Value();
  if(!info[1]->IsFunction()) {
    return Nan::ThrowError(Nan::New("listMyDidsWithMeta arg 1 expected callback Function").ToLocalChecked());
  }
  IndyCallback* icb = new IndyCallback(Nan::To<v8::Function>(info[1]).ToLocalChecked());
  indyCalled(icb, indy_list_my_dids_with_meta(icb->handle, arg0, listMyDidsWithMeta_cb));
}

void abbreviateVerkey_cb(indy_handle_t handle, indy_error_t xerr, const char *const arg0) {
  IndyCallback* icb = IndyCallback::getCallback(handle);
  if(icb != nullptr){
    icb->cbString(xerr, arg0);
  }
}
NAN_METHOD(abbreviateVerkey) {
  if(info.Length() != 3){
    return Nan::ThrowError(Nan::New("Expected 3 arguments: abbreviateVerkey(did, full_verkey, cb(err, verkey))").ToLocalChecked());
  }
  Nan::Utf8String* arg0UTF = nullptr;
  const char* arg0 = nullptr;
  if(info[0]->IsString()){
    arg0UTF = new Nan::Utf8String(info[0]);
    arg0 = (const char*)(**arg0UTF);
  } else if(!info[0]->IsNull() && !info[0]->IsUndefined()){
    return Nan::ThrowError(Nan::New("Expected String or null for did: abbreviateVerkey(did, full_verkey, cb(err, verkey))").ToLocalChecked());
  }
  Nan::Utf8String* arg1UTF = nullptr;
  const char* arg1 = nullptr;
  if(info[1]->IsString()){
    arg1UTF = new Nan::Utf8String(info[1]);
    arg1 = (const char*)(**arg1UTF);
  } else if(!info[1]->IsNull() && !info[1]->IsUndefined()){
    return Nan::ThrowError(Nan::New("Expected String or null for full_verkey: abbreviateVerkey(did, full_verkey, cb(err, verkey))").ToLocalChecked());
  }
  if(!info[2]->IsFunction()) {
    return Nan::ThrowError(Nan::New("abbreviateVerkey arg 2 expected callback Function").ToLocalChecked());
  }
  IndyCallback* icb = new IndyCallback(Nan::To<v8::Function>(info[2]).ToLocalChecked());
  indyCalled(icb, indy_abbreviate_verkey(icb->handle, arg0, arg1, abbreviateVerkey_cb));
  delete arg0UTF;
  delete arg1UTF;
}

void signAndSubmitRequest_cb(indy_handle_t handle, indy_error_t xerr, const char* arg0) {
  IndyCallback* icb = IndyCallback::getCallback(handle);
  if(icb != nullptr){
    icb->cbString(xerr, arg0);
  }
}
NAN_METHOD(signAndSubmitRequest) {
  if(info.Length() != 5){
    return Nan::ThrowError(Nan::New("Expected 5 arguments: signAndSubmitRequest(pool_handle, wallet_handle, submitter_did, request_json, cb(err, requestResult))").ToLocalChecked());
  }
  if(!info[0]->IsNumber()){
    return Nan::ThrowError(Nan::New("Expected IndyHandle for pool_handle: signAndSubmitRequest(pool_handle, wallet_handle, submitter_did, request_json, cb(err, requestResult))").ToLocalChecked());
  }
  indy_handle_t arg0 = info[0]->Int32Value();
  if(!info[1]->IsNumber()){
    return Nan::ThrowError(Nan::New("Expected IndyHandle for wallet_handle: signAndSubmitRequest(pool_handle, wallet_handle, submitter_did, request_json, cb(err, requestResult))").ToLocalChecked());
  }
  indy_handle_t arg1 = info[1]->Int32Value();
  Nan::Utf8String* arg2UTF = nullptr;
  const char* arg2 = nullptr;
  if(info[2]->IsString()){
    arg2UTF = new Nan::Utf8String(info[2]);
    arg2 = (const char*)(**arg2UTF);
  } else if(!info[2]->IsNull() && !info[2]->IsUndefined()){
    return Nan::ThrowError(Nan::New("Expected String or null for submitter_did: signAndSubmitRequest(pool_handle, wallet_handle, submitter_did, request_json, cb(err, requestResult))").ToLocalChecked());
  }
  Nan::Utf8String* arg3UTF = nullptr;
  const char* arg3 = nullptr;
  if(info[3]->IsString()){
    arg3UTF = new Nan::Utf8String(info[3]);
    arg3 = (const char*)(**arg3UTF);
  } else if(!info[3]->IsNull() && !info[3]->IsUndefined()){
    return Nan::ThrowError(Nan::New("Expected String or null for request_json: signAndSubmitRequest(pool_handle, wallet_handle, submitter_did, request_json, cb(err, requestResult))").ToLocalChecked());
  }
  if(!info[4]->IsFunction()) {
    return Nan::ThrowError(Nan::New("signAndSubmitRequest arg 4 expected callback Function").ToLocalChecked());
  }
  IndyCallback* icb = new IndyCallback(Nan::To<v8::Function>(info[4]).ToLocalChecked());
  indyCalled(icb, indy_sign_and_submit_request(icb->handle, arg0, arg1, arg2, arg3, signAndSubmitRequest_cb));
  delete arg2UTF;
  delete arg3UTF;
}

void submitRequest_cb(indy_handle_t handle, indy_error_t xerr, const char* arg0) {
  IndyCallback* icb = IndyCallback::getCallback(handle);
  if(icb != nullptr){
    icb->cbString(xerr, arg0);
  }
}
NAN_METHOD(submitRequest) {
  if(info.Length() != 3){
    return Nan::ThrowError(Nan::New("Expected 3 arguments: submitRequest(pool_handle, request_json, cb(err, requestResult))").ToLocalChecked());
  }
  if(!info[0]->IsNumber()){
    return Nan::ThrowError(Nan::New("Expected IndyHandle for pool_handle: submitRequest(pool_handle, request_json, cb(err, requestResult))").ToLocalChecked());
  }
  indy_handle_t arg0 = info[0]->Int32Value();
  Nan::Utf8String* arg1UTF = nullptr;
  const char* arg1 = nullptr;
  if(info[1]->IsString()){
    arg1UTF = new Nan::Utf8String(info[1]);
    arg1 = (const char*)(**arg1UTF);
  } else if(!info[1]->IsNull() && !info[1]->IsUndefined()){
    return Nan::ThrowError(Nan::New("Expected String or null for request_json: submitRequest(pool_handle, request_json, cb(err, requestResult))").ToLocalChecked());
  }
  if(!info[2]->IsFunction()) {
    return Nan::ThrowError(Nan::New("submitRequest arg 2 expected callback Function").ToLocalChecked());
  }
  IndyCallback* icb = new IndyCallback(Nan::To<v8::Function>(info[2]).ToLocalChecked());
  indyCalled(icb, indy_submit_request(icb->handle, arg0, arg1, submitRequest_cb));
  delete arg1UTF;
}

void signRequest_cb(indy_handle_t handle, indy_error_t xerr, const char* arg0) {
  IndyCallback* icb = IndyCallback::getCallback(handle);
  if(icb != nullptr){
    icb->cbString(xerr, arg0);
  }
}
NAN_METHOD(signRequest) {
  if(info.Length() != 4){
    return Nan::ThrowError(Nan::New("Expected 4 arguments: signRequest(wallet_handle, submitter_did, request_json, cb(err, signedRequest))").ToLocalChecked());
  }
  if(!info[0]->IsNumber()){
    return Nan::ThrowError(Nan::New("Expected IndyHandle for wallet_handle: signRequest(wallet_handle, submitter_did, request_json, cb(err, signedRequest))").ToLocalChecked());
  }
  indy_handle_t arg0 = info[0]->Int32Value();
  Nan::Utf8String* arg1UTF = nullptr;
  const char* arg1 = nullptr;
  if(info[1]->IsString()){
    arg1UTF = new Nan::Utf8String(info[1]);
    arg1 = (const char*)(**arg1UTF);
  } else if(!info[1]->IsNull() && !info[1]->IsUndefined()){
    return Nan::ThrowError(Nan::New("Expected String or null for submitter_did: signRequest(wallet_handle, submitter_did, request_json, cb(err, signedRequest))").ToLocalChecked());
  }
  Nan::Utf8String* arg2UTF = nullptr;
  const char* arg2 = nullptr;
  if(info[2]->IsString()){
    arg2UTF = new Nan::Utf8String(info[2]);
    arg2 = (const char*)(**arg2UTF);
  } else if(!info[2]->IsNull() && !info[2]->IsUndefined()){
    return Nan::ThrowError(Nan::New("Expected String or null for request_json: signRequest(wallet_handle, submitter_did, request_json, cb(err, signedRequest))").ToLocalChecked());
  }
  if(!info[3]->IsFunction()) {
    return Nan::ThrowError(Nan::New("signRequest arg 3 expected callback Function").ToLocalChecked());
  }
  IndyCallback* icb = new IndyCallback(Nan::To<v8::Function>(info[3]).ToLocalChecked());
  indyCalled(icb, indy_sign_request(icb->handle, arg0, arg1, arg2, signRequest_cb));
  delete arg1UTF;
  delete arg2UTF;
}

void multiSignRequest_cb(indy_handle_t handle, indy_error_t xerr, const char* arg0) {
  IndyCallback* icb = IndyCallback::getCallback(handle);
  if(icb != nullptr){
    icb->cbString(xerr, arg0);
  }
}
NAN_METHOD(multiSignRequest) {
  if(info.Length() != 4){
    return Nan::ThrowError(Nan::New("Expected 4 arguments: multiSignRequest(wallet_handle, submitter_did, request_json, cb(err, signedRequest))").ToLocalChecked());
  }
  if(!info[0]->IsNumber()){
    return Nan::ThrowError(Nan::New("Expected IndyHandle for wallet_handle: multiSignRequest(wallet_handle, submitter_did, request_json, cb(err, signedRequest))").ToLocalChecked());
  }
  indy_handle_t arg0 = info[0]->Int32Value();
  Nan::Utf8String* arg1UTF = nullptr;
  const char* arg1 = nullptr;
  if(info[1]->IsString()){
    arg1UTF = new Nan::Utf8String(info[1]);
    arg1 = (const char*)(**arg1UTF);
  } else if(!info[1]->IsNull() && !info[1]->IsUndefined()){
    return Nan::ThrowError(Nan::New("Expected String or null for submitter_did: multiSignRequest(wallet_handle, submitter_did, request_json, cb(err, signedRequest))").ToLocalChecked());
  }
  Nan::Utf8String* arg2UTF = nullptr;
  const char* arg2 = nullptr;
  if(info[2]->IsString()){
    arg2UTF = new Nan::Utf8String(info[2]);
    arg2 = (const char*)(**arg2UTF);
  } else if(!info[2]->IsNull() && !info[2]->IsUndefined()){
    return Nan::ThrowError(Nan::New("Expected String or null for request_json: multiSignRequest(wallet_handle, submitter_did, request_json, cb(err, signedRequest))").ToLocalChecked());
  }
  if(!info[3]->IsFunction()) {
    return Nan::ThrowError(Nan::New("multiSignRequest arg 3 expected callback Function").ToLocalChecked());
  }
  IndyCallback* icb = new IndyCallback(Nan::To<v8::Function>(info[3]).ToLocalChecked());
  indyCalled(icb, indy_multi_sign_request(icb->handle, arg0, arg1, arg2, multiSignRequest_cb));
  delete arg1UTF;
  delete arg2UTF;
}

void buildGetDdoRequest_cb(indy_handle_t handle, indy_error_t xerr, const char* arg0) {
  IndyCallback* icb = IndyCallback::getCallback(handle);
  if(icb != nullptr){
    icb->cbString(xerr, arg0);
  }
}
NAN_METHOD(buildGetDdoRequest) {
  if(info.Length() != 3){
    return Nan::ThrowError(Nan::New("Expected 3 arguments: buildGetDdoRequest(submitter_did, target_did, cb(err, requestResult))").ToLocalChecked());
  }
  Nan::Utf8String* arg0UTF = nullptr;
  const char* arg0 = nullptr;
  if(info[0]->IsString()){
    arg0UTF = new Nan::Utf8String(info[0]);
    arg0 = (const char*)(**arg0UTF);
  } else if(!info[0]->IsNull() && !info[0]->IsUndefined()){
    return Nan::ThrowError(Nan::New("Expected String or null for submitter_did: buildGetDdoRequest(submitter_did, target_did, cb(err, requestResult))").ToLocalChecked());
  }
  Nan::Utf8String* arg1UTF = nullptr;
  const char* arg1 = nullptr;
  if(info[1]->IsString()){
    arg1UTF = new Nan::Utf8String(info[1]);
    arg1 = (const char*)(**arg1UTF);
  } else if(!info[1]->IsNull() && !info[1]->IsUndefined()){
    return Nan::ThrowError(Nan::New("Expected String or null for target_did: buildGetDdoRequest(submitter_did, target_did, cb(err, requestResult))").ToLocalChecked());
  }
  if(!info[2]->IsFunction()) {
    return Nan::ThrowError(Nan::New("buildGetDdoRequest arg 2 expected callback Function").ToLocalChecked());
  }
  IndyCallback* icb = new IndyCallback(Nan::To<v8::Function>(info[2]).ToLocalChecked());
  indyCalled(icb, indy_build_get_ddo_request(icb->handle, arg0, arg1, buildGetDdoRequest_cb));
  delete arg0UTF;
  delete arg1UTF;
}

void buildNymRequest_cb(indy_handle_t handle, indy_error_t xerr, const char* arg0) {
  IndyCallback* icb = IndyCallback::getCallback(handle);
  if(icb != nullptr){
    icb->cbString(xerr, arg0);
  }
}
NAN_METHOD(buildNymRequest) {
  if(info.Length() != 6){
    return Nan::ThrowError(Nan::New("Expected 6 arguments: buildNymRequest(submitter_did, target_did, verkey, alias, role, cb(err, request))").ToLocalChecked());
  }
  Nan::Utf8String* arg0UTF = nullptr;
  const char* arg0 = nullptr;
  if(info[0]->IsString()){
    arg0UTF = new Nan::Utf8String(info[0]);
    arg0 = (const char*)(**arg0UTF);
  } else if(!info[0]->IsNull() && !info[0]->IsUndefined()){
    return Nan::ThrowError(Nan::New("Expected String or null for submitter_did: buildNymRequest(submitter_did, target_did, verkey, alias, role, cb(err, request))").ToLocalChecked());
  }
  Nan::Utf8String* arg1UTF = nullptr;
  const char* arg1 = nullptr;
  if(info[1]->IsString()){
    arg1UTF = new Nan::Utf8String(info[1]);
    arg1 = (const char*)(**arg1UTF);
  } else if(!info[1]->IsNull() && !info[1]->IsUndefined()){
    return Nan::ThrowError(Nan::New("Expected String or null for target_did: buildNymRequest(submitter_did, target_did, verkey, alias, role, cb(err, request))").ToLocalChecked());
  }
  Nan::Utf8String* arg2UTF = nullptr;
  const char* arg2 = nullptr;
  if(info[2]->IsString()){
    arg2UTF = new Nan::Utf8String(info[2]);
    arg2 = (const char*)(**arg2UTF);
  } else if(!info[2]->IsNull() && !info[2]->IsUndefined()){
    return Nan::ThrowError(Nan::New("Expected String or null for verkey: buildNymRequest(submitter_did, target_did, verkey, alias, role, cb(err, request))").ToLocalChecked());
  }
  Nan::Utf8String* arg3UTF = nullptr;
  const char* arg3 = nullptr;
  if(info[3]->IsString()){
    arg3UTF = new Nan::Utf8String(info[3]);
    arg3 = (const char*)(**arg3UTF);
  } else if(!info[3]->IsNull() && !info[3]->IsUndefined()){
    return Nan::ThrowError(Nan::New("Expected String or null for alias: buildNymRequest(submitter_did, target_did, verkey, alias, role, cb(err, request))").ToLocalChecked());
  }
  Nan::Utf8String* arg4UTF = nullptr;
  const char* arg4 = nullptr;
  if(info[4]->IsString()){
    arg4UTF = new Nan::Utf8String(info[4]);
    arg4 = (const char*)(**arg4UTF);
  } else if(!info[4]->IsNull() && !info[4]->IsUndefined()){
    return Nan::ThrowError(Nan::New("Expected String or null for role: buildNymRequest(submitter_did, target_did, verkey, alias, role, cb(err, request))").ToLocalChecked());
  }
  if(!info[5]->IsFunction()) {
    return Nan::ThrowError(Nan::New("buildNymRequest arg 5 expected callback Function").ToLocalChecked());
  }
  IndyCallback* icb = new IndyCallback(Nan::To<v8::Function>(info[5]).ToLocalChecked());
  indyCalled(icb, indy_build_nym_request(icb->handle, arg0, arg1, arg2, arg3, arg4, buildNymRequest_cb));
  delete arg0UTF;
  delete arg1UTF;
  delete arg2UTF;
  delete arg3UTF;
  delete arg4UTF;
}

void buildAttribRequest_cb(indy_handle_t handle, indy_error_t xerr, const char* arg0) {
  IndyCallback* icb = IndyCallback::getCallback(handle);
  if(icb != nullptr){
    icb->cbString(xerr, arg0);
  }
}
NAN_METHOD(buildAttribRequest) {
  if(info.Length() != 6){
    return Nan::ThrowError(Nan::New("Expected 6 arguments: buildAttribRequest(submitter_did, target_did, hash, raw, enc, cb(err, request))").ToLocalChecked());
  }
  Nan::Utf8String* arg0UTF = nullptr;
  const char* arg0 = nullptr;
  if(info[0]->IsString()){
    arg0UTF = new Nan::Utf8String(info[0]);
    arg0 = (const char*)(**arg0UTF);
  } else if(!info[0]->IsNull() && !info[0]->IsUndefined()){
    return Nan::ThrowError(Nan::New("Expected String or null for submitter_did: buildAttribRequest(submitter_did, target_did, hash, raw, enc, cb(err, request))").ToLocalChecked());
  }
  Nan::Utf8String* arg1UTF = nullptr;
  const char* arg1 = nullptr;
  if(info[1]->IsString()){
    arg1UTF = new Nan::Utf8String(info[1]);
    arg1 = (const char*)(**arg1UTF);
  } else if(!info[1]->IsNull() && !info[1]->IsUndefined()){
    return Nan::ThrowError(Nan::New("Expected String or null for target_did: buildAttribRequest(submitter_did, target_did, hash, raw, enc, cb(err, request))").ToLocalChecked());
  }
  Nan::Utf8String* arg2UTF = nullptr;
  const char* arg2 = nullptr;
  if(info[2]->IsString()){
    arg2UTF = new Nan::Utf8String(info[2]);
    arg2 = (const char*)(**arg2UTF);
  } else if(!info[2]->IsNull() && !info[2]->IsUndefined()){
    return Nan::ThrowError(Nan::New("Expected String or null for hash: buildAttribRequest(submitter_did, target_did, hash, raw, enc, cb(err, request))").ToLocalChecked());
  }
  Nan::Utf8String* arg3UTF = nullptr;
  const char* arg3 = nullptr;
  if(info[3]->IsString()){
    arg3UTF = new Nan::Utf8String(info[3]);
    arg3 = (const char*)(**arg3UTF);
  } else if(!info[3]->IsNull() && !info[3]->IsUndefined()){
    return Nan::ThrowError(Nan::New("Expected String or null for raw: buildAttribRequest(submitter_did, target_did, hash, raw, enc, cb(err, request))").ToLocalChecked());
  }
  Nan::Utf8String* arg4UTF = nullptr;
  const char* arg4 = nullptr;
  if(info[4]->IsString()){
    arg4UTF = new Nan::Utf8String(info[4]);
    arg4 = (const char*)(**arg4UTF);
  } else if(!info[4]->IsNull() && !info[4]->IsUndefined()){
    return Nan::ThrowError(Nan::New("Expected String or null for enc: buildAttribRequest(submitter_did, target_did, hash, raw, enc, cb(err, request))").ToLocalChecked());
  }
  if(!info[5]->IsFunction()) {
    return Nan::ThrowError(Nan::New("buildAttribRequest arg 5 expected callback Function").ToLocalChecked());
  }
  IndyCallback* icb = new IndyCallback(Nan::To<v8::Function>(info[5]).ToLocalChecked());
  indyCalled(icb, indy_build_attrib_request(icb->handle, arg0, arg1, arg2, arg3, arg4, buildAttribRequest_cb));
  delete arg0UTF;
  delete arg1UTF;
  delete arg2UTF;
  delete arg3UTF;
  delete arg4UTF;
}

void buildGetAttribRequest_cb(indy_handle_t handle, indy_error_t xerr, const char* arg0) {
  IndyCallback* icb = IndyCallback::getCallback(handle);
  if(icb != nullptr){
    icb->cbString(xerr, arg0);
  }
}
NAN_METHOD(buildGetAttribRequest) {
  if(info.Length() != 6){
    return Nan::ThrowError(Nan::New("Expected 6 arguments: buildGetAttribRequest(submitter_did, target_did, hash, raw, enc, cb(err, request))").ToLocalChecked());
  }
  Nan::Utf8String* arg0UTF = nullptr;
  const char* arg0 = nullptr;
  if(info[0]->IsString()){
    arg0UTF = new Nan::Utf8String(info[0]);
    arg0 = (const char*)(**arg0UTF);
  } else if(!info[0]->IsNull() && !info[0]->IsUndefined()){
    return Nan::ThrowError(Nan::New("Expected String or null for submitter_did: buildGetAttribRequest(submitter_did, target_did, hash, raw, enc, cb(err, request))").ToLocalChecked());
  }
  Nan::Utf8String* arg1UTF = nullptr;
  const char* arg1 = nullptr;
  if(info[1]->IsString()){
    arg1UTF = new Nan::Utf8String(info[1]);
    arg1 = (const char*)(**arg1UTF);
  } else if(!info[1]->IsNull() && !info[1]->IsUndefined()){
    return Nan::ThrowError(Nan::New("Expected String or null for target_did: buildGetAttribRequest(submitter_did, target_did, hash, raw, enc, cb(err, request))").ToLocalChecked());
  }
  Nan::Utf8String* arg2UTF = nullptr;
  const char* arg2 = nullptr;
  if(info[2]->IsString()){
    arg2UTF = new Nan::Utf8String(info[2]);
    arg2 = (const char*)(**arg2UTF);
  } else if(!info[2]->IsNull() && !info[2]->IsUndefined()){
    return Nan::ThrowError(Nan::New("Expected String or null for hash: buildGetAttribRequest(submitter_did, target_did, hash, raw, enc, cb(err, request))").ToLocalChecked());
  }
  Nan::Utf8String* arg3UTF = nullptr;
  const char* arg3 = nullptr;
  if(info[3]->IsString()){
    arg3UTF = new Nan::Utf8String(info[3]);
    arg3 = (const char*)(**arg3UTF);
  } else if(!info[3]->IsNull() && !info[3]->IsUndefined()){
    return Nan::ThrowError(Nan::New("Expected String or null for raw: buildGetAttribRequest(submitter_did, target_did, hash, raw, enc, cb(err, request))").ToLocalChecked());
  }
  Nan::Utf8String* arg4UTF = nullptr;
  const char* arg4 = nullptr;
  if(info[4]->IsString()){
    arg4UTF = new Nan::Utf8String(info[4]);
    arg4 = (const char*)(**arg4UTF);
  } else if(!info[4]->IsNull() && !info[4]->IsUndefined()){
    return Nan::ThrowError(Nan::New("Expected String or null for enc: buildGetAttribRequest(submitter_did, target_did, hash, raw, enc, cb(err, request))").ToLocalChecked());
  }
  if(!info[5]->IsFunction()) {
    return Nan::ThrowError(Nan::New("buildGetAttribRequest arg 5 expected callback Function").ToLocalChecked());
  }
  IndyCallback* icb = new IndyCallback(Nan::To<v8::Function>(info[5]).ToLocalChecked());
  indyCalled(icb, indy_build_get_attrib_request(icb->handle, arg0, arg1, arg2, arg3, arg4, buildGetAttribRequest_cb));
  delete arg0UTF;
  delete arg1UTF;
  delete arg2UTF;
  delete arg3UTF;
  delete arg4UTF;
}

void buildGetNymRequest_cb(indy_handle_t handle, indy_error_t xerr, const char* arg0) {
  IndyCallback* icb = IndyCallback::getCallback(handle);
  if(icb != nullptr){
    icb->cbString(xerr, arg0);
  }
}
NAN_METHOD(buildGetNymRequest) {
  if(info.Length() != 3){
    return Nan::ThrowError(Nan::New("Expected 3 arguments: buildGetNymRequest(submitter_did, target_did, cb(err, request))").ToLocalChecked());
  }
  Nan::Utf8String* arg0UTF = nullptr;
  const char* arg0 = nullptr;
  if(info[0]->IsString()){
    arg0UTF = new Nan::Utf8String(info[0]);
    arg0 = (const char*)(**arg0UTF);
  } else if(!info[0]->IsNull() && !info[0]->IsUndefined()){
    return Nan::ThrowError(Nan::New("Expected String or null for submitter_did: buildGetNymRequest(submitter_did, target_did, cb(err, request))").ToLocalChecked());
  }
  Nan::Utf8String* arg1UTF = nullptr;
  const char* arg1 = nullptr;
  if(info[1]->IsString()){
    arg1UTF = new Nan::Utf8String(info[1]);
    arg1 = (const char*)(**arg1UTF);
  } else if(!info[1]->IsNull() && !info[1]->IsUndefined()){
    return Nan::ThrowError(Nan::New("Expected String or null for target_did: buildGetNymRequest(submitter_did, target_did, cb(err, request))").ToLocalChecked());
  }
  if(!info[2]->IsFunction()) {
    return Nan::ThrowError(Nan::New("buildGetNymRequest arg 2 expected callback Function").ToLocalChecked());
  }
  IndyCallback* icb = new IndyCallback(Nan::To<v8::Function>(info[2]).ToLocalChecked());
  indyCalled(icb, indy_build_get_nym_request(icb->handle, arg0, arg1, buildGetNymRequest_cb));
  delete arg0UTF;
  delete arg1UTF;
}

void buildSchemaRequest_cb(indy_handle_t handle, indy_error_t xerr, const char* arg0) {
  IndyCallback* icb = IndyCallback::getCallback(handle);
  if(icb != nullptr){
    icb->cbString(xerr, arg0);
  }
}
NAN_METHOD(buildSchemaRequest) {
  if(info.Length() != 3){
    return Nan::ThrowError(Nan::New("Expected 3 arguments: buildSchemaRequest(submitter_did, data, cb(err, request))").ToLocalChecked());
  }
  Nan::Utf8String* arg0UTF = nullptr;
  const char* arg0 = nullptr;
  if(info[0]->IsString()){
    arg0UTF = new Nan::Utf8String(info[0]);
    arg0 = (const char*)(**arg0UTF);
  } else if(!info[0]->IsNull() && !info[0]->IsUndefined()){
    return Nan::ThrowError(Nan::New("Expected String or null for submitter_did: buildSchemaRequest(submitter_did, data, cb(err, request))").ToLocalChecked());
  }
  Nan::Utf8String* arg1UTF = nullptr;
  const char* arg1 = nullptr;
  if(info[1]->IsString()){
    arg1UTF = new Nan::Utf8String(info[1]);
    arg1 = (const char*)(**arg1UTF);
  } else if(!info[1]->IsNull() && !info[1]->IsUndefined()){
    return Nan::ThrowError(Nan::New("Expected String or null for data: buildSchemaRequest(submitter_did, data, cb(err, request))").ToLocalChecked());
  }
  if(!info[2]->IsFunction()) {
    return Nan::ThrowError(Nan::New("buildSchemaRequest arg 2 expected callback Function").ToLocalChecked());
  }
  IndyCallback* icb = new IndyCallback(Nan::To<v8::Function>(info[2]).ToLocalChecked());
  indyCalled(icb, indy_build_schema_request(icb->handle, arg0, arg1, buildSchemaRequest_cb));
  delete arg0UTF;
  delete arg1UTF;
}

void buildGetSchemaRequest_cb(indy_handle_t handle, indy_error_t xerr, const char* arg0) {
  IndyCallback* icb = IndyCallback::getCallback(handle);
  if(icb != nullptr){
    icb->cbString(xerr, arg0);
  }
}
NAN_METHOD(buildGetSchemaRequest) {
  if(info.Length() != 3){
    return Nan::ThrowError(Nan::New("Expected 3 arguments: buildGetSchemaRequest(submitter_did, id, cb(err, request))").ToLocalChecked());
  }
  Nan::Utf8String* arg0UTF = nullptr;
  const char* arg0 = nullptr;
  if(info[0]->IsString()){
    arg0UTF = new Nan::Utf8String(info[0]);
    arg0 = (const char*)(**arg0UTF);
  } else if(!info[0]->IsNull() && !info[0]->IsUndefined()){
    return Nan::ThrowError(Nan::New("Expected String or null for submitter_did: buildGetSchemaRequest(submitter_did, id, cb(err, request))").ToLocalChecked());
  }
  Nan::Utf8String* arg1UTF = nullptr;
  const char* arg1 = nullptr;
  if(info[1]->IsString()){
    arg1UTF = new Nan::Utf8String(info[1]);
    arg1 = (const char*)(**arg1UTF);
  } else if(!info[1]->IsNull() && !info[1]->IsUndefined()){
    return Nan::ThrowError(Nan::New("Expected String or null for id: buildGetSchemaRequest(submitter_did, id, cb(err, request))").ToLocalChecked());
  }
  if(!info[2]->IsFunction()) {
    return Nan::ThrowError(Nan::New("buildGetSchemaRequest arg 2 expected callback Function").ToLocalChecked());
  }
  IndyCallback* icb = new IndyCallback(Nan::To<v8::Function>(info[2]).ToLocalChecked());
  indyCalled(icb, indy_build_get_schema_request(icb->handle, arg0, arg1, buildGetSchemaRequest_cb));
  delete arg0UTF;
  delete arg1UTF;
}

void parseGetSchemaResponse_cb(indy_handle_t handle, indy_error_t xerr, const char* arg0, const char* arg1) {
  IndyCallback* icb = IndyCallback::getCallback(handle);
  if(icb != nullptr){
    icb->cbStringString(xerr, arg0, arg1);
  }
}
NAN_METHOD(parseGetSchemaResponse) {
  if(info.Length() != 2){
    return Nan::ThrowError(Nan::New("Expected 2 arguments: parseGetSchemaResponse(get_schema_response, cb(err, [ schemaId, schema ]))").ToLocalChecked());
  }
  Nan::Utf8String* arg0UTF = nullptr;
  const char* arg0 = nullptr;
  if(info[0]->IsString()){
    arg0UTF = new Nan::Utf8String(info[0]);
    arg0 = (const char*)(**arg0UTF);
  } else if(!info[0]->IsNull() && !info[0]->IsUndefined()){
    return Nan::ThrowError(Nan::New("Expected String or null for get_schema_response: parseGetSchemaResponse(get_schema_response, cb(err, [ schemaId, schema ]))").ToLocalChecked());
  }
  if(!info[1]->IsFunction()) {
    return Nan::ThrowError(Nan::New("parseGetSchemaResponse arg 1 expected callback Function").ToLocalChecked());
  }
  IndyCallback* icb = new IndyCallback(Nan::To<v8::Function>(info[1]).ToLocalChecked());
  indyCalled(icb, indy_parse_get_schema_response(icb->handle, arg0, parseGetSchemaResponse_cb));
  delete arg0UTF;
}

void buildCredDefRequest_cb(indy_handle_t handle, indy_error_t xerr, const char* arg0) {
  IndyCallback* icb = IndyCallback::getCallback(handle);
  if(icb != nullptr){
    icb->cbString(xerr, arg0);
  }
}
NAN_METHOD(buildCredDefRequest) {
  if(info.Length() != 3){
    return Nan::ThrowError(Nan::New("Expected 3 arguments: buildCredDefRequest(submitter_did, data, cb(err, request))").ToLocalChecked());
  }
  Nan::Utf8String* arg0UTF = nullptr;
  const char* arg0 = nullptr;
  if(info[0]->IsString()){
    arg0UTF = new Nan::Utf8String(info[0]);
    arg0 = (const char*)(**arg0UTF);
  } else if(!info[0]->IsNull() && !info[0]->IsUndefined()){
    return Nan::ThrowError(Nan::New("Expected String or null for submitter_did: buildCredDefRequest(submitter_did, data, cb(err, request))").ToLocalChecked());
  }
  Nan::Utf8String* arg1UTF = nullptr;
  const char* arg1 = nullptr;
  if(info[1]->IsString()){
    arg1UTF = new Nan::Utf8String(info[1]);
    arg1 = (const char*)(**arg1UTF);
  } else if(!info[1]->IsNull() && !info[1]->IsUndefined()){
    return Nan::ThrowError(Nan::New("Expected String or null for data: buildCredDefRequest(submitter_did, data, cb(err, request))").ToLocalChecked());
  }
  if(!info[2]->IsFunction()) {
    return Nan::ThrowError(Nan::New("buildCredDefRequest arg 2 expected callback Function").ToLocalChecked());
  }
  IndyCallback* icb = new IndyCallback(Nan::To<v8::Function>(info[2]).ToLocalChecked());
  indyCalled(icb, indy_build_cred_def_request(icb->handle, arg0, arg1, buildCredDefRequest_cb));
  delete arg0UTF;
  delete arg1UTF;
}

void buildGetCredDefRequest_cb(indy_handle_t handle, indy_error_t xerr, const char* arg0) {
  IndyCallback* icb = IndyCallback::getCallback(handle);
  if(icb != nullptr){
    icb->cbString(xerr, arg0);
  }
}
NAN_METHOD(buildGetCredDefRequest) {
  if(info.Length() != 3){
    return Nan::ThrowError(Nan::New("Expected 3 arguments: buildGetCredDefRequest(submitter_did, id, cb(err, request))").ToLocalChecked());
  }
  Nan::Utf8String* arg0UTF = nullptr;
  const char* arg0 = nullptr;
  if(info[0]->IsString()){
    arg0UTF = new Nan::Utf8String(info[0]);
    arg0 = (const char*)(**arg0UTF);
  } else if(!info[0]->IsNull() && !info[0]->IsUndefined()){
    return Nan::ThrowError(Nan::New("Expected String or null for submitter_did: buildGetCredDefRequest(submitter_did, id, cb(err, request))").ToLocalChecked());
  }
  Nan::Utf8String* arg1UTF = nullptr;
  const char* arg1 = nullptr;
  if(info[1]->IsString()){
    arg1UTF = new Nan::Utf8String(info[1]);
    arg1 = (const char*)(**arg1UTF);
  } else if(!info[1]->IsNull() && !info[1]->IsUndefined()){
    return Nan::ThrowError(Nan::New("Expected String or null for id: buildGetCredDefRequest(submitter_did, id, cb(err, request))").ToLocalChecked());
  }
  if(!info[2]->IsFunction()) {
    return Nan::ThrowError(Nan::New("buildGetCredDefRequest arg 2 expected callback Function").ToLocalChecked());
  }
  IndyCallback* icb = new IndyCallback(Nan::To<v8::Function>(info[2]).ToLocalChecked());
  indyCalled(icb, indy_build_get_cred_def_request(icb->handle, arg0, arg1, buildGetCredDefRequest_cb));
  delete arg0UTF;
  delete arg1UTF;
}

void parseGetCredDefResponse_cb(indy_handle_t handle, indy_error_t xerr, const char* arg0, const char* arg1) {
  IndyCallback* icb = IndyCallback::getCallback(handle);
  if(icb != nullptr){
    icb->cbStringString(xerr, arg0, arg1);
  }
}
NAN_METHOD(parseGetCredDefResponse) {
  if(info.Length() != 2){
    return Nan::ThrowError(Nan::New("Expected 2 arguments: parseGetCredDefResponse(get_cred_def_response, cb(err, [ credDefId, credDef ]))").ToLocalChecked());
  }
  Nan::Utf8String* arg0UTF = nullptr;
  const char* arg0 = nullptr;
  if(info[0]->IsString()){
    arg0UTF = new Nan::Utf8String(info[0]);
    arg0 = (const char*)(**arg0UTF);
  } else if(!info[0]->IsNull() && !info[0]->IsUndefined()){
    return Nan::ThrowError(Nan::New("Expected String or null for get_cred_def_response: parseGetCredDefResponse(get_cred_def_response, cb(err, [ credDefId, credDef ]))").ToLocalChecked());
  }
  if(!info[1]->IsFunction()) {
    return Nan::ThrowError(Nan::New("parseGetCredDefResponse arg 1 expected callback Function").ToLocalChecked());
  }
  IndyCallback* icb = new IndyCallback(Nan::To<v8::Function>(info[1]).ToLocalChecked());
  indyCalled(icb, indy_parse_get_cred_def_response(icb->handle, arg0, parseGetCredDefResponse_cb));
  delete arg0UTF;
}

void buildNodeRequest_cb(indy_handle_t handle, indy_error_t xerr, const char* arg0) {
  IndyCallback* icb = IndyCallback::getCallback(handle);
  if(icb != nullptr){
    icb->cbString(xerr, arg0);
  }
}
NAN_METHOD(buildNodeRequest) {
  if(info.Length() != 4){
    return Nan::ThrowError(Nan::New("Expected 4 arguments: buildNodeRequest(submitter_did, target_did, data, cb(err, request))").ToLocalChecked());
  }
  Nan::Utf8String* arg0UTF = nullptr;
  const char* arg0 = nullptr;
  if(info[0]->IsString()){
    arg0UTF = new Nan::Utf8String(info[0]);
    arg0 = (const char*)(**arg0UTF);
  } else if(!info[0]->IsNull() && !info[0]->IsUndefined()){
    return Nan::ThrowError(Nan::New("Expected String or null for submitter_did: buildNodeRequest(submitter_did, target_did, data, cb(err, request))").ToLocalChecked());
  }
  Nan::Utf8String* arg1UTF = nullptr;
  const char* arg1 = nullptr;
  if(info[1]->IsString()){
    arg1UTF = new Nan::Utf8String(info[1]);
    arg1 = (const char*)(**arg1UTF);
  } else if(!info[1]->IsNull() && !info[1]->IsUndefined()){
    return Nan::ThrowError(Nan::New("Expected String or null for target_did: buildNodeRequest(submitter_did, target_did, data, cb(err, request))").ToLocalChecked());
  }
  Nan::Utf8String* arg2UTF = nullptr;
  const char* arg2 = nullptr;
  if(info[2]->IsString()){
    arg2UTF = new Nan::Utf8String(info[2]);
    arg2 = (const char*)(**arg2UTF);
  } else if(!info[2]->IsNull() && !info[2]->IsUndefined()){
    return Nan::ThrowError(Nan::New("Expected String or null for data: buildNodeRequest(submitter_did, target_did, data, cb(err, request))").ToLocalChecked());
  }
  if(!info[3]->IsFunction()) {
    return Nan::ThrowError(Nan::New("buildNodeRequest arg 3 expected callback Function").ToLocalChecked());
  }
  IndyCallback* icb = new IndyCallback(Nan::To<v8::Function>(info[3]).ToLocalChecked());
  indyCalled(icb, indy_build_node_request(icb->handle, arg0, arg1, arg2, buildNodeRequest_cb));
  delete arg0UTF;
  delete arg1UTF;
  delete arg2UTF;
}

void buildGetValidatorInfoRequest_cb(indy_handle_t handle, indy_error_t xerr, const char* arg0) {
  IndyCallback* icb = IndyCallback::getCallback(handle);
  if(icb != nullptr){
    icb->cbString(xerr, arg0);
  }
}
NAN_METHOD(buildGetValidatorInfoRequest) {
  if(info.Length() != 2){
    return Nan::ThrowError(Nan::New("Expected 2 arguments: buildGetValidatorInfoRequest(submitter_did, cb(err, request))").ToLocalChecked());
  }
  Nan::Utf8String* arg0UTF = nullptr;
  const char* arg0 = nullptr;
  if(info[0]->IsString()){
    arg0UTF = new Nan::Utf8String(info[0]);
    arg0 = (const char*)(**arg0UTF);
  } else if(!info[0]->IsNull() && !info[0]->IsUndefined()){
    return Nan::ThrowError(Nan::New("Expected String or null for submitter_did: buildGetValidatorInfoRequest(submitter_did, cb(err, request))").ToLocalChecked());
  }
  if(!info[1]->IsFunction()) {
    return Nan::ThrowError(Nan::New("buildGetValidatorInfoRequest arg 1 expected callback Function").ToLocalChecked());
  }
  IndyCallback* icb = new IndyCallback(Nan::To<v8::Function>(info[1]).ToLocalChecked());
  indyCalled(icb, indy_build_get_validator_info_request(icb->handle, arg0, buildGetValidatorInfoRequest_cb));
  delete arg0UTF;
}

void buildGetTxnRequest_cb(indy_handle_t handle, indy_error_t xerr, const char* arg0) {
  IndyCallback* icb = IndyCallback::getCallback(handle);
  if(icb != nullptr){
    icb->cbString(xerr, arg0);
  }
}
NAN_METHOD(buildGetTxnRequest) {
  if(info.Length() != 4){
    return Nan::ThrowError(Nan::New("Expected 4 arguments: buildGetTxnRequest(submitter_did, ledger_type, data, cb(err, request))").ToLocalChecked());
  }
  Nan::Utf8String* arg0UTF = nullptr;
  const char* arg0 = nullptr;
  if(info[0]->IsString()){
    arg0UTF = new Nan::Utf8String(info[0]);
    arg0 = (const char*)(**arg0UTF);
  } else if(!info[0]->IsNull() && !info[0]->IsUndefined()){
    return Nan::ThrowError(Nan::New("Expected String or null for submitter_did: buildGetTxnRequest(submitter_did, ledger_type, data, cb(err, request))").ToLocalChecked());
  }
  Nan::Utf8String* arg1UTF = nullptr;
  const char* arg1 = nullptr;
  if(info[1]->IsString()){
    arg1UTF = new Nan::Utf8String(info[1]);
    arg1 = (const char*)(**arg1UTF);
  } else if(!info[1]->IsNull() && !info[1]->IsUndefined()){
    return Nan::ThrowError(Nan::New("Expected String or null for ledger_type: buildGetTxnRequest(submitter_did, ledger_type, data, cb(err, request))").ToLocalChecked());
  }
  if(!info[2]->IsInt32()){
    return Nan::ThrowError(Nan::New("Expected indy_i32_t for data: buildGetTxnRequest(submitter_did, ledger_type, data, cb(err, request))").ToLocalChecked());
  }
  indy_i32_t arg2 = info[2]->Int32Value();
  if(!info[3]->IsFunction()) {
    return Nan::ThrowError(Nan::New("buildGetTxnRequest arg 3 expected callback Function").ToLocalChecked());
  }
  IndyCallback* icb = new IndyCallback(Nan::To<v8::Function>(info[3]).ToLocalChecked());
  indyCalled(icb, indy_build_get_txn_request(icb->handle, arg0, arg1, arg2, buildGetTxnRequest_cb));
  delete arg0UTF;
  delete arg1UTF;
}

void buildPoolConfigRequest_cb(indy_handle_t handle, indy_error_t xerr, const char* arg0) {
  IndyCallback* icb = IndyCallback::getCallback(handle);
  if(icb != nullptr){
    icb->cbString(xerr, arg0);
  }
}
NAN_METHOD(buildPoolConfigRequest) {
  if(info.Length() != 4){
    return Nan::ThrowError(Nan::New("Expected 4 arguments: buildPoolConfigRequest(submitter_did, writes, force, cb(err, request))").ToLocalChecked());
  }
  Nan::Utf8String* arg0UTF = nullptr;
  const char* arg0 = nullptr;
  if(info[0]->IsString()){
    arg0UTF = new Nan::Utf8String(info[0]);
    arg0 = (const char*)(**arg0UTF);
  } else if(!info[0]->IsNull() && !info[0]->IsUndefined()){
    return Nan::ThrowError(Nan::New("Expected String or null for submitter_did: buildPoolConfigRequest(submitter_did, writes, force, cb(err, request))").ToLocalChecked());
  }
  if(!info[1]->IsBoolean()){
    return Nan::ThrowError(Nan::New("Expected Boolean for writes: buildPoolConfigRequest(submitter_did, writes, force, cb(err, request))").ToLocalChecked());
  }
  indy_bool_t arg1 = info[1]->IsTrue();
  if(!info[2]->IsBoolean()){
    return Nan::ThrowError(Nan::New("Expected Boolean for force: buildPoolConfigRequest(submitter_did, writes, force, cb(err, request))").ToLocalChecked());
  }
  indy_bool_t arg2 = info[2]->IsTrue();
  if(!info[3]->IsFunction()) {
    return Nan::ThrowError(Nan::New("buildPoolConfigRequest arg 3 expected callback Function").ToLocalChecked());
  }
  IndyCallback* icb = new IndyCallback(Nan::To<v8::Function>(info[3]).ToLocalChecked());
  indyCalled(icb, indy_build_pool_config_request(icb->handle, arg0, arg1, arg2, buildPoolConfigRequest_cb));
  delete arg0UTF;
}

void buildPoolRestartRequest_cb(indy_handle_t handle, indy_error_t xerr, const char* arg0) {
  IndyCallback* icb = IndyCallback::getCallback(handle);
  if(icb != nullptr){
    icb->cbString(xerr, arg0);
  }
}
NAN_METHOD(buildPoolRestartRequest) {
  if(info.Length() != 4){
    return Nan::ThrowError(Nan::New("Expected 4 arguments: buildPoolRestartRequest(submitter_did, action, datetime, cb(err, request))").ToLocalChecked());
  }
  Nan::Utf8String* arg0UTF = nullptr;
  const char* arg0 = nullptr;
  if(info[0]->IsString()){
    arg0UTF = new Nan::Utf8String(info[0]);
    arg0 = (const char*)(**arg0UTF);
  } else if(!info[0]->IsNull() && !info[0]->IsUndefined()){
    return Nan::ThrowError(Nan::New("Expected String or null for submitter_did: buildPoolRestartRequest(submitter_did, action, datetime, cb(err, request))").ToLocalChecked());
  }
  Nan::Utf8String* arg1UTF = nullptr;
  const char* arg1 = nullptr;
  if(info[1]->IsString()){
    arg1UTF = new Nan::Utf8String(info[1]);
    arg1 = (const char*)(**arg1UTF);
  } else if(!info[1]->IsNull() && !info[1]->IsUndefined()){
    return Nan::ThrowError(Nan::New("Expected String or null for action: buildPoolRestartRequest(submitter_did, action, datetime, cb(err, request))").ToLocalChecked());
  }
  Nan::Utf8String* arg2UTF = nullptr;
  const char* arg2 = nullptr;
  if(info[2]->IsString()){
    arg2UTF = new Nan::Utf8String(info[2]);
    arg2 = (const char*)(**arg2UTF);
  } else if(!info[2]->IsNull() && !info[2]->IsUndefined()){
    return Nan::ThrowError(Nan::New("Expected String or null for datetime: buildPoolRestartRequest(submitter_did, action, datetime, cb(err, request))").ToLocalChecked());
  }
  if(!info[3]->IsFunction()) {
    return Nan::ThrowError(Nan::New("buildPoolRestartRequest arg 3 expected callback Function").ToLocalChecked());
  }
  IndyCallback* icb = new IndyCallback(Nan::To<v8::Function>(info[3]).ToLocalChecked());
  indyCalled(icb, indy_build_pool_restart_request(icb->handle, arg0, arg1, arg2, buildPoolRestartRequest_cb));
  delete arg0UTF;
  delete arg1UTF;
  delete arg2UTF;
}

void buildPoolUpgradeRequest_cb(indy_handle_t handle, indy_error_t xerr, const char* arg0) {
  IndyCallback* icb = IndyCallback::getCallback(handle);
  if(icb != nullptr){
    icb->cbString(xerr, arg0);
  }
}
NAN_METHOD(buildPoolUpgradeRequest) {
  if(info.Length() != 11){
    return Nan::ThrowError(Nan::New("Expected 11 arguments: buildPoolUpgradeRequest(submitter_did, name, version, action, sha256, timeout, schedule, justification, reinstall, force, cb(err, request))").ToLocalChecked());
  }
  Nan::Utf8String* arg0UTF = nullptr;
  const char* arg0 = nullptr;
  if(info[0]->IsString()){
    arg0UTF = new Nan::Utf8String(info[0]);
    arg0 = (const char*)(**arg0UTF);
  } else if(!info[0]->IsNull() && !info[0]->IsUndefined()){
    return Nan::ThrowError(Nan::New("Expected String or null for submitter_did: buildPoolUpgradeRequest(submitter_did, name, version, action, sha256, timeout, schedule, justification, reinstall, force, cb(err, request))").ToLocalChecked());
  }
  Nan::Utf8String* arg1UTF = nullptr;
  const char* arg1 = nullptr;
  if(info[1]->IsString()){
    arg1UTF = new Nan::Utf8String(info[1]);
    arg1 = (const char*)(**arg1UTF);
  } else if(!info[1]->IsNull() && !info[1]->IsUndefined()){
    return Nan::ThrowError(Nan::New("Expected String or null for name: buildPoolUpgradeRequest(submitter_did, name, version, action, sha256, timeout, schedule, justification, reinstall, force, cb(err, request))").ToLocalChecked());
  }
  Nan::Utf8String* arg2UTF = nullptr;
  const char* arg2 = nullptr;
  if(info[2]->IsString()){
    arg2UTF = new Nan::Utf8String(info[2]);
    arg2 = (const char*)(**arg2UTF);
  } else if(!info[2]->IsNull() && !info[2]->IsUndefined()){
    return Nan::ThrowError(Nan::New("Expected String or null for version: buildPoolUpgradeRequest(submitter_did, name, version, action, sha256, timeout, schedule, justification, reinstall, force, cb(err, request))").ToLocalChecked());
  }
  Nan::Utf8String* arg3UTF = nullptr;
  const char* arg3 = nullptr;
  if(info[3]->IsString()){
    arg3UTF = new Nan::Utf8String(info[3]);
    arg3 = (const char*)(**arg3UTF);
  } else if(!info[3]->IsNull() && !info[3]->IsUndefined()){
    return Nan::ThrowError(Nan::New("Expected String or null for action: buildPoolUpgradeRequest(submitter_did, name, version, action, sha256, timeout, schedule, justification, reinstall, force, cb(err, request))").ToLocalChecked());
  }
  Nan::Utf8String* arg4UTF = nullptr;
  const char* arg4 = nullptr;
  if(info[4]->IsString()){
    arg4UTF = new Nan::Utf8String(info[4]);
    arg4 = (const char*)(**arg4UTF);
  } else if(!info[4]->IsNull() && !info[4]->IsUndefined()){
    return Nan::ThrowError(Nan::New("Expected String or null for sha256: buildPoolUpgradeRequest(submitter_did, name, version, action, sha256, timeout, schedule, justification, reinstall, force, cb(err, request))").ToLocalChecked());
  }
  if(!info[5]->IsInt32()){
    return Nan::ThrowError(Nan::New("Expected indy_i32_t for timeout: buildPoolUpgradeRequest(submitter_did, name, version, action, sha256, timeout, schedule, justification, reinstall, force, cb(err, request))").ToLocalChecked());
  }
  indy_i32_t arg5 = info[5]->Int32Value();
  Nan::Utf8String* arg6UTF = nullptr;
  const char* arg6 = nullptr;
  if(info[6]->IsString()){
    arg6UTF = new Nan::Utf8String(info[6]);
    arg6 = (const char*)(**arg6UTF);
  } else if(!info[6]->IsNull() && !info[6]->IsUndefined()){
    return Nan::ThrowError(Nan::New("Expected String or null for schedule: buildPoolUpgradeRequest(submitter_did, name, version, action, sha256, timeout, schedule, justification, reinstall, force, cb(err, request))").ToLocalChecked());
  }
  Nan::Utf8String* arg7UTF = nullptr;
  const char* arg7 = nullptr;
  if(info[7]->IsString()){
    arg7UTF = new Nan::Utf8String(info[7]);
    arg7 = (const char*)(**arg7UTF);
  } else if(!info[7]->IsNull() && !info[7]->IsUndefined()){
    return Nan::ThrowError(Nan::New("Expected String or null for justification: buildPoolUpgradeRequest(submitter_did, name, version, action, sha256, timeout, schedule, justification, reinstall, force, cb(err, request))").ToLocalChecked());
  }
  if(!info[8]->IsBoolean()){
    return Nan::ThrowError(Nan::New("Expected Boolean for reinstall: buildPoolUpgradeRequest(submitter_did, name, version, action, sha256, timeout, schedule, justification, reinstall, force, cb(err, request))").ToLocalChecked());
  }
  indy_bool_t arg8 = info[8]->IsTrue();
  if(!info[9]->IsBoolean()){
    return Nan::ThrowError(Nan::New("Expected Boolean for force: buildPoolUpgradeRequest(submitter_did, name, version, action, sha256, timeout, schedule, justification, reinstall, force, cb(err, request))").ToLocalChecked());
  }
  indy_bool_t arg9 = info[9]->IsTrue();
  if(!info[10]->IsFunction()) {
    return Nan::ThrowError(Nan::New("buildPoolUpgradeRequest arg 10 expected callback Function").ToLocalChecked());
  }
  IndyCallback* icb = new IndyCallback(Nan::To<v8::Function>(info[10]).ToLocalChecked());
  indyCalled(icb, indy_build_pool_upgrade_request(icb->handle, arg0, arg1, arg2, arg3, arg4, arg5, arg6, arg7, arg8, arg9, buildPoolUpgradeRequest_cb));
  delete arg0UTF;
  delete arg1UTF;
  delete arg2UTF;
  delete arg3UTF;
  delete arg4UTF;
  delete arg6UTF;
  delete arg7UTF;
}

void buildRevocRegDefRequest_cb(indy_handle_t handle, indy_error_t xerr, const char* arg0) {
  IndyCallback* icb = IndyCallback::getCallback(handle);
  if(icb != nullptr){
    icb->cbString(xerr, arg0);
  }
}
NAN_METHOD(buildRevocRegDefRequest) {
  if(info.Length() != 3){
    return Nan::ThrowError(Nan::New("Expected 3 arguments: buildRevocRegDefRequest(submitter_did, data, cb(err, request))").ToLocalChecked());
  }
  Nan::Utf8String* arg0UTF = nullptr;
  const char* arg0 = nullptr;
  if(info[0]->IsString()){
    arg0UTF = new Nan::Utf8String(info[0]);
    arg0 = (const char*)(**arg0UTF);
  } else if(!info[0]->IsNull() && !info[0]->IsUndefined()){
    return Nan::ThrowError(Nan::New("Expected String or null for submitter_did: buildRevocRegDefRequest(submitter_did, data, cb(err, request))").ToLocalChecked());
  }
  Nan::Utf8String* arg1UTF = nullptr;
  const char* arg1 = nullptr;
  if(info[1]->IsString()){
    arg1UTF = new Nan::Utf8String(info[1]);
    arg1 = (const char*)(**arg1UTF);
  } else if(!info[1]->IsNull() && !info[1]->IsUndefined()){
    return Nan::ThrowError(Nan::New("Expected String or null for data: buildRevocRegDefRequest(submitter_did, data, cb(err, request))").ToLocalChecked());
  }
  if(!info[2]->IsFunction()) {
    return Nan::ThrowError(Nan::New("buildRevocRegDefRequest arg 2 expected callback Function").ToLocalChecked());
  }
  IndyCallback* icb = new IndyCallback(Nan::To<v8::Function>(info[2]).ToLocalChecked());
  indyCalled(icb, indy_build_revoc_reg_def_request(icb->handle, arg0, arg1, buildRevocRegDefRequest_cb));
  delete arg0UTF;
  delete arg1UTF;
}

void buildGetRevocRegDefRequest_cb(indy_handle_t handle, indy_error_t xerr, const char* arg0) {
  IndyCallback* icb = IndyCallback::getCallback(handle);
  if(icb != nullptr){
    icb->cbString(xerr, arg0);
  }
}
NAN_METHOD(buildGetRevocRegDefRequest) {
  if(info.Length() != 3){
    return Nan::ThrowError(Nan::New("Expected 3 arguments: buildGetRevocRegDefRequest(submitter_did, id, cb(err, request))").ToLocalChecked());
  }
  Nan::Utf8String* arg0UTF = nullptr;
  const char* arg0 = nullptr;
  if(info[0]->IsString()){
    arg0UTF = new Nan::Utf8String(info[0]);
    arg0 = (const char*)(**arg0UTF);
  } else if(!info[0]->IsNull() && !info[0]->IsUndefined()){
    return Nan::ThrowError(Nan::New("Expected String or null for submitter_did: buildGetRevocRegDefRequest(submitter_did, id, cb(err, request))").ToLocalChecked());
  }
  Nan::Utf8String* arg1UTF = nullptr;
  const char* arg1 = nullptr;
  if(info[1]->IsString()){
    arg1UTF = new Nan::Utf8String(info[1]);
    arg1 = (const char*)(**arg1UTF);
  } else if(!info[1]->IsNull() && !info[1]->IsUndefined()){
    return Nan::ThrowError(Nan::New("Expected String or null for id: buildGetRevocRegDefRequest(submitter_did, id, cb(err, request))").ToLocalChecked());
  }
  if(!info[2]->IsFunction()) {
    return Nan::ThrowError(Nan::New("buildGetRevocRegDefRequest arg 2 expected callback Function").ToLocalChecked());
  }
  IndyCallback* icb = new IndyCallback(Nan::To<v8::Function>(info[2]).ToLocalChecked());
  indyCalled(icb, indy_build_get_revoc_reg_def_request(icb->handle, arg0, arg1, buildGetRevocRegDefRequest_cb));
  delete arg0UTF;
  delete arg1UTF;
}

void parseGetRevocRegDefResponse_cb(indy_handle_t handle, indy_error_t xerr, const char* arg0, const char* arg1) {
  IndyCallback* icb = IndyCallback::getCallback(handle);
  if(icb != nullptr){
    icb->cbStringString(xerr, arg0, arg1);
  }
}
NAN_METHOD(parseGetRevocRegDefResponse) {
  if(info.Length() != 2){
    return Nan::ThrowError(Nan::New("Expected 2 arguments: parseGetRevocRegDefResponse(get_revoc_ref_def_response, cb(err, [ revocRegDefId, revocRegDef ]))").ToLocalChecked());
  }
  Nan::Utf8String* arg0UTF = nullptr;
  const char* arg0 = nullptr;
  if(info[0]->IsString()){
    arg0UTF = new Nan::Utf8String(info[0]);
    arg0 = (const char*)(**arg0UTF);
  } else if(!info[0]->IsNull() && !info[0]->IsUndefined()){
    return Nan::ThrowError(Nan::New("Expected String or null for get_revoc_ref_def_response: parseGetRevocRegDefResponse(get_revoc_ref_def_response, cb(err, [ revocRegDefId, revocRegDef ]))").ToLocalChecked());
  }
  if(!info[1]->IsFunction()) {
    return Nan::ThrowError(Nan::New("parseGetRevocRegDefResponse arg 1 expected callback Function").ToLocalChecked());
  }
  IndyCallback* icb = new IndyCallback(Nan::To<v8::Function>(info[1]).ToLocalChecked());
  indyCalled(icb, indy_parse_get_revoc_reg_def_response(icb->handle, arg0, parseGetRevocRegDefResponse_cb));
  delete arg0UTF;
}

void buildRevocRegEntryRequest_cb(indy_handle_t handle, indy_error_t xerr, const char* arg0) {
  IndyCallback* icb = IndyCallback::getCallback(handle);
  if(icb != nullptr){
    icb->cbString(xerr, arg0);
  }
}
NAN_METHOD(buildRevocRegEntryRequest) {
  if(info.Length() != 5){
    return Nan::ThrowError(Nan::New("Expected 5 arguments: buildRevocRegEntryRequest(submitter_did, revoc_reg_def_id, rev_def_type, value, cb(err, request))").ToLocalChecked());
  }
  Nan::Utf8String* arg0UTF = nullptr;
  const char* arg0 = nullptr;
  if(info[0]->IsString()){
    arg0UTF = new Nan::Utf8String(info[0]);
    arg0 = (const char*)(**arg0UTF);
  } else if(!info[0]->IsNull() && !info[0]->IsUndefined()){
    return Nan::ThrowError(Nan::New("Expected String or null for submitter_did: buildRevocRegEntryRequest(submitter_did, revoc_reg_def_id, rev_def_type, value, cb(err, request))").ToLocalChecked());
  }
  Nan::Utf8String* arg1UTF = nullptr;
  const char* arg1 = nullptr;
  if(info[1]->IsString()){
    arg1UTF = new Nan::Utf8String(info[1]);
    arg1 = (const char*)(**arg1UTF);
  } else if(!info[1]->IsNull() && !info[1]->IsUndefined()){
    return Nan::ThrowError(Nan::New("Expected String or null for revoc_reg_def_id: buildRevocRegEntryRequest(submitter_did, revoc_reg_def_id, rev_def_type, value, cb(err, request))").ToLocalChecked());
  }
  Nan::Utf8String* arg2UTF = nullptr;
  const char* arg2 = nullptr;
  if(info[2]->IsString()){
    arg2UTF = new Nan::Utf8String(info[2]);
    arg2 = (const char*)(**arg2UTF);
  } else if(!info[2]->IsNull() && !info[2]->IsUndefined()){
    return Nan::ThrowError(Nan::New("Expected String or null for rev_def_type: buildRevocRegEntryRequest(submitter_did, revoc_reg_def_id, rev_def_type, value, cb(err, request))").ToLocalChecked());
  }
  Nan::Utf8String* arg3UTF = nullptr;
  const char* arg3 = nullptr;
  if(info[3]->IsString()){
    arg3UTF = new Nan::Utf8String(info[3]);
    arg3 = (const char*)(**arg3UTF);
  } else if(!info[3]->IsNull() && !info[3]->IsUndefined()){
    return Nan::ThrowError(Nan::New("Expected String or null for value: buildRevocRegEntryRequest(submitter_did, revoc_reg_def_id, rev_def_type, value, cb(err, request))").ToLocalChecked());
  }
  if(!info[4]->IsFunction()) {
    return Nan::ThrowError(Nan::New("buildRevocRegEntryRequest arg 4 expected callback Function").ToLocalChecked());
  }
  IndyCallback* icb = new IndyCallback(Nan::To<v8::Function>(info[4]).ToLocalChecked());
  indyCalled(icb, indy_build_revoc_reg_entry_request(icb->handle, arg0, arg1, arg2, arg3, buildRevocRegEntryRequest_cb));
  delete arg0UTF;
  delete arg1UTF;
  delete arg2UTF;
  delete arg3UTF;
}

void buildGetRevocRegRequest_cb(indy_handle_t handle, indy_error_t xerr, const char* arg0) {
  IndyCallback* icb = IndyCallback::getCallback(handle);
  if(icb != nullptr){
    icb->cbString(xerr, arg0);
  }
}
NAN_METHOD(buildGetRevocRegRequest) {
  if(info.Length() != 4){
    return Nan::ThrowError(Nan::New("Expected 4 arguments: buildGetRevocRegRequest(submitter_did, revoc_reg_def_id, timestamp, cb(err, request))").ToLocalChecked());
  }
  Nan::Utf8String* arg0UTF = nullptr;
  const char* arg0 = nullptr;
  if(info[0]->IsString()){
    arg0UTF = new Nan::Utf8String(info[0]);
    arg0 = (const char*)(**arg0UTF);
  } else if(!info[0]->IsNull() && !info[0]->IsUndefined()){
    return Nan::ThrowError(Nan::New("Expected String or null for submitter_did: buildGetRevocRegRequest(submitter_did, revoc_reg_def_id, timestamp, cb(err, request))").ToLocalChecked());
  }
  Nan::Utf8String* arg1UTF = nullptr;
  const char* arg1 = nullptr;
  if(info[1]->IsString()){
    arg1UTF = new Nan::Utf8String(info[1]);
    arg1 = (const char*)(**arg1UTF);
  } else if(!info[1]->IsNull() && !info[1]->IsUndefined()){
    return Nan::ThrowError(Nan::New("Expected String or null for revoc_reg_def_id: buildGetRevocRegRequest(submitter_did, revoc_reg_def_id, timestamp, cb(err, request))").ToLocalChecked());
  }
  if(!info[2]->IsUint32()){
    return Nan::ThrowError(Nan::New("Expected Timestamp for timestamp: buildGetRevocRegRequest(submitter_did, revoc_reg_def_id, timestamp, cb(err, request))").ToLocalChecked());
  }
  long long arg2 = info[2]->Uint32Value();
  if(!info[3]->IsFunction()) {
    return Nan::ThrowError(Nan::New("buildGetRevocRegRequest arg 3 expected callback Function").ToLocalChecked());
  }
  IndyCallback* icb = new IndyCallback(Nan::To<v8::Function>(info[3]).ToLocalChecked());
  indyCalled(icb, indy_build_get_revoc_reg_request(icb->handle, arg0, arg1, arg2, buildGetRevocRegRequest_cb));
  delete arg0UTF;
  delete arg1UTF;
}

void parseGetRevocRegResponse_cb(indy_handle_t handle, indy_error_t xerr, const char* arg0, const char* arg1, unsigned long long arg2) {
  IndyCallback* icb = IndyCallback::getCallback(handle);
  if(icb != nullptr){
    icb->cbStringStringTimestamp(xerr, arg0, arg1, arg2);
  }
}
NAN_METHOD(parseGetRevocRegResponse) {
  if(info.Length() != 2){
    return Nan::ThrowError(Nan::New("Expected 2 arguments: parseGetRevocRegResponse(get_revoc_reg_response, cb(err, [ revocRegDefId, revocReg, timestamp ]))").ToLocalChecked());
  }
  Nan::Utf8String* arg0UTF = nullptr;
  const char* arg0 = nullptr;
  if(info[0]->IsString()){
    arg0UTF = new Nan::Utf8String(info[0]);
    arg0 = (const char*)(**arg0UTF);
  } else if(!info[0]->IsNull() && !info[0]->IsUndefined()){
    return Nan::ThrowError(Nan::New("Expected String or null for get_revoc_reg_response: parseGetRevocRegResponse(get_revoc_reg_response, cb(err, [ revocRegDefId, revocReg, timestamp ]))").ToLocalChecked());
  }
  if(!info[1]->IsFunction()) {
    return Nan::ThrowError(Nan::New("parseGetRevocRegResponse arg 1 expected callback Function").ToLocalChecked());
  }
  IndyCallback* icb = new IndyCallback(Nan::To<v8::Function>(info[1]).ToLocalChecked());
  indyCalled(icb, indy_parse_get_revoc_reg_response(icb->handle, arg0, parseGetRevocRegResponse_cb));
  delete arg0UTF;
}

void buildGetRevocRegDeltaRequest_cb(indy_handle_t handle, indy_error_t xerr, const char* arg0) {
  IndyCallback* icb = IndyCallback::getCallback(handle);
  if(icb != nullptr){
    icb->cbString(xerr, arg0);
  }
}
NAN_METHOD(buildGetRevocRegDeltaRequest) {
  if(info.Length() != 5){
    return Nan::ThrowError(Nan::New("Expected 5 arguments: buildGetRevocRegDeltaRequest(submitter_did, revoc_reg_def_id, from, to, cb(err, request))").ToLocalChecked());
  }
  Nan::Utf8String* arg0UTF = nullptr;
  const char* arg0 = nullptr;
  if(info[0]->IsString()){
    arg0UTF = new Nan::Utf8String(info[0]);
    arg0 = (const char*)(**arg0UTF);
  } else if(!info[0]->IsNull() && !info[0]->IsUndefined()){
    return Nan::ThrowError(Nan::New("Expected String or null for submitter_did: buildGetRevocRegDeltaRequest(submitter_did, revoc_reg_def_id, from, to, cb(err, request))").ToLocalChecked());
  }
  Nan::Utf8String* arg1UTF = nullptr;
  const char* arg1 = nullptr;
  if(info[1]->IsString()){
    arg1UTF = new Nan::Utf8String(info[1]);
    arg1 = (const char*)(**arg1UTF);
  } else if(!info[1]->IsNull() && !info[1]->IsUndefined()){
    return Nan::ThrowError(Nan::New("Expected String or null for revoc_reg_def_id: buildGetRevocRegDeltaRequest(submitter_did, revoc_reg_def_id, from, to, cb(err, request))").ToLocalChecked());
  }
  if(!info[2]->IsUint32()){
    return Nan::ThrowError(Nan::New("Expected Timestamp for from: buildGetRevocRegDeltaRequest(submitter_did, revoc_reg_def_id, from, to, cb(err, request))").ToLocalChecked());
  }
  long long arg2 = info[2]->Uint32Value();
  if(!info[3]->IsUint32()){
    return Nan::ThrowError(Nan::New("Expected Timestamp for to: buildGetRevocRegDeltaRequest(submitter_did, revoc_reg_def_id, from, to, cb(err, request))").ToLocalChecked());
  }
  long long arg3 = info[3]->Uint32Value();
  if(!info[4]->IsFunction()) {
    return Nan::ThrowError(Nan::New("buildGetRevocRegDeltaRequest arg 4 expected callback Function").ToLocalChecked());
  }
  IndyCallback* icb = new IndyCallback(Nan::To<v8::Function>(info[4]).ToLocalChecked());
  indyCalled(icb, indy_build_get_revoc_reg_delta_request(icb->handle, arg0, arg1, arg2, arg3, buildGetRevocRegDeltaRequest_cb));
  delete arg0UTF;
  delete arg1UTF;
}

void parseGetRevocRegDeltaResponse_cb(indy_handle_t handle, indy_error_t xerr, const char* arg0, const char* arg1, unsigned long long arg2) {
  IndyCallback* icb = IndyCallback::getCallback(handle);
  if(icb != nullptr){
    icb->cbStringStringTimestamp(xerr, arg0, arg1, arg2);
  }
}
NAN_METHOD(parseGetRevocRegDeltaResponse) {
  if(info.Length() != 2){
    return Nan::ThrowError(Nan::New("Expected 2 arguments: parseGetRevocRegDeltaResponse(get_revoc_reg_delta_response, cb(err, [ revocRegDefId, revocRegDelta, timestamp ]))").ToLocalChecked());
  }
  Nan::Utf8String* arg0UTF = nullptr;
  const char* arg0 = nullptr;
  if(info[0]->IsString()){
    arg0UTF = new Nan::Utf8String(info[0]);
    arg0 = (const char*)(**arg0UTF);
  } else if(!info[0]->IsNull() && !info[0]->IsUndefined()){
    return Nan::ThrowError(Nan::New("Expected String or null for get_revoc_reg_delta_response: parseGetRevocRegDeltaResponse(get_revoc_reg_delta_response, cb(err, [ revocRegDefId, revocRegDelta, timestamp ]))").ToLocalChecked());
  }
  if(!info[1]->IsFunction()) {
    return Nan::ThrowError(Nan::New("parseGetRevocRegDeltaResponse arg 1 expected callback Function").ToLocalChecked());
  }
  IndyCallback* icb = new IndyCallback(Nan::To<v8::Function>(info[1]).ToLocalChecked());
  indyCalled(icb, indy_parse_get_revoc_reg_delta_response(icb->handle, arg0, parseGetRevocRegDeltaResponse_cb));
  delete arg0UTF;
}

void addWalletRecord_cb(indy_handle_t handle, indy_error_t xerr) {
  IndyCallback* icb = IndyCallback::getCallback(handle);
  if(icb != nullptr){
    icb->cbNone(xerr);
  }
}
NAN_METHOD(addWalletRecord) {
  if(info.Length() != 6){
    return Nan::ThrowError(Nan::New("Expected 6 arguments: addWalletRecord(wallet_handle, type_, id, value, tags_json, cb(err))").ToLocalChecked());
  }
  if(!info[0]->IsNumber()){
    return Nan::ThrowError(Nan::New("Expected IndyHandle for wallet_handle: addWalletRecord(wallet_handle, type_, id, value, tags_json, cb(err))").ToLocalChecked());
  }
  indy_handle_t arg0 = info[0]->Int32Value();
  Nan::Utf8String* arg1UTF = nullptr;
  const char* arg1 = nullptr;
  if(info[1]->IsString()){
    arg1UTF = new Nan::Utf8String(info[1]);
    arg1 = (const char*)(**arg1UTF);
  } else if(!info[1]->IsNull() && !info[1]->IsUndefined()){
    return Nan::ThrowError(Nan::New("Expected String or null for type_: addWalletRecord(wallet_handle, type_, id, value, tags_json, cb(err))").ToLocalChecked());
  }
  Nan::Utf8String* arg2UTF = nullptr;
  const char* arg2 = nullptr;
  if(info[2]->IsString()){
    arg2UTF = new Nan::Utf8String(info[2]);
    arg2 = (const char*)(**arg2UTF);
  } else if(!info[2]->IsNull() && !info[2]->IsUndefined()){
    return Nan::ThrowError(Nan::New("Expected String or null for id: addWalletRecord(wallet_handle, type_, id, value, tags_json, cb(err))").ToLocalChecked());
  }
  Nan::Utf8String* arg3UTF = nullptr;
  const char* arg3 = nullptr;
  if(info[3]->IsString()){
    arg3UTF = new Nan::Utf8String(info[3]);
    arg3 = (const char*)(**arg3UTF);
  } else if(!info[3]->IsNull() && !info[3]->IsUndefined()){
    return Nan::ThrowError(Nan::New("Expected String or null for value: addWalletRecord(wallet_handle, type_, id, value, tags_json, cb(err))").ToLocalChecked());
  }
  Nan::Utf8String* arg4UTF = nullptr;
  const char* arg4 = nullptr;
  if(info[4]->IsString()){
    arg4UTF = new Nan::Utf8String(info[4]);
    arg4 = (const char*)(**arg4UTF);
  } else if(!info[4]->IsNull() && !info[4]->IsUndefined()){
    return Nan::ThrowError(Nan::New("Expected String or null for tags_json: addWalletRecord(wallet_handle, type_, id, value, tags_json, cb(err))").ToLocalChecked());
  }
  if(!info[5]->IsFunction()) {
    return Nan::ThrowError(Nan::New("addWalletRecord arg 5 expected callback Function").ToLocalChecked());
  }
  IndyCallback* icb = new IndyCallback(Nan::To<v8::Function>(info[5]).ToLocalChecked());
  indyCalled(icb, indy_add_wallet_record(icb->handle, arg0, arg1, arg2, arg3, arg4, addWalletRecord_cb));
  delete arg1UTF;
  delete arg2UTF;
  delete arg3UTF;
  delete arg4UTF;
}

void updateWalletRecordValue_cb(indy_handle_t handle, indy_error_t xerr) {
  IndyCallback* icb = IndyCallback::getCallback(handle);
  if(icb != nullptr){
    icb->cbNone(xerr);
  }
}
NAN_METHOD(updateWalletRecordValue) {
  if(info.Length() != 5){
    return Nan::ThrowError(Nan::New("Expected 5 arguments: updateWalletRecordValue(wallet_handle, type_, id, value, cb(err))").ToLocalChecked());
  }
  if(!info[0]->IsNumber()){
    return Nan::ThrowError(Nan::New("Expected IndyHandle for wallet_handle: updateWalletRecordValue(wallet_handle, type_, id, value, cb(err))").ToLocalChecked());
  }
  indy_handle_t arg0 = info[0]->Int32Value();
  Nan::Utf8String* arg1UTF = nullptr;
  const char* arg1 = nullptr;
  if(info[1]->IsString()){
    arg1UTF = new Nan::Utf8String(info[1]);
    arg1 = (const char*)(**arg1UTF);
  } else if(!info[1]->IsNull() && !info[1]->IsUndefined()){
    return Nan::ThrowError(Nan::New("Expected String or null for type_: updateWalletRecordValue(wallet_handle, type_, id, value, cb(err))").ToLocalChecked());
  }
  Nan::Utf8String* arg2UTF = nullptr;
  const char* arg2 = nullptr;
  if(info[2]->IsString()){
    arg2UTF = new Nan::Utf8String(info[2]);
    arg2 = (const char*)(**arg2UTF);
  } else if(!info[2]->IsNull() && !info[2]->IsUndefined()){
    return Nan::ThrowError(Nan::New("Expected String or null for id: updateWalletRecordValue(wallet_handle, type_, id, value, cb(err))").ToLocalChecked());
  }
  Nan::Utf8String* arg3UTF = nullptr;
  const char* arg3 = nullptr;
  if(info[3]->IsString()){
    arg3UTF = new Nan::Utf8String(info[3]);
    arg3 = (const char*)(**arg3UTF);
  } else if(!info[3]->IsNull() && !info[3]->IsUndefined()){
    return Nan::ThrowError(Nan::New("Expected String or null for value: updateWalletRecordValue(wallet_handle, type_, id, value, cb(err))").ToLocalChecked());
  }
  if(!info[4]->IsFunction()) {
    return Nan::ThrowError(Nan::New("updateWalletRecordValue arg 4 expected callback Function").ToLocalChecked());
  }
  IndyCallback* icb = new IndyCallback(Nan::To<v8::Function>(info[4]).ToLocalChecked());
  indyCalled(icb, indy_update_wallet_record_value(icb->handle, arg0, arg1, arg2, arg3, updateWalletRecordValue_cb));
  delete arg1UTF;
  delete arg2UTF;
  delete arg3UTF;
}

void updateWalletRecordTags_cb(indy_handle_t handle, indy_error_t xerr) {
  IndyCallback* icb = IndyCallback::getCallback(handle);
  if(icb != nullptr){
    icb->cbNone(xerr);
  }
}
NAN_METHOD(updateWalletRecordTags) {
  if(info.Length() != 5){
    return Nan::ThrowError(Nan::New("Expected 5 arguments: updateWalletRecordTags(wallet_handle, type_, id, tags_json, cb(err))").ToLocalChecked());
  }
  if(!info[0]->IsNumber()){
    return Nan::ThrowError(Nan::New("Expected IndyHandle for wallet_handle: updateWalletRecordTags(wallet_handle, type_, id, tags_json, cb(err))").ToLocalChecked());
  }
  indy_handle_t arg0 = info[0]->Int32Value();
  Nan::Utf8String* arg1UTF = nullptr;
  const char* arg1 = nullptr;
  if(info[1]->IsString()){
    arg1UTF = new Nan::Utf8String(info[1]);
    arg1 = (const char*)(**arg1UTF);
  } else if(!info[1]->IsNull() && !info[1]->IsUndefined()){
    return Nan::ThrowError(Nan::New("Expected String or null for type_: updateWalletRecordTags(wallet_handle, type_, id, tags_json, cb(err))").ToLocalChecked());
  }
  Nan::Utf8String* arg2UTF = nullptr;
  const char* arg2 = nullptr;
  if(info[2]->IsString()){
    arg2UTF = new Nan::Utf8String(info[2]);
    arg2 = (const char*)(**arg2UTF);
  } else if(!info[2]->IsNull() && !info[2]->IsUndefined()){
    return Nan::ThrowError(Nan::New("Expected String or null for id: updateWalletRecordTags(wallet_handle, type_, id, tags_json, cb(err))").ToLocalChecked());
  }
  Nan::Utf8String* arg3UTF = nullptr;
  const char* arg3 = nullptr;
  if(info[3]->IsString()){
    arg3UTF = new Nan::Utf8String(info[3]);
    arg3 = (const char*)(**arg3UTF);
  } else if(!info[3]->IsNull() && !info[3]->IsUndefined()){
    return Nan::ThrowError(Nan::New("Expected String or null for tags_json: updateWalletRecordTags(wallet_handle, type_, id, tags_json, cb(err))").ToLocalChecked());
  }
  if(!info[4]->IsFunction()) {
    return Nan::ThrowError(Nan::New("updateWalletRecordTags arg 4 expected callback Function").ToLocalChecked());
  }
  IndyCallback* icb = new IndyCallback(Nan::To<v8::Function>(info[4]).ToLocalChecked());
  indyCalled(icb, indy_update_wallet_record_tags(icb->handle, arg0, arg1, arg2, arg3, updateWalletRecordTags_cb));
  delete arg1UTF;
  delete arg2UTF;
  delete arg3UTF;
}

void addWalletRecordTags_cb(indy_handle_t handle, indy_error_t xerr) {
  IndyCallback* icb = IndyCallback::getCallback(handle);
  if(icb != nullptr){
    icb->cbNone(xerr);
  }
}
NAN_METHOD(addWalletRecordTags) {
  if(info.Length() != 5){
    return Nan::ThrowError(Nan::New("Expected 5 arguments: addWalletRecordTags(wallet_handle, type_, id, tags_json, cb(err))").ToLocalChecked());
  }
  if(!info[0]->IsNumber()){
    return Nan::ThrowError(Nan::New("Expected IndyHandle for wallet_handle: addWalletRecordTags(wallet_handle, type_, id, tags_json, cb(err))").ToLocalChecked());
  }
  indy_handle_t arg0 = info[0]->Int32Value();
  Nan::Utf8String* arg1UTF = nullptr;
  const char* arg1 = nullptr;
  if(info[1]->IsString()){
    arg1UTF = new Nan::Utf8String(info[1]);
    arg1 = (const char*)(**arg1UTF);
  } else if(!info[1]->IsNull() && !info[1]->IsUndefined()){
    return Nan::ThrowError(Nan::New("Expected String or null for type_: addWalletRecordTags(wallet_handle, type_, id, tags_json, cb(err))").ToLocalChecked());
  }
  Nan::Utf8String* arg2UTF = nullptr;
  const char* arg2 = nullptr;
  if(info[2]->IsString()){
    arg2UTF = new Nan::Utf8String(info[2]);
    arg2 = (const char*)(**arg2UTF);
  } else if(!info[2]->IsNull() && !info[2]->IsUndefined()){
    return Nan::ThrowError(Nan::New("Expected String or null for id: addWalletRecordTags(wallet_handle, type_, id, tags_json, cb(err))").ToLocalChecked());
  }
  Nan::Utf8String* arg3UTF = nullptr;
  const char* arg3 = nullptr;
  if(info[3]->IsString()){
    arg3UTF = new Nan::Utf8String(info[3]);
    arg3 = (const char*)(**arg3UTF);
  } else if(!info[3]->IsNull() && !info[3]->IsUndefined()){
    return Nan::ThrowError(Nan::New("Expected String or null for tags_json: addWalletRecordTags(wallet_handle, type_, id, tags_json, cb(err))").ToLocalChecked());
  }
  if(!info[4]->IsFunction()) {
    return Nan::ThrowError(Nan::New("addWalletRecordTags arg 4 expected callback Function").ToLocalChecked());
  }
  IndyCallback* icb = new IndyCallback(Nan::To<v8::Function>(info[4]).ToLocalChecked());
  indyCalled(icb, indy_add_wallet_record_tags(icb->handle, arg0, arg1, arg2, arg3, addWalletRecordTags_cb));
  delete arg1UTF;
  delete arg2UTF;
  delete arg3UTF;
}

void deleteWalletRecordTags_cb(indy_handle_t handle, indy_error_t xerr) {
  IndyCallback* icb = IndyCallback::getCallback(handle);
  if(icb != nullptr){
    icb->cbNone(xerr);
  }
}
NAN_METHOD(deleteWalletRecordTags) {
  if(info.Length() != 5){
    return Nan::ThrowError(Nan::New("Expected 5 arguments: deleteWalletRecordTags(wallet_handle, type_, id, tag_names_json, cb(err))").ToLocalChecked());
  }
  if(!info[0]->IsNumber()){
    return Nan::ThrowError(Nan::New("Expected IndyHandle for wallet_handle: deleteWalletRecordTags(wallet_handle, type_, id, tag_names_json, cb(err))").ToLocalChecked());
  }
  indy_handle_t arg0 = info[0]->Int32Value();
  Nan::Utf8String* arg1UTF = nullptr;
  const char* arg1 = nullptr;
  if(info[1]->IsString()){
    arg1UTF = new Nan::Utf8String(info[1]);
    arg1 = (const char*)(**arg1UTF);
  } else if(!info[1]->IsNull() && !info[1]->IsUndefined()){
    return Nan::ThrowError(Nan::New("Expected String or null for type_: deleteWalletRecordTags(wallet_handle, type_, id, tag_names_json, cb(err))").ToLocalChecked());
  }
  Nan::Utf8String* arg2UTF = nullptr;
  const char* arg2 = nullptr;
  if(info[2]->IsString()){
    arg2UTF = new Nan::Utf8String(info[2]);
    arg2 = (const char*)(**arg2UTF);
  } else if(!info[2]->IsNull() && !info[2]->IsUndefined()){
    return Nan::ThrowError(Nan::New("Expected String or null for id: deleteWalletRecordTags(wallet_handle, type_, id, tag_names_json, cb(err))").ToLocalChecked());
  }
  Nan::Utf8String* arg3UTF = nullptr;
  const char* arg3 = nullptr;
  if(info[3]->IsString()){
    arg3UTF = new Nan::Utf8String(info[3]);
    arg3 = (const char*)(**arg3UTF);
  } else if(!info[3]->IsNull() && !info[3]->IsUndefined()){
    return Nan::ThrowError(Nan::New("Expected String or null for tag_names_json: deleteWalletRecordTags(wallet_handle, type_, id, tag_names_json, cb(err))").ToLocalChecked());
  }
  if(!info[4]->IsFunction()) {
    return Nan::ThrowError(Nan::New("deleteWalletRecordTags arg 4 expected callback Function").ToLocalChecked());
  }
  IndyCallback* icb = new IndyCallback(Nan::To<v8::Function>(info[4]).ToLocalChecked());
  indyCalled(icb, indy_delete_wallet_record_tags(icb->handle, arg0, arg1, arg2, arg3, deleteWalletRecordTags_cb));
  delete arg1UTF;
  delete arg2UTF;
  delete arg3UTF;
}

void deleteWalletRecord_cb(indy_handle_t handle, indy_error_t xerr) {
  IndyCallback* icb = IndyCallback::getCallback(handle);
  if(icb != nullptr){
    icb->cbNone(xerr);
  }
}
NAN_METHOD(deleteWalletRecord) {
  if(info.Length() != 4){
    return Nan::ThrowError(Nan::New("Expected 4 arguments: deleteWalletRecord(wallet_handle, type_, id, cb(err))").ToLocalChecked());
  }
  if(!info[0]->IsNumber()){
    return Nan::ThrowError(Nan::New("Expected IndyHandle for wallet_handle: deleteWalletRecord(wallet_handle, type_, id, cb(err))").ToLocalChecked());
  }
  indy_handle_t arg0 = info[0]->Int32Value();
  Nan::Utf8String* arg1UTF = nullptr;
  const char* arg1 = nullptr;
  if(info[1]->IsString()){
    arg1UTF = new Nan::Utf8String(info[1]);
    arg1 = (const char*)(**arg1UTF);
  } else if(!info[1]->IsNull() && !info[1]->IsUndefined()){
    return Nan::ThrowError(Nan::New("Expected String or null for type_: deleteWalletRecord(wallet_handle, type_, id, cb(err))").ToLocalChecked());
  }
  Nan::Utf8String* arg2UTF = nullptr;
  const char* arg2 = nullptr;
  if(info[2]->IsString()){
    arg2UTF = new Nan::Utf8String(info[2]);
    arg2 = (const char*)(**arg2UTF);
  } else if(!info[2]->IsNull() && !info[2]->IsUndefined()){
    return Nan::ThrowError(Nan::New("Expected String or null for id: deleteWalletRecord(wallet_handle, type_, id, cb(err))").ToLocalChecked());
  }
  if(!info[3]->IsFunction()) {
    return Nan::ThrowError(Nan::New("deleteWalletRecord arg 3 expected callback Function").ToLocalChecked());
  }
  IndyCallback* icb = new IndyCallback(Nan::To<v8::Function>(info[3]).ToLocalChecked());
  indyCalled(icb, indy_delete_wallet_record(icb->handle, arg0, arg1, arg2, deleteWalletRecord_cb));
  delete arg1UTF;
  delete arg2UTF;
}

void getWalletRecord_cb(indy_handle_t handle, indy_error_t xerr, const char* arg0) {
  IndyCallback* icb = IndyCallback::getCallback(handle);
  if(icb != nullptr){
    icb->cbString(xerr, arg0);
  }
}
NAN_METHOD(getWalletRecord) {
  if(info.Length() != 5){
    return Nan::ThrowError(Nan::New("Expected 5 arguments: getWalletRecord(wallet_handle, type_, id, options_json, cb(err, record))").ToLocalChecked());
  }
  if(!info[0]->IsNumber()){
    return Nan::ThrowError(Nan::New("Expected IndyHandle for wallet_handle: getWalletRecord(wallet_handle, type_, id, options_json, cb(err, record))").ToLocalChecked());
  }
  indy_handle_t arg0 = info[0]->Int32Value();
  Nan::Utf8String* arg1UTF = nullptr;
  const char* arg1 = nullptr;
  if(info[1]->IsString()){
    arg1UTF = new Nan::Utf8String(info[1]);
    arg1 = (const char*)(**arg1UTF);
  } else if(!info[1]->IsNull() && !info[1]->IsUndefined()){
    return Nan::ThrowError(Nan::New("Expected String or null for type_: getWalletRecord(wallet_handle, type_, id, options_json, cb(err, record))").ToLocalChecked());
  }
  Nan::Utf8String* arg2UTF = nullptr;
  const char* arg2 = nullptr;
  if(info[2]->IsString()){
    arg2UTF = new Nan::Utf8String(info[2]);
    arg2 = (const char*)(**arg2UTF);
  } else if(!info[2]->IsNull() && !info[2]->IsUndefined()){
    return Nan::ThrowError(Nan::New("Expected String or null for id: getWalletRecord(wallet_handle, type_, id, options_json, cb(err, record))").ToLocalChecked());
  }
  Nan::Utf8String* arg3UTF = nullptr;
  const char* arg3 = nullptr;
  if(info[3]->IsString()){
    arg3UTF = new Nan::Utf8String(info[3]);
    arg3 = (const char*)(**arg3UTF);
  } else if(!info[3]->IsNull() && !info[3]->IsUndefined()){
    return Nan::ThrowError(Nan::New("Expected String or null for options_json: getWalletRecord(wallet_handle, type_, id, options_json, cb(err, record))").ToLocalChecked());
  }
  if(!info[4]->IsFunction()) {
    return Nan::ThrowError(Nan::New("getWalletRecord arg 4 expected callback Function").ToLocalChecked());
  }
  IndyCallback* icb = new IndyCallback(Nan::To<v8::Function>(info[4]).ToLocalChecked());
  indyCalled(icb, indy_get_wallet_record(icb->handle, arg0, arg1, arg2, arg3, getWalletRecord_cb));
  delete arg1UTF;
  delete arg2UTF;
  delete arg3UTF;
}

void openWalletSearch_cb(indy_handle_t handle, indy_error_t xerr, indy_handle_t arg0) {
  IndyCallback* icb = IndyCallback::getCallback(handle);
  if(icb != nullptr){
    icb->cbHandle(xerr, arg0);
  }
}
NAN_METHOD(openWalletSearch) {
  if(info.Length() != 5){
    return Nan::ThrowError(Nan::New("Expected 5 arguments: openWalletSearch(wallet_handle, type_, query_json, options_json, cb(err, searchHandle))").ToLocalChecked());
  }
  if(!info[0]->IsNumber()){
    return Nan::ThrowError(Nan::New("Expected IndyHandle for wallet_handle: openWalletSearch(wallet_handle, type_, query_json, options_json, cb(err, searchHandle))").ToLocalChecked());
  }
  indy_handle_t arg0 = info[0]->Int32Value();
  Nan::Utf8String* arg1UTF = nullptr;
  const char* arg1 = nullptr;
  if(info[1]->IsString()){
    arg1UTF = new Nan::Utf8String(info[1]);
    arg1 = (const char*)(**arg1UTF);
  } else if(!info[1]->IsNull() && !info[1]->IsUndefined()){
    return Nan::ThrowError(Nan::New("Expected String or null for type_: openWalletSearch(wallet_handle, type_, query_json, options_json, cb(err, searchHandle))").ToLocalChecked());
  }
  Nan::Utf8String* arg2UTF = nullptr;
  const char* arg2 = nullptr;
  if(info[2]->IsString()){
    arg2UTF = new Nan::Utf8String(info[2]);
    arg2 = (const char*)(**arg2UTF);
  } else if(!info[2]->IsNull() && !info[2]->IsUndefined()){
    return Nan::ThrowError(Nan::New("Expected String or null for query_json: openWalletSearch(wallet_handle, type_, query_json, options_json, cb(err, searchHandle))").ToLocalChecked());
  }
  Nan::Utf8String* arg3UTF = nullptr;
  const char* arg3 = nullptr;
  if(info[3]->IsString()){
    arg3UTF = new Nan::Utf8String(info[3]);
    arg3 = (const char*)(**arg3UTF);
  } else if(!info[3]->IsNull() && !info[3]->IsUndefined()){
    return Nan::ThrowError(Nan::New("Expected String or null for options_json: openWalletSearch(wallet_handle, type_, query_json, options_json, cb(err, searchHandle))").ToLocalChecked());
  }
  if(!info[4]->IsFunction()) {
    return Nan::ThrowError(Nan::New("openWalletSearch arg 4 expected callback Function").ToLocalChecked());
  }
  IndyCallback* icb = new IndyCallback(Nan::To<v8::Function>(info[4]).ToLocalChecked());
  indyCalled(icb, indy_open_wallet_search(icb->handle, arg0, arg1, arg2, arg3, openWalletSearch_cb));
  delete arg1UTF;
  delete arg2UTF;
  delete arg3UTF;
}

void fetchWalletSearchNextRecords_cb(indy_handle_t handle, indy_error_t xerr, const char* arg0) {
  IndyCallback* icb = IndyCallback::getCallback(handle);
  if(icb != nullptr){
    icb->cbString(xerr, arg0);
  }
}
NAN_METHOD(fetchWalletSearchNextRecords) {
  if(info.Length() != 4){
    return Nan::ThrowError(Nan::New("Expected 4 arguments: fetchWalletSearchNextRecords(wallet_handle, wallet_search_handle, count, cb(err, records))").ToLocalChecked());
  }
  if(!info[0]->IsNumber()){
    return Nan::ThrowError(Nan::New("Expected IndyHandle for wallet_handle: fetchWalletSearchNextRecords(wallet_handle, wallet_search_handle, count, cb(err, records))").ToLocalChecked());
  }
  indy_handle_t arg0 = info[0]->Int32Value();
  if(!info[1]->IsNumber()){
    return Nan::ThrowError(Nan::New("Expected IndyHandle for wallet_search_handle: fetchWalletSearchNextRecords(wallet_handle, wallet_search_handle, count, cb(err, records))").ToLocalChecked());
  }
  indy_handle_t arg1 = info[1]->Int32Value();
  if(!info[2]->IsUint32()){
    return Nan::ThrowError(Nan::New("Expected indy_u32_t for count: fetchWalletSearchNextRecords(wallet_handle, wallet_search_handle, count, cb(err, records))").ToLocalChecked());
  }
  indy_u32_t arg2 = info[2]->Uint32Value();
  if(!info[3]->IsFunction()) {
    return Nan::ThrowError(Nan::New("fetchWalletSearchNextRecords arg 3 expected callback Function").ToLocalChecked());
  }
  IndyCallback* icb = new IndyCallback(Nan::To<v8::Function>(info[3]).ToLocalChecked());
  indyCalled(icb, indy_fetch_wallet_search_next_records(icb->handle, arg0, arg1, arg2, fetchWalletSearchNextRecords_cb));
}

void closeWalletSearch_cb(indy_handle_t handle, indy_error_t xerr) {
  IndyCallback* icb = IndyCallback::getCallback(handle);
  if(icb != nullptr){
    icb->cbNone(xerr);
  }
}
NAN_METHOD(closeWalletSearch) {
  if(info.Length() != 2){
    return Nan::ThrowError(Nan::New("Expected 2 arguments: closeWalletSearch(wallet_search_handle, cb(err))").ToLocalChecked());
  }
  if(!info[0]->IsNumber()){
    return Nan::ThrowError(Nan::New("Expected IndyHandle for wallet_search_handle: closeWalletSearch(wallet_search_handle, cb(err))").ToLocalChecked());
  }
  indy_handle_t arg0 = info[0]->Int32Value();
  if(!info[1]->IsFunction()) {
    return Nan::ThrowError(Nan::New("closeWalletSearch arg 1 expected callback Function").ToLocalChecked());
  }
  IndyCallback* icb = new IndyCallback(Nan::To<v8::Function>(info[1]).ToLocalChecked());
  indyCalled(icb, indy_close_wallet_search(icb->handle, arg0, closeWalletSearch_cb));
}

void isPairwiseExists_cb(indy_handle_t handle, indy_error_t xerr, indy_bool_t arg0) {
  IndyCallback* icb = IndyCallback::getCallback(handle);
  if(icb != nullptr){
    icb->cbBoolean(xerr, arg0);
  }
}
NAN_METHOD(isPairwiseExists) {
  if(info.Length() != 3){
    return Nan::ThrowError(Nan::New("Expected 3 arguments: isPairwiseExists(wallet_handle, their_did, cb(err, exists))").ToLocalChecked());
  }
  if(!info[0]->IsNumber()){
    return Nan::ThrowError(Nan::New("Expected IndyHandle for wallet_handle: isPairwiseExists(wallet_handle, their_did, cb(err, exists))").ToLocalChecked());
  }
  indy_handle_t arg0 = info[0]->Int32Value();
  Nan::Utf8String* arg1UTF = nullptr;
  const char* arg1 = nullptr;
  if(info[1]->IsString()){
    arg1UTF = new Nan::Utf8String(info[1]);
    arg1 = (const char*)(**arg1UTF);
  } else if(!info[1]->IsNull() && !info[1]->IsUndefined()){
    return Nan::ThrowError(Nan::New("Expected String or null for their_did: isPairwiseExists(wallet_handle, their_did, cb(err, exists))").ToLocalChecked());
  }
  if(!info[2]->IsFunction()) {
    return Nan::ThrowError(Nan::New("isPairwiseExists arg 2 expected callback Function").ToLocalChecked());
  }
  IndyCallback* icb = new IndyCallback(Nan::To<v8::Function>(info[2]).ToLocalChecked());
  indyCalled(icb, indy_is_pairwise_exists(icb->handle, arg0, arg1, isPairwiseExists_cb));
  delete arg1UTF;
}

void createPairwise_cb(indy_handle_t handle, indy_error_t xerr) {
  IndyCallback* icb = IndyCallback::getCallback(handle);
  if(icb != nullptr){
    icb->cbNone(xerr);
  }
}
NAN_METHOD(createPairwise) {
  if(info.Length() != 5){
    return Nan::ThrowError(Nan::New("Expected 5 arguments: createPairwise(wallet_handle, their_did, my_did, metadata, cb(err))").ToLocalChecked());
  }
  if(!info[0]->IsNumber()){
    return Nan::ThrowError(Nan::New("Expected IndyHandle for wallet_handle: createPairwise(wallet_handle, their_did, my_did, metadata, cb(err))").ToLocalChecked());
  }
  indy_handle_t arg0 = info[0]->Int32Value();
  Nan::Utf8String* arg1UTF = nullptr;
  const char* arg1 = nullptr;
  if(info[1]->IsString()){
    arg1UTF = new Nan::Utf8String(info[1]);
    arg1 = (const char*)(**arg1UTF);
  } else if(!info[1]->IsNull() && !info[1]->IsUndefined()){
    return Nan::ThrowError(Nan::New("Expected String or null for their_did: createPairwise(wallet_handle, their_did, my_did, metadata, cb(err))").ToLocalChecked());
  }
  Nan::Utf8String* arg2UTF = nullptr;
  const char* arg2 = nullptr;
  if(info[2]->IsString()){
    arg2UTF = new Nan::Utf8String(info[2]);
    arg2 = (const char*)(**arg2UTF);
  } else if(!info[2]->IsNull() && !info[2]->IsUndefined()){
    return Nan::ThrowError(Nan::New("Expected String or null for my_did: createPairwise(wallet_handle, their_did, my_did, metadata, cb(err))").ToLocalChecked());
  }
  Nan::Utf8String* arg3UTF = nullptr;
  const char* arg3 = nullptr;
  if(info[3]->IsString()){
    arg3UTF = new Nan::Utf8String(info[3]);
    arg3 = (const char*)(**arg3UTF);
  } else if(!info[3]->IsNull() && !info[3]->IsUndefined()){
    return Nan::ThrowError(Nan::New("Expected String or null for metadata: createPairwise(wallet_handle, their_did, my_did, metadata, cb(err))").ToLocalChecked());
  }
  if(!info[4]->IsFunction()) {
    return Nan::ThrowError(Nan::New("createPairwise arg 4 expected callback Function").ToLocalChecked());
  }
  IndyCallback* icb = new IndyCallback(Nan::To<v8::Function>(info[4]).ToLocalChecked());
  indyCalled(icb, indy_create_pairwise(icb->handle, arg0, arg1, arg2, arg3, createPairwise_cb));
  delete arg1UTF;
  delete arg2UTF;
  delete arg3UTF;
}

void listPairwise_cb(indy_handle_t handle, indy_error_t xerr, const char* arg0) {
  IndyCallback* icb = IndyCallback::getCallback(handle);
  if(icb != nullptr){
    icb->cbString(xerr, arg0);
  }
}
NAN_METHOD(listPairwise) {
  if(info.Length() != 2){
    return Nan::ThrowError(Nan::New("Expected 2 arguments: listPairwise(wallet_handle, cb(err, listPairwise))").ToLocalChecked());
  }
  if(!info[0]->IsNumber()){
    return Nan::ThrowError(Nan::New("Expected IndyHandle for wallet_handle: listPairwise(wallet_handle, cb(err, listPairwise))").ToLocalChecked());
  }
  indy_handle_t arg0 = info[0]->Int32Value();
  if(!info[1]->IsFunction()) {
    return Nan::ThrowError(Nan::New("listPairwise arg 1 expected callback Function").ToLocalChecked());
  }
  IndyCallback* icb = new IndyCallback(Nan::To<v8::Function>(info[1]).ToLocalChecked());
  indyCalled(icb, indy_list_pairwise(icb->handle, arg0, listPairwise_cb));
}

void getPairwise_cb(indy_handle_t handle, indy_error_t xerr, const char* arg0) {
  IndyCallback* icb = IndyCallback::getCallback(handle);
  if(icb != nullptr){
    icb->cbString(xerr, arg0);
  }
}
NAN_METHOD(getPairwise) {
  if(info.Length() != 3){
    return Nan::ThrowError(Nan::New("Expected 3 arguments: getPairwise(wallet_handle, their_did, cb(err, pairwiseInfo))").ToLocalChecked());
  }
  if(!info[0]->IsNumber()){
    return Nan::ThrowError(Nan::New("Expected IndyHandle for wallet_handle: getPairwise(wallet_handle, their_did, cb(err, pairwiseInfo))").ToLocalChecked());
  }
  indy_handle_t arg0 = info[0]->Int32Value();
  Nan::Utf8String* arg1UTF = nullptr;
  const char* arg1 = nullptr;
  if(info[1]->IsString()){
    arg1UTF = new Nan::Utf8String(info[1]);
    arg1 = (const char*)(**arg1UTF);
  } else if(!info[1]->IsNull() && !info[1]->IsUndefined()){
    return Nan::ThrowError(Nan::New("Expected String or null for their_did: getPairwise(wallet_handle, their_did, cb(err, pairwiseInfo))").ToLocalChecked());
  }
  if(!info[2]->IsFunction()) {
    return Nan::ThrowError(Nan::New("getPairwise arg 2 expected callback Function").ToLocalChecked());
  }
  IndyCallback* icb = new IndyCallback(Nan::To<v8::Function>(info[2]).ToLocalChecked());
  indyCalled(icb, indy_get_pairwise(icb->handle, arg0, arg1, getPairwise_cb));
  delete arg1UTF;
}

void setPairwiseMetadata_cb(indy_handle_t handle, indy_error_t xerr) {
  IndyCallback* icb = IndyCallback::getCallback(handle);
  if(icb != nullptr){
    icb->cbNone(xerr);
  }
}
NAN_METHOD(setPairwiseMetadata) {
  if(info.Length() != 4){
    return Nan::ThrowError(Nan::New("Expected 4 arguments: setPairwiseMetadata(wallet_handle, their_did, metadata, cb(err))").ToLocalChecked());
  }
  if(!info[0]->IsNumber()){
    return Nan::ThrowError(Nan::New("Expected IndyHandle for wallet_handle: setPairwiseMetadata(wallet_handle, their_did, metadata, cb(err))").ToLocalChecked());
  }
  indy_handle_t arg0 = info[0]->Int32Value();
  Nan::Utf8String* arg1UTF = nullptr;
  const char* arg1 = nullptr;
  if(info[1]->IsString()){
    arg1UTF = new Nan::Utf8String(info[1]);
    arg1 = (const char*)(**arg1UTF);
  } else if(!info[1]->IsNull() && !info[1]->IsUndefined()){
    return Nan::ThrowError(Nan::New("Expected String or null for their_did: setPairwiseMetadata(wallet_handle, their_did, metadata, cb(err))").ToLocalChecked());
  }
  Nan::Utf8String* arg2UTF = nullptr;
  const char* arg2 = nullptr;
  if(info[2]->IsString()){
    arg2UTF = new Nan::Utf8String(info[2]);
    arg2 = (const char*)(**arg2UTF);
  } else if(!info[2]->IsNull() && !info[2]->IsUndefined()){
    return Nan::ThrowError(Nan::New("Expected String or null for metadata: setPairwiseMetadata(wallet_handle, their_did, metadata, cb(err))").ToLocalChecked());
  }
  if(!info[3]->IsFunction()) {
    return Nan::ThrowError(Nan::New("setPairwiseMetadata arg 3 expected callback Function").ToLocalChecked());
  }
  IndyCallback* icb = new IndyCallback(Nan::To<v8::Function>(info[3]).ToLocalChecked());
  indyCalled(icb, indy_set_pairwise_metadata(icb->handle, arg0, arg1, arg2, setPairwiseMetadata_cb));
  delete arg1UTF;
  delete arg2UTF;
}

void createPaymentAddress_cb(indy_handle_t handle, indy_error_t xerr, const char* arg0) {
  IndyCallback* icb = IndyCallback::getCallback(handle);
  if(icb != nullptr){
    icb->cbString(xerr, arg0);
  }
}
NAN_METHOD(createPaymentAddress) {
  if(info.Length() != 4){
    return Nan::ThrowError(Nan::New("Expected 4 arguments: createPaymentAddress(wallet_handle, payment_method, config, cb(err, paymentAddress))").ToLocalChecked());
  }
  if(!info[0]->IsNumber()){
    return Nan::ThrowError(Nan::New("Expected IndyHandle for wallet_handle: createPaymentAddress(wallet_handle, payment_method, config, cb(err, paymentAddress))").ToLocalChecked());
  }
  indy_handle_t arg0 = info[0]->Int32Value();
  Nan::Utf8String* arg1UTF = nullptr;
  const char* arg1 = nullptr;
  if(info[1]->IsString()){
    arg1UTF = new Nan::Utf8String(info[1]);
    arg1 = (const char*)(**arg1UTF);
  } else if(!info[1]->IsNull() && !info[1]->IsUndefined()){
    return Nan::ThrowError(Nan::New("Expected String or null for payment_method: createPaymentAddress(wallet_handle, payment_method, config, cb(err, paymentAddress))").ToLocalChecked());
  }
  Nan::Utf8String* arg2UTF = nullptr;
  const char* arg2 = nullptr;
  if(info[2]->IsString()){
    arg2UTF = new Nan::Utf8String(info[2]);
    arg2 = (const char*)(**arg2UTF);
  } else if(!info[2]->IsNull() && !info[2]->IsUndefined()){
    return Nan::ThrowError(Nan::New("Expected String or null for config: createPaymentAddress(wallet_handle, payment_method, config, cb(err, paymentAddress))").ToLocalChecked());
  }
  if(!info[3]->IsFunction()) {
    return Nan::ThrowError(Nan::New("createPaymentAddress arg 3 expected callback Function").ToLocalChecked());
  }
  IndyCallback* icb = new IndyCallback(Nan::To<v8::Function>(info[3]).ToLocalChecked());
  indyCalled(icb, indy_create_payment_address(icb->handle, arg0, arg1, arg2, createPaymentAddress_cb));
  delete arg1UTF;
  delete arg2UTF;
}

void listPaymentAddresses_cb(indy_handle_t handle, indy_error_t xerr, const char* arg0) {
  IndyCallback* icb = IndyCallback::getCallback(handle);
  if(icb != nullptr){
    icb->cbString(xerr, arg0);
  }
}
NAN_METHOD(listPaymentAddresses) {
  if(info.Length() != 2){
    return Nan::ThrowError(Nan::New("Expected 2 arguments: listPaymentAddresses(wallet_handle, cb(err, paymentAddresses))").ToLocalChecked());
  }
  if(!info[0]->IsNumber()){
    return Nan::ThrowError(Nan::New("Expected IndyHandle for wallet_handle: listPaymentAddresses(wallet_handle, cb(err, paymentAddresses))").ToLocalChecked());
  }
  indy_handle_t arg0 = info[0]->Int32Value();
  if(!info[1]->IsFunction()) {
    return Nan::ThrowError(Nan::New("listPaymentAddresses arg 1 expected callback Function").ToLocalChecked());
  }
  IndyCallback* icb = new IndyCallback(Nan::To<v8::Function>(info[1]).ToLocalChecked());
  indyCalled(icb, indy_list_payment_addresses(icb->handle, arg0, listPaymentAddresses_cb));
}

void addRequestFees_cb(indy_handle_t handle, indy_error_t xerr, const char* arg0, const char* arg1) {
  IndyCallback* icb = IndyCallback::getCallback(handle);
  if(icb != nullptr){
    icb->cbStringString(xerr, arg0, arg1);
  }
}
NAN_METHOD(addRequestFees) {
  if(info.Length() != 6){
    return Nan::ThrowError(Nan::New("Expected 6 arguments: addRequestFees(wallet_handle, submitter_did, req_json, inputs_json, outputs_json, cb(err, [ reqWithFees, paymentMethod ]))").ToLocalChecked());
  }
  if(!info[0]->IsNumber()){
    return Nan::ThrowError(Nan::New("Expected IndyHandle for wallet_handle: addRequestFees(wallet_handle, submitter_did, req_json, inputs_json, outputs_json, cb(err, [ reqWithFees, paymentMethod ]))").ToLocalChecked());
  }
  indy_handle_t arg0 = info[0]->Int32Value();
  Nan::Utf8String* arg1UTF = nullptr;
  const char* arg1 = nullptr;
  if(info[1]->IsString()){
    arg1UTF = new Nan::Utf8String(info[1]);
    arg1 = (const char*)(**arg1UTF);
  } else if(!info[1]->IsNull() && !info[1]->IsUndefined()){
    return Nan::ThrowError(Nan::New("Expected String or null for submitter_did: addRequestFees(wallet_handle, submitter_did, req_json, inputs_json, outputs_json, cb(err, [ reqWithFees, paymentMethod ]))").ToLocalChecked());
  }
  Nan::Utf8String* arg2UTF = nullptr;
  const char* arg2 = nullptr;
  if(info[2]->IsString()){
    arg2UTF = new Nan::Utf8String(info[2]);
    arg2 = (const char*)(**arg2UTF);
  } else if(!info[2]->IsNull() && !info[2]->IsUndefined()){
    return Nan::ThrowError(Nan::New("Expected String or null for req_json: addRequestFees(wallet_handle, submitter_did, req_json, inputs_json, outputs_json, cb(err, [ reqWithFees, paymentMethod ]))").ToLocalChecked());
  }
  Nan::Utf8String* arg3UTF = nullptr;
  const char* arg3 = nullptr;
  if(info[3]->IsString()){
    arg3UTF = new Nan::Utf8String(info[3]);
    arg3 = (const char*)(**arg3UTF);
  } else if(!info[3]->IsNull() && !info[3]->IsUndefined()){
    return Nan::ThrowError(Nan::New("Expected String or null for inputs_json: addRequestFees(wallet_handle, submitter_did, req_json, inputs_json, outputs_json, cb(err, [ reqWithFees, paymentMethod ]))").ToLocalChecked());
  }
  Nan::Utf8String* arg4UTF = nullptr;
  const char* arg4 = nullptr;
  if(info[4]->IsString()){
    arg4UTF = new Nan::Utf8String(info[4]);
    arg4 = (const char*)(**arg4UTF);
  } else if(!info[4]->IsNull() && !info[4]->IsUndefined()){
    return Nan::ThrowError(Nan::New("Expected String or null for outputs_json: addRequestFees(wallet_handle, submitter_did, req_json, inputs_json, outputs_json, cb(err, [ reqWithFees, paymentMethod ]))").ToLocalChecked());
  }
  if(!info[5]->IsFunction()) {
    return Nan::ThrowError(Nan::New("addRequestFees arg 5 expected callback Function").ToLocalChecked());
  }
  IndyCallback* icb = new IndyCallback(Nan::To<v8::Function>(info[5]).ToLocalChecked());
  indyCalled(icb, indy_add_request_fees(icb->handle, arg0, arg1, arg2, arg3, arg4, addRequestFees_cb));
  delete arg1UTF;
  delete arg2UTF;
  delete arg3UTF;
  delete arg4UTF;
}

void parseResponseWithFees_cb(indy_handle_t handle, indy_error_t xerr, const char* arg0) {
  IndyCallback* icb = IndyCallback::getCallback(handle);
  if(icb != nullptr){
    icb->cbString(xerr, arg0);
  }
}
NAN_METHOD(parseResponseWithFees) {
  if(info.Length() != 3){
    return Nan::ThrowError(Nan::New("Expected 3 arguments: parseResponseWithFees(payment_method, resp_json, cb(err, utxo))").ToLocalChecked());
  }
  Nan::Utf8String* arg0UTF = nullptr;
  const char* arg0 = nullptr;
  if(info[0]->IsString()){
    arg0UTF = new Nan::Utf8String(info[0]);
    arg0 = (const char*)(**arg0UTF);
  } else if(!info[0]->IsNull() && !info[0]->IsUndefined()){
    return Nan::ThrowError(Nan::New("Expected String or null for payment_method: parseResponseWithFees(payment_method, resp_json, cb(err, utxo))").ToLocalChecked());
  }
  Nan::Utf8String* arg1UTF = nullptr;
  const char* arg1 = nullptr;
  if(info[1]->IsString()){
    arg1UTF = new Nan::Utf8String(info[1]);
    arg1 = (const char*)(**arg1UTF);
  } else if(!info[1]->IsNull() && !info[1]->IsUndefined()){
    return Nan::ThrowError(Nan::New("Expected String or null for resp_json: parseResponseWithFees(payment_method, resp_json, cb(err, utxo))").ToLocalChecked());
  }
  if(!info[2]->IsFunction()) {
    return Nan::ThrowError(Nan::New("parseResponseWithFees arg 2 expected callback Function").ToLocalChecked());
  }
  IndyCallback* icb = new IndyCallback(Nan::To<v8::Function>(info[2]).ToLocalChecked());
  indyCalled(icb, indy_parse_response_with_fees(icb->handle, arg0, arg1, parseResponseWithFees_cb));
  delete arg0UTF;
  delete arg1UTF;
}

void buildGetUtxoRequest_cb(indy_handle_t handle, indy_error_t xerr, const char* arg0, const char* arg1) {
  IndyCallback* icb = IndyCallback::getCallback(handle);
  if(icb != nullptr){
    icb->cbStringString(xerr, arg0, arg1);
  }
}
NAN_METHOD(buildGetUtxoRequest) {
  if(info.Length() != 4){
    return Nan::ThrowError(Nan::New("Expected 4 arguments: buildGetUtxoRequest(wallet_handle, submitter_did, payment_address, cb(err, [ getUtxoTxn, paymentMethod ]))").ToLocalChecked());
  }
  if(!info[0]->IsNumber()){
    return Nan::ThrowError(Nan::New("Expected IndyHandle for wallet_handle: buildGetUtxoRequest(wallet_handle, submitter_did, payment_address, cb(err, [ getUtxoTxn, paymentMethod ]))").ToLocalChecked());
  }
  indy_handle_t arg0 = info[0]->Int32Value();
  Nan::Utf8String* arg1UTF = nullptr;
  const char* arg1 = nullptr;
  if(info[1]->IsString()){
    arg1UTF = new Nan::Utf8String(info[1]);
    arg1 = (const char*)(**arg1UTF);
  } else if(!info[1]->IsNull() && !info[1]->IsUndefined()){
    return Nan::ThrowError(Nan::New("Expected String or null for submitter_did: buildGetUtxoRequest(wallet_handle, submitter_did, payment_address, cb(err, [ getUtxoTxn, paymentMethod ]))").ToLocalChecked());
  }
  Nan::Utf8String* arg2UTF = nullptr;
  const char* arg2 = nullptr;
  if(info[2]->IsString()){
    arg2UTF = new Nan::Utf8String(info[2]);
    arg2 = (const char*)(**arg2UTF);
  } else if(!info[2]->IsNull() && !info[2]->IsUndefined()){
    return Nan::ThrowError(Nan::New("Expected String or null for payment_address: buildGetUtxoRequest(wallet_handle, submitter_did, payment_address, cb(err, [ getUtxoTxn, paymentMethod ]))").ToLocalChecked());
  }
  if(!info[3]->IsFunction()) {
    return Nan::ThrowError(Nan::New("buildGetUtxoRequest arg 3 expected callback Function").ToLocalChecked());
  }
  IndyCallback* icb = new IndyCallback(Nan::To<v8::Function>(info[3]).ToLocalChecked());
  indyCalled(icb, indy_build_get_utxo_request(icb->handle, arg0, arg1, arg2, buildGetUtxoRequest_cb));
  delete arg1UTF;
  delete arg2UTF;
}

void parseGetUtxoResponse_cb(indy_handle_t handle, indy_error_t xerr, const char* arg0) {
  IndyCallback* icb = IndyCallback::getCallback(handle);
  if(icb != nullptr){
    icb->cbString(xerr, arg0);
  }
}
NAN_METHOD(parseGetUtxoResponse) {
  if(info.Length() != 3){
    return Nan::ThrowError(Nan::New("Expected 3 arguments: parseGetUtxoResponse(payment_method, resp_json, cb(err, utxo))").ToLocalChecked());
  }
  Nan::Utf8String* arg0UTF = nullptr;
  const char* arg0 = nullptr;
  if(info[0]->IsString()){
    arg0UTF = new Nan::Utf8String(info[0]);
    arg0 = (const char*)(**arg0UTF);
  } else if(!info[0]->IsNull() && !info[0]->IsUndefined()){
    return Nan::ThrowError(Nan::New("Expected String or null for payment_method: parseGetUtxoResponse(payment_method, resp_json, cb(err, utxo))").ToLocalChecked());
  }
  Nan::Utf8String* arg1UTF = nullptr;
  const char* arg1 = nullptr;
  if(info[1]->IsString()){
    arg1UTF = new Nan::Utf8String(info[1]);
    arg1 = (const char*)(**arg1UTF);
  } else if(!info[1]->IsNull() && !info[1]->IsUndefined()){
    return Nan::ThrowError(Nan::New("Expected String or null for resp_json: parseGetUtxoResponse(payment_method, resp_json, cb(err, utxo))").ToLocalChecked());
  }
  if(!info[2]->IsFunction()) {
    return Nan::ThrowError(Nan::New("parseGetUtxoResponse arg 2 expected callback Function").ToLocalChecked());
  }
  IndyCallback* icb = new IndyCallback(Nan::To<v8::Function>(info[2]).ToLocalChecked());
  indyCalled(icb, indy_parse_get_utxo_response(icb->handle, arg0, arg1, parseGetUtxoResponse_cb));
  delete arg0UTF;
  delete arg1UTF;
}

void buildPaymentReq_cb(indy_handle_t handle, indy_error_t xerr, const char* arg0, const char* arg1) {
  IndyCallback* icb = IndyCallback::getCallback(handle);
  if(icb != nullptr){
    icb->cbStringString(xerr, arg0, arg1);
  }
}
NAN_METHOD(buildPaymentReq) {
  if(info.Length() != 5){
    return Nan::ThrowError(Nan::New("Expected 5 arguments: buildPaymentReq(wallet_handle, submitter_did, inputs_json, outputs_json, cb(err, [ paymentReq, paymentMethod ]))").ToLocalChecked());
  }
  if(!info[0]->IsNumber()){
    return Nan::ThrowError(Nan::New("Expected IndyHandle for wallet_handle: buildPaymentReq(wallet_handle, submitter_did, inputs_json, outputs_json, cb(err, [ paymentReq, paymentMethod ]))").ToLocalChecked());
  }
  indy_handle_t arg0 = info[0]->Int32Value();
  Nan::Utf8String* arg1UTF = nullptr;
  const char* arg1 = nullptr;
  if(info[1]->IsString()){
    arg1UTF = new Nan::Utf8String(info[1]);
    arg1 = (const char*)(**arg1UTF);
  } else if(!info[1]->IsNull() && !info[1]->IsUndefined()){
    return Nan::ThrowError(Nan::New("Expected String or null for submitter_did: buildPaymentReq(wallet_handle, submitter_did, inputs_json, outputs_json, cb(err, [ paymentReq, paymentMethod ]))").ToLocalChecked());
  }
  Nan::Utf8String* arg2UTF = nullptr;
  const char* arg2 = nullptr;
  if(info[2]->IsString()){
    arg2UTF = new Nan::Utf8String(info[2]);
    arg2 = (const char*)(**arg2UTF);
  } else if(!info[2]->IsNull() && !info[2]->IsUndefined()){
    return Nan::ThrowError(Nan::New("Expected String or null for inputs_json: buildPaymentReq(wallet_handle, submitter_did, inputs_json, outputs_json, cb(err, [ paymentReq, paymentMethod ]))").ToLocalChecked());
  }
  Nan::Utf8String* arg3UTF = nullptr;
  const char* arg3 = nullptr;
  if(info[3]->IsString()){
    arg3UTF = new Nan::Utf8String(info[3]);
    arg3 = (const char*)(**arg3UTF);
  } else if(!info[3]->IsNull() && !info[3]->IsUndefined()){
    return Nan::ThrowError(Nan::New("Expected String or null for outputs_json: buildPaymentReq(wallet_handle, submitter_did, inputs_json, outputs_json, cb(err, [ paymentReq, paymentMethod ]))").ToLocalChecked());
  }
  if(!info[4]->IsFunction()) {
    return Nan::ThrowError(Nan::New("buildPaymentReq arg 4 expected callback Function").ToLocalChecked());
  }
  IndyCallback* icb = new IndyCallback(Nan::To<v8::Function>(info[4]).ToLocalChecked());
  indyCalled(icb, indy_build_payment_req(icb->handle, arg0, arg1, arg2, arg3, buildPaymentReq_cb));
  delete arg1UTF;
  delete arg2UTF;
  delete arg3UTF;
}

void parsePaymentResponse_cb(indy_handle_t handle, indy_error_t xerr, const char* arg0) {
  IndyCallback* icb = IndyCallback::getCallback(handle);
  if(icb != nullptr){
    icb->cbString(xerr, arg0);
  }
}
NAN_METHOD(parsePaymentResponse) {
  if(info.Length() != 3){
    return Nan::ThrowError(Nan::New("Expected 3 arguments: parsePaymentResponse(payment_method, resp_json, cb(err, utxo))").ToLocalChecked());
  }
  Nan::Utf8String* arg0UTF = nullptr;
  const char* arg0 = nullptr;
  if(info[0]->IsString()){
    arg0UTF = new Nan::Utf8String(info[0]);
    arg0 = (const char*)(**arg0UTF);
  } else if(!info[0]->IsNull() && !info[0]->IsUndefined()){
    return Nan::ThrowError(Nan::New("Expected String or null for payment_method: parsePaymentResponse(payment_method, resp_json, cb(err, utxo))").ToLocalChecked());
  }
  Nan::Utf8String* arg1UTF = nullptr;
  const char* arg1 = nullptr;
  if(info[1]->IsString()){
    arg1UTF = new Nan::Utf8String(info[1]);
    arg1 = (const char*)(**arg1UTF);
  } else if(!info[1]->IsNull() && !info[1]->IsUndefined()){
    return Nan::ThrowError(Nan::New("Expected String or null for resp_json: parsePaymentResponse(payment_method, resp_json, cb(err, utxo))").ToLocalChecked());
  }
  if(!info[2]->IsFunction()) {
    return Nan::ThrowError(Nan::New("parsePaymentResponse arg 2 expected callback Function").ToLocalChecked());
  }
  IndyCallback* icb = new IndyCallback(Nan::To<v8::Function>(info[2]).ToLocalChecked());
  indyCalled(icb, indy_parse_payment_response(icb->handle, arg0, arg1, parsePaymentResponse_cb));
  delete arg0UTF;
  delete arg1UTF;
}

void buildMintReq_cb(indy_handle_t handle, indy_error_t xerr, const char* arg0, const char* arg1) {
  IndyCallback* icb = IndyCallback::getCallback(handle);
  if(icb != nullptr){
    icb->cbStringString(xerr, arg0, arg1);
  }
}
NAN_METHOD(buildMintReq) {
  if(info.Length() != 4){
    return Nan::ThrowError(Nan::New("Expected 4 arguments: buildMintReq(wallet_handle, submitter_did, outputs_json, cb(err, [ mintReq, paymentMethod ]))").ToLocalChecked());
  }
  if(!info[0]->IsNumber()){
    return Nan::ThrowError(Nan::New("Expected IndyHandle for wallet_handle: buildMintReq(wallet_handle, submitter_did, outputs_json, cb(err, [ mintReq, paymentMethod ]))").ToLocalChecked());
  }
  indy_handle_t arg0 = info[0]->Int32Value();
  Nan::Utf8String* arg1UTF = nullptr;
  const char* arg1 = nullptr;
  if(info[1]->IsString()){
    arg1UTF = new Nan::Utf8String(info[1]);
    arg1 = (const char*)(**arg1UTF);
  } else if(!info[1]->IsNull() && !info[1]->IsUndefined()){
    return Nan::ThrowError(Nan::New("Expected String or null for submitter_did: buildMintReq(wallet_handle, submitter_did, outputs_json, cb(err, [ mintReq, paymentMethod ]))").ToLocalChecked());
  }
  Nan::Utf8String* arg2UTF = nullptr;
  const char* arg2 = nullptr;
  if(info[2]->IsString()){
    arg2UTF = new Nan::Utf8String(info[2]);
    arg2 = (const char*)(**arg2UTF);
  } else if(!info[2]->IsNull() && !info[2]->IsUndefined()){
    return Nan::ThrowError(Nan::New("Expected String or null for outputs_json: buildMintReq(wallet_handle, submitter_did, outputs_json, cb(err, [ mintReq, paymentMethod ]))").ToLocalChecked());
  }
  if(!info[3]->IsFunction()) {
    return Nan::ThrowError(Nan::New("buildMintReq arg 3 expected callback Function").ToLocalChecked());
  }
  IndyCallback* icb = new IndyCallback(Nan::To<v8::Function>(info[3]).ToLocalChecked());
  indyCalled(icb, indy_build_mint_req(icb->handle, arg0, arg1, arg2, buildMintReq_cb));
  delete arg1UTF;
  delete arg2UTF;
}

void buildSetTxnFeesReq_cb(indy_handle_t handle, indy_error_t xerr, const char* arg0) {
  IndyCallback* icb = IndyCallback::getCallback(handle);
  if(icb != nullptr){
    icb->cbString(xerr, arg0);
  }
}
NAN_METHOD(buildSetTxnFeesReq) {
  if(info.Length() != 5){
    return Nan::ThrowError(Nan::New("Expected 5 arguments: buildSetTxnFeesReq(wallet_handle, submitter_did, payment_method, fees_json, cb(err, setTxnFees))").ToLocalChecked());
  }
  if(!info[0]->IsNumber()){
    return Nan::ThrowError(Nan::New("Expected IndyHandle for wallet_handle: buildSetTxnFeesReq(wallet_handle, submitter_did, payment_method, fees_json, cb(err, setTxnFees))").ToLocalChecked());
  }
  indy_handle_t arg0 = info[0]->Int32Value();
  Nan::Utf8String* arg1UTF = nullptr;
  const char* arg1 = nullptr;
  if(info[1]->IsString()){
    arg1UTF = new Nan::Utf8String(info[1]);
    arg1 = (const char*)(**arg1UTF);
  } else if(!info[1]->IsNull() && !info[1]->IsUndefined()){
    return Nan::ThrowError(Nan::New("Expected String or null for submitter_did: buildSetTxnFeesReq(wallet_handle, submitter_did, payment_method, fees_json, cb(err, setTxnFees))").ToLocalChecked());
  }
  Nan::Utf8String* arg2UTF = nullptr;
  const char* arg2 = nullptr;
  if(info[2]->IsString()){
    arg2UTF = new Nan::Utf8String(info[2]);
    arg2 = (const char*)(**arg2UTF);
  } else if(!info[2]->IsNull() && !info[2]->IsUndefined()){
    return Nan::ThrowError(Nan::New("Expected String or null for payment_method: buildSetTxnFeesReq(wallet_handle, submitter_did, payment_method, fees_json, cb(err, setTxnFees))").ToLocalChecked());
  }
  Nan::Utf8String* arg3UTF = nullptr;
  const char* arg3 = nullptr;
  if(info[3]->IsString()){
    arg3UTF = new Nan::Utf8String(info[3]);
    arg3 = (const char*)(**arg3UTF);
  } else if(!info[3]->IsNull() && !info[3]->IsUndefined()){
    return Nan::ThrowError(Nan::New("Expected String or null for fees_json: buildSetTxnFeesReq(wallet_handle, submitter_did, payment_method, fees_json, cb(err, setTxnFees))").ToLocalChecked());
  }
  if(!info[4]->IsFunction()) {
    return Nan::ThrowError(Nan::New("buildSetTxnFeesReq arg 4 expected callback Function").ToLocalChecked());
  }
  IndyCallback* icb = new IndyCallback(Nan::To<v8::Function>(info[4]).ToLocalChecked());
  indyCalled(icb, indy_build_set_txn_fees_req(icb->handle, arg0, arg1, arg2, arg3, buildSetTxnFeesReq_cb));
  delete arg1UTF;
  delete arg2UTF;
  delete arg3UTF;
}

void buildGetTxnFeesReq_cb(indy_handle_t handle, indy_error_t xerr, const char* arg0) {
  IndyCallback* icb = IndyCallback::getCallback(handle);
  if(icb != nullptr){
    icb->cbString(xerr, arg0);
  }
}
NAN_METHOD(buildGetTxnFeesReq) {
  if(info.Length() != 4){
    return Nan::ThrowError(Nan::New("Expected 4 arguments: buildGetTxnFeesReq(wallet_handle, submitter_did, payment_method, cb(err, getTxnFees))").ToLocalChecked());
  }
  if(!info[0]->IsNumber()){
    return Nan::ThrowError(Nan::New("Expected IndyHandle for wallet_handle: buildGetTxnFeesReq(wallet_handle, submitter_did, payment_method, cb(err, getTxnFees))").ToLocalChecked());
  }
  indy_handle_t arg0 = info[0]->Int32Value();
  Nan::Utf8String* arg1UTF = nullptr;
  const char* arg1 = nullptr;
  if(info[1]->IsString()){
    arg1UTF = new Nan::Utf8String(info[1]);
    arg1 = (const char*)(**arg1UTF);
  } else if(!info[1]->IsNull() && !info[1]->IsUndefined()){
    return Nan::ThrowError(Nan::New("Expected String or null for submitter_did: buildGetTxnFeesReq(wallet_handle, submitter_did, payment_method, cb(err, getTxnFees))").ToLocalChecked());
  }
  Nan::Utf8String* arg2UTF = nullptr;
  const char* arg2 = nullptr;
  if(info[2]->IsString()){
    arg2UTF = new Nan::Utf8String(info[2]);
    arg2 = (const char*)(**arg2UTF);
  } else if(!info[2]->IsNull() && !info[2]->IsUndefined()){
    return Nan::ThrowError(Nan::New("Expected String or null for payment_method: buildGetTxnFeesReq(wallet_handle, submitter_did, payment_method, cb(err, getTxnFees))").ToLocalChecked());
  }
  if(!info[3]->IsFunction()) {
    return Nan::ThrowError(Nan::New("buildGetTxnFeesReq arg 3 expected callback Function").ToLocalChecked());
  }
  IndyCallback* icb = new IndyCallback(Nan::To<v8::Function>(info[3]).ToLocalChecked());
  indyCalled(icb, indy_build_get_txn_fees_req(icb->handle, arg0, arg1, arg2, buildGetTxnFeesReq_cb));
  delete arg1UTF;
  delete arg2UTF;
}

void parseGetTxnFeesResponse_cb(indy_handle_t handle, indy_error_t xerr, const char* arg0) {
  IndyCallback* icb = IndyCallback::getCallback(handle);
  if(icb != nullptr){
    icb->cbString(xerr, arg0);
  }
}
NAN_METHOD(parseGetTxnFeesResponse) {
  if(info.Length() != 3){
    return Nan::ThrowError(Nan::New("Expected 3 arguments: parseGetTxnFeesResponse(payment_method, resp_json, cb(err, fees))").ToLocalChecked());
  }
  Nan::Utf8String* arg0UTF = nullptr;
  const char* arg0 = nullptr;
  if(info[0]->IsString()){
    arg0UTF = new Nan::Utf8String(info[0]);
    arg0 = (const char*)(**arg0UTF);
  } else if(!info[0]->IsNull() && !info[0]->IsUndefined()){
    return Nan::ThrowError(Nan::New("Expected String or null for payment_method: parseGetTxnFeesResponse(payment_method, resp_json, cb(err, fees))").ToLocalChecked());
  }
  Nan::Utf8String* arg1UTF = nullptr;
  const char* arg1 = nullptr;
  if(info[1]->IsString()){
    arg1UTF = new Nan::Utf8String(info[1]);
    arg1 = (const char*)(**arg1UTF);
  } else if(!info[1]->IsNull() && !info[1]->IsUndefined()){
    return Nan::ThrowError(Nan::New("Expected String or null for resp_json: parseGetTxnFeesResponse(payment_method, resp_json, cb(err, fees))").ToLocalChecked());
  }
  if(!info[2]->IsFunction()) {
    return Nan::ThrowError(Nan::New("parseGetTxnFeesResponse arg 2 expected callback Function").ToLocalChecked());
  }
  IndyCallback* icb = new IndyCallback(Nan::To<v8::Function>(info[2]).ToLocalChecked());
  indyCalled(icb, indy_parse_get_txn_fees_response(icb->handle, arg0, arg1, parseGetTxnFeesResponse_cb));
  delete arg0UTF;
  delete arg1UTF;
}

void createPoolLedgerConfig_cb(indy_handle_t handle, indy_error_t xerr) {
  IndyCallback* icb = IndyCallback::getCallback(handle);
  if(icb != nullptr){
    icb->cbNone(xerr);
  }
}
NAN_METHOD(createPoolLedgerConfig) {
  if(info.Length() != 3){
    return Nan::ThrowError(Nan::New("Expected 3 arguments: createPoolLedgerConfig(config_name, config, cb(err))").ToLocalChecked());
  }
  Nan::Utf8String* arg0UTF = nullptr;
  const char* arg0 = nullptr;
  if(info[0]->IsString()){
    arg0UTF = new Nan::Utf8String(info[0]);
    arg0 = (const char*)(**arg0UTF);
  } else if(!info[0]->IsNull() && !info[0]->IsUndefined()){
    return Nan::ThrowError(Nan::New("Expected String or null for config_name: createPoolLedgerConfig(config_name, config, cb(err))").ToLocalChecked());
  }
  Nan::Utf8String* arg1UTF = nullptr;
  const char* arg1 = nullptr;
  if(info[1]->IsString()){
    arg1UTF = new Nan::Utf8String(info[1]);
    arg1 = (const char*)(**arg1UTF);
  } else if(!info[1]->IsNull() && !info[1]->IsUndefined()){
    return Nan::ThrowError(Nan::New("Expected String or null for config: createPoolLedgerConfig(config_name, config, cb(err))").ToLocalChecked());
  }
  if(!info[2]->IsFunction()) {
    return Nan::ThrowError(Nan::New("createPoolLedgerConfig arg 2 expected callback Function").ToLocalChecked());
  }
  IndyCallback* icb = new IndyCallback(Nan::To<v8::Function>(info[2]).ToLocalChecked());
  indyCalled(icb, indy_create_pool_ledger_config(icb->handle, arg0, arg1, createPoolLedgerConfig_cb));
  delete arg0UTF;
  delete arg1UTF;
}

void openPoolLedger_cb(indy_handle_t handle, indy_error_t xerr, indy_handle_t arg0) {
  IndyCallback* icb = IndyCallback::getCallback(handle);
  if(icb != nullptr){
    icb->cbHandle(xerr, arg0);
  }
}
NAN_METHOD(openPoolLedger) {
  if(info.Length() != 3){
    return Nan::ThrowError(Nan::New("Expected 3 arguments: openPoolLedger(config_name, config, cb(err, poolHandle))").ToLocalChecked());
  }
  Nan::Utf8String* arg0UTF = nullptr;
  const char* arg0 = nullptr;
  if(info[0]->IsString()){
    arg0UTF = new Nan::Utf8String(info[0]);
    arg0 = (const char*)(**arg0UTF);
  } else if(!info[0]->IsNull() && !info[0]->IsUndefined()){
    return Nan::ThrowError(Nan::New("Expected String or null for config_name: openPoolLedger(config_name, config, cb(err, poolHandle))").ToLocalChecked());
  }
  Nan::Utf8String* arg1UTF = nullptr;
  const char* arg1 = nullptr;
  if(info[1]->IsString()){
    arg1UTF = new Nan::Utf8String(info[1]);
    arg1 = (const char*)(**arg1UTF);
  } else if(!info[1]->IsNull() && !info[1]->IsUndefined()){
    return Nan::ThrowError(Nan::New("Expected String or null for config: openPoolLedger(config_name, config, cb(err, poolHandle))").ToLocalChecked());
  }
  if(!info[2]->IsFunction()) {
    return Nan::ThrowError(Nan::New("openPoolLedger arg 2 expected callback Function").ToLocalChecked());
  }
  IndyCallback* icb = new IndyCallback(Nan::To<v8::Function>(info[2]).ToLocalChecked());
  indyCalled(icb, indy_open_pool_ledger(icb->handle, arg0, arg1, openPoolLedger_cb));
  delete arg0UTF;
  delete arg1UTF;
}

void refreshPoolLedger_cb(indy_handle_t handle, indy_error_t xerr) {
  IndyCallback* icb = IndyCallback::getCallback(handle);
  if(icb != nullptr){
    icb->cbNone(xerr);
  }
}
NAN_METHOD(refreshPoolLedger) {
  if(info.Length() != 2){
    return Nan::ThrowError(Nan::New("Expected 2 arguments: refreshPoolLedger(handle, cb(err))").ToLocalChecked());
  }
  if(!info[0]->IsNumber()){
    return Nan::ThrowError(Nan::New("Expected IndyHandle for handle: refreshPoolLedger(handle, cb(err))").ToLocalChecked());
  }
  indy_handle_t arg0 = info[0]->Int32Value();
  if(!info[1]->IsFunction()) {
    return Nan::ThrowError(Nan::New("refreshPoolLedger arg 1 expected callback Function").ToLocalChecked());
  }
  IndyCallback* icb = new IndyCallback(Nan::To<v8::Function>(info[1]).ToLocalChecked());
  indyCalled(icb, indy_refresh_pool_ledger(icb->handle, arg0, refreshPoolLedger_cb));
}

void listPools_cb(indy_handle_t handle, indy_error_t xerr, const char *const arg0) {
  IndyCallback* icb = IndyCallback::getCallback(handle);
  if(icb != nullptr){
    icb->cbString(xerr, arg0);
  }
}
NAN_METHOD(listPools) {
  if(info.Length() != 1){
    return Nan::ThrowError(Nan::New("Expected 1 arguments: listPools(cb(err, pools))").ToLocalChecked());
  }
  if(!info[0]->IsFunction()) {
    return Nan::ThrowError(Nan::New("listPools arg 0 expected callback Function").ToLocalChecked());
  }
  IndyCallback* icb = new IndyCallback(Nan::To<v8::Function>(info[0]).ToLocalChecked());
  indyCalled(icb, indy_list_pools(icb->handle, listPools_cb));
}

void closePoolLedger_cb(indy_handle_t handle, indy_error_t xerr) {
  IndyCallback* icb = IndyCallback::getCallback(handle);
  if(icb != nullptr){
    icb->cbNone(xerr);
  }
}
NAN_METHOD(closePoolLedger) {
  if(info.Length() != 2){
    return Nan::ThrowError(Nan::New("Expected 2 arguments: closePoolLedger(handle, cb(err))").ToLocalChecked());
  }
  if(!info[0]->IsNumber()){
    return Nan::ThrowError(Nan::New("Expected IndyHandle for handle: closePoolLedger(handle, cb(err))").ToLocalChecked());
  }
  indy_handle_t arg0 = info[0]->Int32Value();
  if(!info[1]->IsFunction()) {
    return Nan::ThrowError(Nan::New("closePoolLedger arg 1 expected callback Function").ToLocalChecked());
  }
  IndyCallback* icb = new IndyCallback(Nan::To<v8::Function>(info[1]).ToLocalChecked());
  indyCalled(icb, indy_close_pool_ledger(icb->handle, arg0, closePoolLedger_cb));
}

void deletePoolLedgerConfig_cb(indy_handle_t handle, indy_error_t xerr) {
  IndyCallback* icb = IndyCallback::getCallback(handle);
  if(icb != nullptr){
    icb->cbNone(xerr);
  }
}
NAN_METHOD(deletePoolLedgerConfig) {
  if(info.Length() != 2){
    return Nan::ThrowError(Nan::New("Expected 2 arguments: deletePoolLedgerConfig(config_name, cb(err))").ToLocalChecked());
  }
  Nan::Utf8String* arg0UTF = nullptr;
  const char* arg0 = nullptr;
  if(info[0]->IsString()){
    arg0UTF = new Nan::Utf8String(info[0]);
    arg0 = (const char*)(**arg0UTF);
  } else if(!info[0]->IsNull() && !info[0]->IsUndefined()){
    return Nan::ThrowError(Nan::New("Expected String or null for config_name: deletePoolLedgerConfig(config_name, cb(err))").ToLocalChecked());
  }
  if(!info[1]->IsFunction()) {
    return Nan::ThrowError(Nan::New("deletePoolLedgerConfig arg 1 expected callback Function").ToLocalChecked());
  }
  IndyCallback* icb = new IndyCallback(Nan::To<v8::Function>(info[1]).ToLocalChecked());
  indyCalled(icb, indy_delete_pool_ledger_config(icb->handle, arg0, deletePoolLedgerConfig_cb));
  delete arg0UTF;
}

void setProtocolVersion_cb(indy_handle_t handle, indy_error_t xerr) {
  IndyCallback* icb = IndyCallback::getCallback(handle);
  if(icb != nullptr){
    icb->cbNone(xerr);
  }
}
NAN_METHOD(setProtocolVersion) {
  if(info.Length() != 2){
    return Nan::ThrowError(Nan::New("Expected 2 arguments: setProtocolVersion(protocol_version, cb(err))").ToLocalChecked());
  }
  if(!info[0]->IsUint32()){
    return Nan::ThrowError(Nan::New("Expected indy_u64_t for protocol_version: setProtocolVersion(protocol_version, cb(err))").ToLocalChecked());
  }
  indy_u64_t arg0 = (indy_u64_t)info[0]->Uint32Value();
  if(!info[1]->IsFunction()) {
    return Nan::ThrowError(Nan::New("setProtocolVersion arg 1 expected callback Function").ToLocalChecked());
  }
  IndyCallback* icb = new IndyCallback(Nan::To<v8::Function>(info[1]).ToLocalChecked());
  indyCalled(icb, indy_set_protocol_version(icb->handle, arg0, setProtocolVersion_cb));
}

void createWallet_cb(indy_handle_t handle, indy_error_t xerr) {
  IndyCallback* icb = IndyCallback::getCallback(handle);
  if(icb != nullptr){
    icb->cbNone(xerr);
  }
}
NAN_METHOD(createWallet) {
  if(info.Length() != 3){
    return Nan::ThrowError(Nan::New("Expected 3 arguments: createWallet(config, credentials, cb(err))").ToLocalChecked());
  }
  Nan::Utf8String* arg0UTF = nullptr;
  const char* arg0 = nullptr;
  if(info[0]->IsString()){
    arg0UTF = new Nan::Utf8String(info[0]);
    arg0 = (const char*)(**arg0UTF);
  } else if(!info[0]->IsNull() && !info[0]->IsUndefined()){
    return Nan::ThrowError(Nan::New("Expected String or null for config: createWallet(config, credentials, cb(err))").ToLocalChecked());
  }
  Nan::Utf8String* arg1UTF = nullptr;
  const char* arg1 = nullptr;
  if(info[1]->IsString()){
    arg1UTF = new Nan::Utf8String(info[1]);
    arg1 = (const char*)(**arg1UTF);
  } else if(!info[1]->IsNull() && !info[1]->IsUndefined()){
    return Nan::ThrowError(Nan::New("Expected String or null for credentials: createWallet(config, credentials, cb(err))").ToLocalChecked());
  }

  if(!info[2]->IsFunction()) {
    return Nan::ThrowError(Nan::New("createWallet arg 2 expected callback Function").ToLocalChecked());
  }
  IndyCallback* icb = new IndyCallback(Nan::To<v8::Function>(info[2]).ToLocalChecked());
  indyCalled(icb, indy_create_wallet(icb->handle, arg0, arg1, createWallet_cb));
  delete arg0UTF;
  delete arg1UTF;
}

void openWallet_cb(indy_handle_t handle, indy_error_t xerr, indy_handle_t arg0) {
  IndyCallback* icb = IndyCallback::getCallback(handle);
  if(icb != nullptr){
    icb->cbHandle(xerr, arg0);
  }
}
NAN_METHOD(openWallet) {
  if(info.Length() != 3){
    return Nan::ThrowError(Nan::New("Expected 3 arguments: openWallet(config, credentials, cb(err, handle))").ToLocalChecked());
  }
  Nan::Utf8String* arg0UTF = nullptr;
  const char* arg0 = nullptr;
  if(info[0]->IsString()){
    arg0UTF = new Nan::Utf8String(info[0]);
    arg0 = (const char*)(**arg0UTF);
  } else if(!info[0]->IsNull() && !info[0]->IsUndefined()){
    return Nan::ThrowError(Nan::New("Expected String or null for config: openWallet(config, credentials, cb(err, handle))").ToLocalChecked());
  }
  Nan::Utf8String* arg1UTF = nullptr;
  const char* arg1 = nullptr;
  if(info[1]->IsString()){
    arg1UTF = new Nan::Utf8String(info[1]);
    arg1 = (const char*)(**arg1UTF);
  } else if(!info[1]->IsNull() && !info[1]->IsUndefined()){
    return Nan::ThrowError(Nan::New("Expected String or null for credentials: openWallet(config, credentials, cb(err, handle))").ToLocalChecked());
  }
  if(!info[2]->IsFunction()) {
    return Nan::ThrowError(Nan::New("openWallet arg 2 expected callback Function").ToLocalChecked());
  }
  IndyCallback* icb = new IndyCallback(Nan::To<v8::Function>(info[2]).ToLocalChecked());
  indyCalled(icb, indy_open_wallet(icb->handle, arg0, arg1, openWallet_cb));
  delete arg0UTF;
  delete arg1UTF;
}

<<<<<<< HEAD
void closeWallet_cb(indy_handle_t handle, indy_error_t xerr) {
  IndyCallback* icb = IndyCallback::getCallback(handle);
  if(icb != nullptr){
    icb->cbNone(xerr);
  }
}
NAN_METHOD(closeWallet) {
  if(info.Length() != 2){
    return Nan::ThrowError(Nan::New("Expected 2 arguments: closeWallet(handle, cb(err))").ToLocalChecked());
  }
  if(!info[0]->IsNumber()){
    return Nan::ThrowError(Nan::New("Expected IndyHandle for handle: closeWallet(handle, cb(err))").ToLocalChecked());
  }
  indy_handle_t arg0 = info[0]->Int32Value();
  if(!info[1]->IsFunction()) {
    return Nan::ThrowError(Nan::New("closeWallet arg 1 expected callback Function").ToLocalChecked());
  }
  IndyCallback* icb = new IndyCallback(Nan::To<v8::Function>(info[1]).ToLocalChecked());
  indyCalled(icb, indy_close_wallet(icb->handle, arg0, closeWallet_cb));
}

void deleteWallet_cb(indy_handle_t handle, indy_error_t xerr) {
  IndyCallback* icb = IndyCallback::getCallback(handle);
  if(icb != nullptr){
    icb->cbNone(xerr);
  }
}
NAN_METHOD(deleteWallet) {
  if(info.Length() != 3){
    return Nan::ThrowError(Nan::New("Expected 2 arguments: deleteWallet(config, credentials, cb(err))").ToLocalChecked());
  }
  Nan::Utf8String* arg0UTF = nullptr;
  const char* arg0 = nullptr;
  if(info[0]->IsString()){
    arg0UTF = new Nan::Utf8String(info[0]);
    arg0 = (const char*)(**arg0UTF);
  } else if(!info[0]->IsNull() && !info[0]->IsUndefined()){
    return Nan::ThrowError(Nan::New("Expected String or null for config: deleteWallet(config, credentials, cb(err))").ToLocalChecked());
  }
  Nan::Utf8String* arg1UTF = nullptr;
  const char* arg1 = nullptr;
  if(info[1]->IsString()){
    arg1UTF = new Nan::Utf8String(info[1]);
    arg1 = (const char*)(**arg1UTF);
  } else if(!info[1]->IsNull() && !info[1]->IsUndefined()){
    return Nan::ThrowError(Nan::New("Expected String or null for credentials: deleteWallet(config, credentials, cb(err))").ToLocalChecked());
  }
  if(!info[2]->IsFunction()) {
    return Nan::ThrowError(Nan::New("deleteWallet arg 2 expected callback Function").ToLocalChecked());
  }
  IndyCallback* icb = new IndyCallback(Nan::To<v8::Function>(info[2]).ToLocalChecked());
  indyCalled(icb, indy_delete_wallet(icb->handle, arg0, arg1, deleteWallet_cb));
  delete arg0UTF;
  delete arg1UTF;
}

=======
>>>>>>> 12c5cdea
void exportWallet_cb(indy_handle_t handle, indy_error_t xerr) {
  IndyCallback* icb = IndyCallback::getCallback(handle);
  if(icb != nullptr){
    icb->cbNone(xerr);
  }
}
NAN_METHOD(exportWallet) {
  if(info.Length() != 3){
    return Nan::ThrowError(Nan::New("Expected 3 arguments: exportWallet(wallet_handle, export_config_json, cb(err))").ToLocalChecked());
  }
  if(!info[0]->IsNumber()){
    return Nan::ThrowError(Nan::New("Expected IndyHandle for wallet_handle: exportWallet(wallet_handle, export_config_json, cb(err))").ToLocalChecked());
  }
  indy_handle_t arg0 = info[0]->Int32Value();
  Nan::Utf8String* arg1UTF = nullptr;
  const char* arg1 = nullptr;
  if(info[1]->IsString()){
    arg1UTF = new Nan::Utf8String(info[1]);
    arg1 = (const char*)(**arg1UTF);
  } else if(!info[1]->IsNull() && !info[1]->IsUndefined()){
    return Nan::ThrowError(Nan::New("Expected String or null for export_config_json: exportWallet(wallet_handle, export_config_json, cb(err))").ToLocalChecked());
  }
  if(!info[2]->IsFunction()) {
    return Nan::ThrowError(Nan::New("exportWallet arg 2 expected callback Function").ToLocalChecked());
  }
  IndyCallback* icb = new IndyCallback(Nan::To<v8::Function>(info[2]).ToLocalChecked());
  indyCalled(icb, indy_export_wallet(icb->handle, arg0, arg1, exportWallet_cb));
  delete arg1UTF;
}

void importWallet_cb(indy_handle_t handle, indy_error_t xerr) {
  IndyCallback* icb = IndyCallback::getCallback(handle);
  if(icb != nullptr){
    icb->cbNone(xerr);
  }
}
NAN_METHOD(importWallet) {
<<<<<<< HEAD
  if(info.Length() != 4){
    return Nan::ThrowError(Nan::New("Expected 4 arguments: importWallet(config, credentials, import_config_json, cb(err))").ToLocalChecked());
=======
  if(info.Length() != 7){
    return Nan::ThrowError(Nan::New("Expected 7 arguments: importWallet(pool_name, name, xtype, config, credentials, import_config_json, cb(err))").ToLocalChecked());
>>>>>>> 12c5cdea
  }
  Nan::Utf8String* arg0UTF = nullptr;
  const char* arg0 = nullptr;
  if(info[0]->IsString()){
    arg0UTF = new Nan::Utf8String(info[0]);
    arg0 = (const char*)(**arg0UTF);
  } else if(!info[0]->IsNull() && !info[0]->IsUndefined()){
    return Nan::ThrowError(Nan::New("Expected String or null for config: importWallet(config, credentials, import_config_json, cb(err))").ToLocalChecked());
  }
  Nan::Utf8String* arg1UTF = nullptr;
  const char* arg1 = nullptr;
  if(info[1]->IsString()){
    arg1UTF = new Nan::Utf8String(info[1]);
    arg1 = (const char*)(**arg1UTF);
  } else if(!info[1]->IsNull() && !info[1]->IsUndefined()){
    return Nan::ThrowError(Nan::New("Expected String or null for credentials: importWallet(config, credentials, import_config_json, cb(err))").ToLocalChecked());
  }
  Nan::Utf8String* arg2UTF = nullptr;
  const char* arg2 = nullptr;
  if(info[2]->IsString()){
    arg2UTF = new Nan::Utf8String(info[2]);
    arg2 = (const char*)(**arg2UTF);
  } else if(!info[2]->IsNull() && !info[2]->IsUndefined()){
    return Nan::ThrowError(Nan::New("Expected String or null for import_config_json: importWallet(config, credentials, import_config_json, cb(err))").ToLocalChecked());
  }
<<<<<<< HEAD
  if(!info[3]->IsFunction()) {
    return Nan::ThrowError(Nan::New("importWallet arg 3 expected callback Function").ToLocalChecked());
=======
  Nan::Utf8String* arg4UTF = nullptr;
  const char* arg4 = nullptr;
  if(info[4]->IsString()){
    arg4UTF = new Nan::Utf8String(info[4]);
    arg4 = (const char*)(**arg4UTF);
  } else if(!info[4]->IsNull() && !info[4]->IsUndefined()){
    return Nan::ThrowError(Nan::New("Expected String or null for credentials: importWallet(pool_name, name, xtype, config, credentials, import_config_json, cb(err))").ToLocalChecked());
  }
  Nan::Utf8String* arg5UTF = nullptr;
  const char* arg5 = nullptr;
  if(info[5]->IsString()){
    arg5UTF = new Nan::Utf8String(info[5]);
    arg5 = (const char*)(**arg5UTF);
  } else if(!info[5]->IsNull() && !info[5]->IsUndefined()){
    return Nan::ThrowError(Nan::New("Expected String or null for import_config_json: importWallet(pool_name, name, xtype, config, credentials, import_config_json, cb(err))").ToLocalChecked());
  }
  if(!info[6]->IsFunction()) {
    return Nan::ThrowError(Nan::New("importWallet arg 6 expected callback Function").ToLocalChecked());
>>>>>>> 12c5cdea
  }
  IndyCallback* icb = new IndyCallback(Nan::To<v8::Function>(info[3]).ToLocalChecked());
  indyCalled(icb, indy_import_wallet(icb->handle, arg0, arg1, arg2, importWallet_cb));
  delete arg0UTF;
  delete arg1UTF;
  delete arg2UTF;
}

void closeWallet_cb(indy_handle_t handle, indy_error_t xerr) {
  IndyCallback* icb = IndyCallback::getCallback(handle);
  if(icb != nullptr){
    icb->cbNone(xerr);
  }
}
NAN_METHOD(closeWallet) {
  if(info.Length() != 2){
    return Nan::ThrowError(Nan::New("Expected 2 arguments: closeWallet(wallet_handle, cb(err))").ToLocalChecked());
  }
  if(!info[0]->IsNumber()){
    return Nan::ThrowError(Nan::New("Expected IndyHandle for wallet_handle: closeWallet(wallet_handle, cb(err))").ToLocalChecked());
  }
  indy_handle_t arg0 = info[0]->Int32Value();
  if(!info[1]->IsFunction()) {
    return Nan::ThrowError(Nan::New("closeWallet arg 1 expected callback Function").ToLocalChecked());
  }
  IndyCallback* icb = new IndyCallback(Nan::To<v8::Function>(info[1]).ToLocalChecked());
  indyCalled(icb, indy_close_wallet(icb->handle, arg0, closeWallet_cb));
}

void deleteWallet_cb(indy_handle_t handle, indy_error_t xerr) {
  IndyCallback* icb = IndyCallback::getCallback(handle);
  if(icb != nullptr){
    icb->cbNone(xerr);
  }
}
NAN_METHOD(deleteWallet) {
  if(info.Length() != 3){
    return Nan::ThrowError(Nan::New("Expected 3 arguments: deleteWallet(name, credentials, cb(err))").ToLocalChecked());
  }
  Nan::Utf8String* arg0UTF = nullptr;
  const char* arg0 = nullptr;
  if(info[0]->IsString()){
    arg0UTF = new Nan::Utf8String(info[0]);
    arg0 = (const char*)(**arg0UTF);
  } else if(!info[0]->IsNull() && !info[0]->IsUndefined()){
    return Nan::ThrowError(Nan::New("Expected String or null for name: deleteWallet(name, credentials, cb(err))").ToLocalChecked());
  }
  Nan::Utf8String* arg1UTF = nullptr;
  const char* arg1 = nullptr;
  if(info[1]->IsString()){
    arg1UTF = new Nan::Utf8String(info[1]);
    arg1 = (const char*)(**arg1UTF);
  } else if(!info[1]->IsNull() && !info[1]->IsUndefined()){
    return Nan::ThrowError(Nan::New("Expected String or null for credentials: deleteWallet(name, credentials, cb(err))").ToLocalChecked());
  }
  if(!info[2]->IsFunction()) {
    return Nan::ThrowError(Nan::New("deleteWallet arg 2 expected callback Function").ToLocalChecked());
  }
  IndyCallback* icb = new IndyCallback(Nan::To<v8::Function>(info[2]).ToLocalChecked());
  indyCalled(icb, indy_delete_wallet(icb->handle, arg0, arg1, deleteWallet_cb));
  delete arg0UTF;
  delete arg1UTF;
}

NAN_MODULE_INIT(InitAll) {
  Nan::Export(target, "issuerCreateSchema", issuerCreateSchema);
  Nan::Export(target, "issuerCreateAndStoreCredentialDef", issuerCreateAndStoreCredentialDef);
  Nan::Export(target, "issuerCreateAndStoreRevocReg", issuerCreateAndStoreRevocReg);
  Nan::Export(target, "issuerCreateCredentialOffer", issuerCreateCredentialOffer);
  Nan::Export(target, "issuerCreateCredential", issuerCreateCredential);
  Nan::Export(target, "issuerRevokeCredential", issuerRevokeCredential);
  Nan::Export(target, "issuerMergeRevocationRegistryDeltas", issuerMergeRevocationRegistryDeltas);
  Nan::Export(target, "proverCreateMasterSecret", proverCreateMasterSecret);
  Nan::Export(target, "proverCreateCredentialReq", proverCreateCredentialReq);
  Nan::Export(target, "proverStoreCredential", proverStoreCredential);
  Nan::Export(target, "proverGetCredentials", proverGetCredentials);
  Nan::Export(target, "proverGetCredentialsForProofReq", proverGetCredentialsForProofReq);
  Nan::Export(target, "proverCreateProof", proverCreateProof);
  Nan::Export(target, "verifierVerifyProof", verifierVerifyProof);
  Nan::Export(target, "createRevocationState", createRevocationState);
  Nan::Export(target, "updateRevocationState", updateRevocationState);
  Nan::Export(target, "openBlobStorageReader", openBlobStorageReader);
  Nan::Export(target, "openBlobStorageWriter", openBlobStorageWriter);
  Nan::Export(target, "createKey", createKey);
  Nan::Export(target, "setKeyMetadata", setKeyMetadata);
  Nan::Export(target, "getKeyMetadata", getKeyMetadata);
  Nan::Export(target, "cryptoSign", cryptoSign);
  Nan::Export(target, "cryptoVerify", cryptoVerify);
  Nan::Export(target, "cryptoAuthCrypt", cryptoAuthCrypt);
  Nan::Export(target, "cryptoAuthDecrypt", cryptoAuthDecrypt);
  Nan::Export(target, "cryptoAnonCrypt", cryptoAnonCrypt);
  Nan::Export(target, "cryptoAnonDecrypt", cryptoAnonDecrypt);
  Nan::Export(target, "createAndStoreMyDid", createAndStoreMyDid);
  Nan::Export(target, "replaceKeysStart", replaceKeysStart);
  Nan::Export(target, "replaceKeysApply", replaceKeysApply);
  Nan::Export(target, "storeTheirDid", storeTheirDid);
  Nan::Export(target, "keyForDid", keyForDid);
  Nan::Export(target, "keyForLocalDid", keyForLocalDid);
  Nan::Export(target, "setEndpointForDid", setEndpointForDid);
  Nan::Export(target, "getEndpointForDid", getEndpointForDid);
  Nan::Export(target, "setDidMetadata", setDidMetadata);
  Nan::Export(target, "getDidMetadata", getDidMetadata);
  Nan::Export(target, "getMyDidWithMeta", getMyDidWithMeta);
  Nan::Export(target, "listMyDidsWithMeta", listMyDidsWithMeta);
  Nan::Export(target, "abbreviateVerkey", abbreviateVerkey);
  Nan::Export(target, "signAndSubmitRequest", signAndSubmitRequest);
  Nan::Export(target, "submitRequest", submitRequest);
  Nan::Export(target, "signRequest", signRequest);
  Nan::Export(target, "multiSignRequest", multiSignRequest);
  Nan::Export(target, "buildGetDdoRequest", buildGetDdoRequest);
  Nan::Export(target, "buildNymRequest", buildNymRequest);
  Nan::Export(target, "buildAttribRequest", buildAttribRequest);
  Nan::Export(target, "buildGetAttribRequest", buildGetAttribRequest);
  Nan::Export(target, "buildGetNymRequest", buildGetNymRequest);
  Nan::Export(target, "buildSchemaRequest", buildSchemaRequest);
  Nan::Export(target, "buildGetSchemaRequest", buildGetSchemaRequest);
  Nan::Export(target, "parseGetSchemaResponse", parseGetSchemaResponse);
  Nan::Export(target, "buildCredDefRequest", buildCredDefRequest);
  Nan::Export(target, "buildGetCredDefRequest", buildGetCredDefRequest);
  Nan::Export(target, "parseGetCredDefResponse", parseGetCredDefResponse);
  Nan::Export(target, "buildNodeRequest", buildNodeRequest);
  Nan::Export(target, "buildGetValidatorInfoRequest", buildGetValidatorInfoRequest);
  Nan::Export(target, "buildGetTxnRequest", buildGetTxnRequest);
  Nan::Export(target, "buildPoolConfigRequest", buildPoolConfigRequest);
  Nan::Export(target, "buildPoolRestartRequest", buildPoolRestartRequest);
  Nan::Export(target, "buildPoolUpgradeRequest", buildPoolUpgradeRequest);
  Nan::Export(target, "buildRevocRegDefRequest", buildRevocRegDefRequest);
  Nan::Export(target, "buildGetRevocRegDefRequest", buildGetRevocRegDefRequest);
  Nan::Export(target, "parseGetRevocRegDefResponse", parseGetRevocRegDefResponse);
  Nan::Export(target, "buildRevocRegEntryRequest", buildRevocRegEntryRequest);
  Nan::Export(target, "buildGetRevocRegRequest", buildGetRevocRegRequest);
  Nan::Export(target, "parseGetRevocRegResponse", parseGetRevocRegResponse);
  Nan::Export(target, "buildGetRevocRegDeltaRequest", buildGetRevocRegDeltaRequest);
  Nan::Export(target, "parseGetRevocRegDeltaResponse", parseGetRevocRegDeltaResponse);
  Nan::Export(target, "addWalletRecord", addWalletRecord);
  Nan::Export(target, "updateWalletRecordValue", updateWalletRecordValue);
  Nan::Export(target, "updateWalletRecordTags", updateWalletRecordTags);
  Nan::Export(target, "addWalletRecordTags", addWalletRecordTags);
  Nan::Export(target, "deleteWalletRecordTags", deleteWalletRecordTags);
  Nan::Export(target, "deleteWalletRecord", deleteWalletRecord);
  Nan::Export(target, "getWalletRecord", getWalletRecord);
  Nan::Export(target, "openWalletSearch", openWalletSearch);
  Nan::Export(target, "fetchWalletSearchNextRecords", fetchWalletSearchNextRecords);
  Nan::Export(target, "closeWalletSearch", closeWalletSearch);
  Nan::Export(target, "isPairwiseExists", isPairwiseExists);
  Nan::Export(target, "createPairwise", createPairwise);
  Nan::Export(target, "listPairwise", listPairwise);
  Nan::Export(target, "getPairwise", getPairwise);
  Nan::Export(target, "setPairwiseMetadata", setPairwiseMetadata);
  Nan::Export(target, "createPaymentAddress", createPaymentAddress);
  Nan::Export(target, "listPaymentAddresses", listPaymentAddresses);
  Nan::Export(target, "addRequestFees", addRequestFees);
  Nan::Export(target, "parseResponseWithFees", parseResponseWithFees);
  Nan::Export(target, "buildGetUtxoRequest", buildGetUtxoRequest);
  Nan::Export(target, "parseGetUtxoResponse", parseGetUtxoResponse);
  Nan::Export(target, "buildPaymentReq", buildPaymentReq);
  Nan::Export(target, "parsePaymentResponse", parsePaymentResponse);
  Nan::Export(target, "buildMintReq", buildMintReq);
  Nan::Export(target, "buildSetTxnFeesReq", buildSetTxnFeesReq);
  Nan::Export(target, "buildGetTxnFeesReq", buildGetTxnFeesReq);
  Nan::Export(target, "parseGetTxnFeesResponse", parseGetTxnFeesResponse);
  Nan::Export(target, "createPoolLedgerConfig", createPoolLedgerConfig);
  Nan::Export(target, "openPoolLedger", openPoolLedger);
  Nan::Export(target, "refreshPoolLedger", refreshPoolLedger);
  Nan::Export(target, "listPools", listPools);
  Nan::Export(target, "closePoolLedger", closePoolLedger);
  Nan::Export(target, "deletePoolLedgerConfig", deletePoolLedgerConfig);
  Nan::Export(target, "setProtocolVersion", setProtocolVersion);
  Nan::Export(target, "createWallet", createWallet);
  Nan::Export(target, "openWallet", openWallet);
<<<<<<< HEAD
  Nan::Export(target, "closeWallet", closeWallet);
  Nan::Export(target, "deleteWallet", deleteWallet);
=======
  Nan::Export(target, "listWallets", listWallets);
>>>>>>> 12c5cdea
  Nan::Export(target, "exportWallet", exportWallet);
  Nan::Export(target, "importWallet", importWallet);
  Nan::Export(target, "closeWallet", closeWallet);
  Nan::Export(target, "deleteWallet", deleteWallet);
}
NODE_MODULE(indynodejs, InitAll)<|MERGE_RESOLUTION|>--- conflicted
+++ resolved
@@ -4123,7 +4123,6 @@
   delete arg1UTF;
 }
 
-<<<<<<< HEAD
 void closeWallet_cb(indy_handle_t handle, indy_error_t xerr) {
   IndyCallback* icb = IndyCallback::getCallback(handle);
   if(icb != nullptr){
@@ -4180,8 +4179,6 @@
   delete arg1UTF;
 }
 
-=======
->>>>>>> 12c5cdea
 void exportWallet_cb(indy_handle_t handle, indy_error_t xerr) {
   IndyCallback* icb = IndyCallback::getCallback(handle);
   if(icb != nullptr){
@@ -4219,13 +4216,8 @@
   }
 }
 NAN_METHOD(importWallet) {
-<<<<<<< HEAD
   if(info.Length() != 4){
     return Nan::ThrowError(Nan::New("Expected 4 arguments: importWallet(config, credentials, import_config_json, cb(err))").ToLocalChecked());
-=======
-  if(info.Length() != 7){
-    return Nan::ThrowError(Nan::New("Expected 7 arguments: importWallet(pool_name, name, xtype, config, credentials, import_config_json, cb(err))").ToLocalChecked());
->>>>>>> 12c5cdea
   }
   Nan::Utf8String* arg0UTF = nullptr;
   const char* arg0 = nullptr;
@@ -4251,29 +4243,8 @@
   } else if(!info[2]->IsNull() && !info[2]->IsUndefined()){
     return Nan::ThrowError(Nan::New("Expected String or null for import_config_json: importWallet(config, credentials, import_config_json, cb(err))").ToLocalChecked());
   }
-<<<<<<< HEAD
   if(!info[3]->IsFunction()) {
     return Nan::ThrowError(Nan::New("importWallet arg 3 expected callback Function").ToLocalChecked());
-=======
-  Nan::Utf8String* arg4UTF = nullptr;
-  const char* arg4 = nullptr;
-  if(info[4]->IsString()){
-    arg4UTF = new Nan::Utf8String(info[4]);
-    arg4 = (const char*)(**arg4UTF);
-  } else if(!info[4]->IsNull() && !info[4]->IsUndefined()){
-    return Nan::ThrowError(Nan::New("Expected String or null for credentials: importWallet(pool_name, name, xtype, config, credentials, import_config_json, cb(err))").ToLocalChecked());
-  }
-  Nan::Utf8String* arg5UTF = nullptr;
-  const char* arg5 = nullptr;
-  if(info[5]->IsString()){
-    arg5UTF = new Nan::Utf8String(info[5]);
-    arg5 = (const char*)(**arg5UTF);
-  } else if(!info[5]->IsNull() && !info[5]->IsUndefined()){
-    return Nan::ThrowError(Nan::New("Expected String or null for import_config_json: importWallet(pool_name, name, xtype, config, credentials, import_config_json, cb(err))").ToLocalChecked());
-  }
-  if(!info[6]->IsFunction()) {
-    return Nan::ThrowError(Nan::New("importWallet arg 6 expected callback Function").ToLocalChecked());
->>>>>>> 12c5cdea
   }
   IndyCallback* icb = new IndyCallback(Nan::To<v8::Function>(info[3]).ToLocalChecked());
   indyCalled(icb, indy_import_wallet(icb->handle, arg0, arg1, arg2, importWallet_cb));
@@ -4444,12 +4415,8 @@
   Nan::Export(target, "setProtocolVersion", setProtocolVersion);
   Nan::Export(target, "createWallet", createWallet);
   Nan::Export(target, "openWallet", openWallet);
-<<<<<<< HEAD
   Nan::Export(target, "closeWallet", closeWallet);
   Nan::Export(target, "deleteWallet", deleteWallet);
-=======
-  Nan::Export(target, "listWallets", listWallets);
->>>>>>> 12c5cdea
   Nan::Export(target, "exportWallet", exportWallet);
   Nan::Export(target, "importWallet", importWallet);
   Nan::Export(target, "closeWallet", closeWallet);
