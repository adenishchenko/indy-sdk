var test = require('ava')
var indy = require('../')
var cuid = require('cuid')
var initTestPool = require('./helpers/initTestPool')
var tempy = require('tempy')

function sleep (ms) {
  return new Promise(function (resolve) {
    setTimeout(resolve, ms)
  })
}

async function waitUntilApplied (ph, req, cond) {
  for (let i = 0; i < 3; i++) {
    let res = await indy.submitRequest(ph, req)

    if (cond(res)) {
      return res
    }

    await sleep(5 * 1000)
  }
}

test('ledger', async function (t) {
  var pool = await initTestPool()
  var walletConfig = { 'id': 'wallet-' + cuid() }
  var walletCredentials = { 'key': 'key' }
  await indy.createWallet(walletConfig, walletCredentials)
  var wh = await indy.openWallet(walletConfig, walletCredentials)
  var [trusteeDid] = await indy.createAndStoreMyDid(wh, { seed: '000000000000000000000000Trustee1' })
  var [myDid, myVerkey] = await indy.createAndStoreMyDid(wh, { })
  var schemaName = 'schema-' + cuid()
  var [schemaId, schema] = await indy.issuerCreateSchema(myDid, schemaName, '1.0', ['name', 'age'])

  // Nym
  var req = await indy.buildNymRequest(trusteeDid, myDid, myVerkey, null, 'TRUSTEE')
  var res = await indy.signAndSubmitRequest(pool.handle, wh, trusteeDid, req)
  t.is(res.result.txn.data.verkey, myVerkey)

  var resMetadata = await indy.getResponseMetadata(res)
  t.true(resMetadata.hasOwnProperty('seqNo'))
  t.true(resMetadata.hasOwnProperty('txnTime'))
  t.false(resMetadata.hasOwnProperty('lastTxnTime'))
  t.false(resMetadata.hasOwnProperty('lastSeqNo'))

  req = await indy.buildGetNymRequest(trusteeDid, myDid)
  t.is(req.identifier, trusteeDid)
  t.is(req.operation.dest, myDid)

  // Schema
  req = await indy.buildSchemaRequest(myDid, schema)
  req = await indy.signRequest(wh, myDid, req)
  res = await indy.submitRequest(pool.handle, req)

  req = await indy.buildGetSchemaRequest(myDid, schemaId)
  res = await waitUntilApplied(pool.handle, req, res => res['result']['seqNo'] != null)
  var data = await indy.parseGetSchemaResponse(res)
  t.is(data[0], schemaId)
  t.is(data[1].name, schema.name)
  req = await indy.buildGetTxnRequest(myDid, null, data[1].seqNo)
  res = await waitUntilApplied(pool.handle, req, res => res['result']['data']['txnMetadata']['seqNo'] != null)
  t.is(res.result.data.txn.data.data.name, schema.name)
  schema = data[1]

  // Node
  req = await indy.buildNodeRequest(myDid, myDid, {
    node_ip: '10.0.0.100',
    node_port: 9710,
    client_ip: '10.0.0.100',
    client_port: 9709,
    alias: 'Node5',
    services: ['VALIDATOR'],
    blskey: 'CnEDk9HrMnmiHXEV1WFgbVCRteYnPqsJwrTdcZaNhFVW'
  })
  res = await indy.submitRequest(pool.handle, req)
  t.is(res.op, 'REQNACK')

  // Attrib
  req = await indy.buildAttribRequest(myDid, myDid, null, { endpoint: { ha: '127.0.0.1:5555' } }, null)
  res = await indy.signAndSubmitRequest(pool.handle, wh, myDid, req)

  req = await indy.buildGetAttribRequest(myDid, myDid, 'endpoint', null, null)
  res = await waitUntilApplied(pool.handle, req, data => data['result']['data'] != null)
  t.deepEqual(JSON.parse(res.result.data), { endpoint: { ha: '127.0.0.1:5555' } })

  // Pool
  req = await indy.buildPoolConfigRequest(myDid, false, false)
  t.false(req.operation.writes)

  req = await indy.buildPoolRestartRequest(myDid, 'start', '0')
  t.is(req.operation.action, 'start')

  req = await indy.buildPoolUpgradeRequest(myDid, 'some upgrade action', '2.0.0', 'cancel', 'abc12345', -1, null, null, false, false, null)
  t.is(req.operation.name, 'some upgrade action')

  // DDO
  req = await indy.buildGetDdoRequest(myDid, trusteeDid)
  t.is(req.operation.dest, trusteeDid)

  // Cred Def
  var [credDefId, credDef] = await indy.issuerCreateAndStoreCredentialDef(wh, myDid, schema, 'TAG', 'CL', { support_revocation: true })
  req = await indy.buildCredDefRequest(myDid, credDef)
  res = await indy.signAndSubmitRequest(pool.handle, wh, myDid, req)

  req = await indy.buildGetCredDefRequest(myDid, credDefId)
  res = await waitUntilApplied(pool.handle, req, res => res['result']['seqNo'] != null)
  res = await indy.parseGetCredDefResponse(res)
  t.is(res[0], credDefId)
  t.is(res[1].id, credDef.id)

  // Revoc Reg Def
  var writerH = await indy.openBlobStorageWriter('default', {
    'base_dir': tempy.directory(),
    'uri_pattern': ''
  })
  var [revRegDefId, revRegDef, revRegEntry] = await indy.issuerCreateAndStoreRevocReg(wh, myDid, null, 'tag1', credDefId, { max_cred_num: 5 }, writerH)

  req = await indy.buildRevocRegDefRequest(myDid, revRegDef)
  res = await indy.signAndSubmitRequest(pool.handle, wh, myDid, req)
  t.is(res.result.txn.data.id, revRegDefId)

  req = await indy.buildGetRevocRegDefRequest(myDid, revRegDefId)
  res = await waitUntilApplied(pool.handle, req, res => res['result']['seqNo'] != null)
  res = await indy.parseGetRevocRegDefResponse(res)
  t.is(res[0], revRegDefId)
  t.is(res[1].id, revRegDef.id)

  // Revoc Reg Entry
  req = await indy.buildRevocRegEntryRequest(myDid, revRegDefId, 'CL_ACCUM', revRegEntry)
  res = await indy.signAndSubmitRequest(pool.handle, wh, myDid, req)

  var nowSeconds = Math.floor(Date.now() / 1000)
  req = await indy.buildGetRevocRegRequest(myDid, revRegDefId, nowSeconds + 100)
  res = await waitUntilApplied(pool.handle, req, res => res['result']['seqNo'] != null)
  res = await indy.parseGetRevocRegResponse(res)
  t.is(res[0], revRegDefId)
  t.is(typeof res[1], 'object')
  t.is(typeof res[2], 'number')

  // RevocRegDelta
  req = await indy.buildGetRevocRegDeltaRequest(myDid, revRegDefId, nowSeconds, nowSeconds + 100)
  res = await waitUntilApplied(pool.handle, req, res => res['result']['seqNo'] != null)
  res = await indy.parseGetRevocRegDeltaResponse(res)
  t.is(res[0], revRegDefId)
  t.is(typeof res[1], 'object')
  t.is(typeof res[2], 'number')

  // Submit Action
  req = await indy.buildGetValidatorInfoRequest(myDid)
  req = await indy.signRequest(wh, myDid, req)
  res = await indy.submitAction(pool.handle, req, null, null)

  // Auth Rule
  req = await indy.buildGetAuthRuleRequest(trusteeDid, 'NYM', 'ADD', 'role', null, '101')
  res = await indy.submitRequest(pool.handle, req)
  var defaultConstraint = res['result']['data'][0]['constraint']

  var constraint = {
    'sig_count': 1,
    'metadata': {},
    'role': '0',
    'constraint_id': 'ROLE',
    'need_to_be_owner': false
  }
  req = await indy.buildAuthRuleRequest(trusteeDid, 'NYM', 'ADD', 'role', null, '101', constraint)
  res = await indy.signAndSubmitRequest(pool.handle, wh, trusteeDid, req)
  t.is(res.op, 'REPLY')

  await sleep(1000)

  req = await indy.buildGetAuthRuleRequest(trusteeDid, 'NYM', 'ADD', 'role', null, '101')
  res = await indy.submitRequest(pool.handle, req)
<<<<<<< HEAD
  var expectedAuthRule = {
    'auth_type': 'NYM',
    'auth_action': 'ADD',
    'field': 'role',
    'new_value': '101',
    'constraint': constraint
  }
  //  t.deepEqual(expectedAuthRule, res['result']['data'][0])

  var authRulesData = [expectedAuthRule]
  req = await indy.buildAuthRulesRequest(trusteeDid, authRulesData)
  res = await indy.submitRequest(pool.handle, req)
  t.deepEqual(req['operation'], { 'type': '122', 'data': authRulesData })
=======
  t.deepEqual(res['result']['data'][0]['constraint'], constraint)
>>>>>>> 8a2d6325

  // author agreement
  req = await indy.buildTxnAuthorAgreementRequest(trusteeDid, 'indy agreement', '1.0.0')
  t.deepEqual(req['operation'], { 'type': '4', 'text': 'indy agreement', 'version': '1.0.0' })

  req = await indy.buildGetTxnAuthorAgreementRequest(null, { 'version': '1.0.0' })
  t.deepEqual(req['operation'], { 'type': '6', 'version': '1.0.0' })

  // acceptance mechanism
  var aml = { 'acceptance mechanism label 1': 'some acceptance mechanism description 1' }
  req = await indy.buildAcceptanceMechanismRequest(trusteeDid, aml, '1.0.0', null)
  t.deepEqual(req['operation'], { 'type': '5', 'aml': aml, 'version': '1.0.0' })

  req = await indy.buildGetAcceptanceMechanismRequest(null, 123456789, null)
  t.deepEqual(req['operation'], { 'type': '7', 'timestamp': 123456789 })

  // author agreement acceptance data
  req = await indy.appendTxnAuthorAgreementAcceptanceToRequest(req, 'indy agreement', '1.0.0', null, 'acceptance mechanism label 1', 123456789)
  var expectedMeta = {
    'mechanism': 'acceptance mechanism label 1',
    'taaDigest': '7213b9aabf8677edf6b17d20a9fbfaddb059ea4cb122d163bdf658ea67196120',
    'time': 123456789
  }
  t.deepEqual(req['taaAcceptance'], expectedMeta)

  // set back
  req = await indy.buildAuthRuleRequest(trusteeDid, 'NYM', 'ADD', 'role', null, '101', defaultConstraint)
  res = await indy.signAndSubmitRequest(pool.handle, wh, trusteeDid, req)
  t.is(res.op, 'REPLY')

  await indy.closeWallet(wh)
  await indy.deleteWallet(walletConfig, walletCredentials)
  pool.cleanup()
})<|MERGE_RESOLUTION|>--- conflicted
+++ resolved
@@ -171,7 +171,8 @@
 
   req = await indy.buildGetAuthRuleRequest(trusteeDid, 'NYM', 'ADD', 'role', null, '101')
   res = await indy.submitRequest(pool.handle, req)
-<<<<<<< HEAD
+  t.deepEqual(res['result']['data'][0]['constraint'], constraint)
+
   var expectedAuthRule = {
     'auth_type': 'NYM',
     'auth_action': 'ADD',
@@ -179,15 +180,11 @@
     'new_value': '101',
     'constraint': constraint
   }
-  //  t.deepEqual(expectedAuthRule, res['result']['data'][0])
 
   var authRulesData = [expectedAuthRule]
   req = await indy.buildAuthRulesRequest(trusteeDid, authRulesData)
   res = await indy.submitRequest(pool.handle, req)
   t.deepEqual(req['operation'], { 'type': '122', 'data': authRulesData })
-=======
-  t.deepEqual(res['result']['data'][0]['constraint'], constraint)
->>>>>>> 8a2d6325
 
   // author agreement
   req = await indy.buildTxnAuthorAgreementRequest(trusteeDid, 'indy agreement', '1.0.0')
