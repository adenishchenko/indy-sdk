use settings;
use messages::{A2AMessage, A2AMessageV1, A2AMessageV2, A2AMessageKinds, prepare_message_for_agency, parse_response_from_agency};
use messages::message_type::MessageTypes;
use utils::{error, httpclient, constants};
use utils::libindy::{wallet, anoncreds};
<<<<<<< HEAD
use utils::libindy::signus::create_my_did;
use utils::option_util::get_or_default;
=======
use utils::libindy::signus::create_and_store_my_did;
>>>>>>> 8feaeb47
use error::prelude::*;
use utils::httpclient::AgencyMock;

#[derive(Serialize, Deserialize, Debug)]
pub struct Connect {
    #[serde(rename = "@type")]
    msg_type: MessageTypes,
    #[serde(rename = "fromDID")]
    from_did: String,
    #[serde(rename = "fromDIDVerKey")]
    from_vk: String,
}

impl Connect {
    fn build(from_did: &str, from_vk: &str) -> Connect {
        Connect {
            msg_type: MessageTypes::build(A2AMessageKinds::Connect),
            from_did: from_did.to_string(),
            from_vk: from_vk.to_string(),
        }
    }
}

#[derive(Serialize, Deserialize, Debug)]
pub struct ConnectResponse {
    #[serde(rename = "@type")]
    msg_type: MessageTypes,
    #[serde(rename = "withPairwiseDID")]
    from_did: String,
    #[serde(rename = "withPairwiseDIDVerKey")]
    from_vk: String,
}

#[derive(Serialize, Deserialize, Debug)]
pub struct SignUp {
    #[serde(rename = "@type")]
    msg_type: MessageTypes,
}

impl SignUp {
    fn build() -> SignUp {
        SignUp {
            msg_type: MessageTypes::build(A2AMessageKinds::SignUp),
        }
    }
}

#[derive(Serialize, Deserialize, Debug)]
pub struct SignUpResponse {
    #[serde(rename = "@type")]
    msg_type: MessageTypes,
}

#[derive(Serialize, Deserialize, Debug)]
pub struct CreateAgent {
    #[serde(rename = "@type")]
    msg_type: MessageTypes,
}

impl CreateAgent {
    fn build() -> CreateAgent {
        CreateAgent {
            msg_type: MessageTypes::build(A2AMessageKinds::CreateAgent),
        }
    }
}

#[derive(Serialize, Deserialize, Debug)]
pub struct CreateAgentResponse {
    #[serde(rename = "@type")]
    msg_type: MessageTypes,
    #[serde(rename = "withPairwiseDID")]
    from_did: String,
    #[serde(rename = "withPairwiseDIDVerKey")]
    from_vk: String,
}

#[derive(Serialize, Deserialize, Debug)]
pub struct ComMethodUpdated {
    #[serde(rename = "@type")]
    msg_type: MessageTypes,
    id: String,
}

#[derive(Serialize, Deserialize, Debug)]
pub struct UpdateComMethod {
    #[serde(rename = "@type")]
    msg_type: MessageTypes,
    #[serde(rename = "comMethod")]
    com_method: ComMethod,
}

impl UpdateComMethod {
    fn build(com_method: ComMethod) -> UpdateComMethod {
        UpdateComMethod {
            msg_type: MessageTypes::build(A2AMessageKinds::UpdateComMethod),
            com_method,
        }
    }
}

#[derive(Serialize, Deserialize, Debug)]
pub struct ComMethod {
    id: String,
    #[serde(rename = "type")]
    e_type: i32,
    value: String,
}

#[derive(Serialize, Deserialize, Debug, Clone)]
pub struct Config {
    #[serde(default)]
    protocol_type: settings::ProtocolTypes,
    agency_url: String,
    pub agency_did: String,
    agency_verkey: String,
    wallet_name: Option<String>,
    wallet_key: String,
    wallet_type: Option<String>,
    agent_seed: Option<String>,
    enterprise_seed: Option<String>,
    wallet_key_derivation: Option<String>,
    name: Option<String>,
    logo: Option<String>,
    path: Option<String>,
    storage_config: Option<String>,
    storage_credentials: Option<String>,
    pool_config: Option<String>,
    did_method: Option<String>,
    communication_method: Option<String>,
    webhook_url: Option<String>,
    use_latest_protocols: Option<String>,
}

pub fn set_config_values(my_config: &Config) {
    let wallet_name = get_or_default(&my_config.wallet_name, settings::DEFAULT_WALLET_NAME);

    settings::set_config_value(settings::CONFIG_PROTOCOL_TYPE, &my_config.protocol_type.to_string());
    settings::set_config_value(settings::CONFIG_AGENCY_ENDPOINT, &my_config.agency_url);
    settings::set_config_value(settings::CONFIG_WALLET_NAME, &wallet_name);
    settings::set_config_value(settings::CONFIG_AGENCY_DID, &my_config.agency_did);
    settings::set_config_value(settings::CONFIG_AGENCY_VERKEY, &my_config.agency_verkey);
    settings::set_config_value(settings::CONFIG_REMOTE_TO_SDK_VERKEY, &my_config.agency_verkey);
    settings::set_config_value(settings::CONFIG_WALLET_KEY, &my_config.wallet_key);

    settings::set_opt_config_value(settings::CONFIG_WALLET_KEY_DERIVATION, &my_config.wallet_key_derivation);
    settings::set_opt_config_value(settings::CONFIG_WALLET_TYPE, &my_config.wallet_type);
    settings::set_opt_config_value(settings::CONFIG_WALLET_STORAGE_CONFIG, &my_config.storage_config);
    settings::set_opt_config_value(settings::CONFIG_WALLET_STORAGE_CREDS, &my_config.storage_credentials);
    settings::set_opt_config_value(settings::CONFIG_POOL_CONFIG, &my_config.pool_config);
    settings::set_opt_config_value(settings::CONFIG_DID_METHOD, &my_config.did_method);
    settings::set_opt_config_value(settings::COMMUNICATION_METHOD, &my_config.communication_method);
    settings::set_opt_config_value(settings::CONFIG_WEBHOOK_URL, &my_config.webhook_url);
}

fn _create_issuer_keys(my_did: &str, my_vk: &str, my_config: &Config) -> VcxResult<(String, String)> {
    if my_config.enterprise_seed == my_config.agent_seed {
        Ok((my_did.to_string(), my_vk.to_string()))
    } else {
        create_my_did(
            my_config.enterprise_seed.as_ref().map(String::as_str),
            my_config.did_method.as_ref().map(String::as_str),
        )
    }
}

pub fn configure_wallet(my_config: &Config) -> VcxResult<(String, String, String)> {
    let wallet_name = get_or_default(&my_config.wallet_name, settings::DEFAULT_WALLET_NAME);

    wallet::init_wallet(
        &wallet_name,
        my_config.wallet_type.as_ref().map(String::as_str),
        my_config.storage_config.as_ref().map(String::as_str),
        my_config.storage_credentials.as_ref().map(String::as_str),
    )?;
    trace!("initialized wallet");

<<<<<<< HEAD
    // If MS is already in wallet then just continue
    anoncreds::libindy_prover_create_master_secret(::settings::DEFAULT_LINK_SECRET_ALIAS).ok();

    let (my_did, my_vk) = create_my_did(
        my_config.agent_seed.as_ref().map(String::as_str),
        my_config.did_method.as_ref().map(String::as_str),
    )?;
=======
    let (my_did, my_vk) = create_and_store_my_did(my_config.agent_seed.as_ref().map(String::as_str), method_name)?;

    let (issuer_did, issuer_vk) = if my_config.enterprise_seed != my_config.agent_seed {
        create_and_store_my_did(my_config.enterprise_seed.as_ref().map(String::as_str), method_name)?
    } else {
        (my_did.clone(), my_vk.clone())
    };
>>>>>>> 8feaeb47

    settings::set_config_value(settings::CONFIG_INSTITUTION_DID, &my_did);
    settings::set_config_value(settings::CONFIG_SDK_TO_REMOTE_VERKEY, &my_vk);

    Ok((my_did, my_vk, wallet_name))
}

pub fn get_final_config(my_did: &str,
                        my_vk: &str,
                        agent_did: &str,
                        agent_vk: &str,
                        wallet_name: &str,
                        my_config: &Config) -> VcxResult<String> {
    let (issuer_did, issuer_vk) = _create_issuer_keys(my_did, my_vk, my_config)?;

    let mut final_config = json!({
        "wallet_key": &my_config.wallet_key,
        "wallet_name": wallet_name,
        "agency_endpoint": &my_config.agency_url,
        "agency_did": &my_config.agency_did,
        "agency_verkey": &my_config.agency_verkey,
        "sdk_to_remote_did": my_did,
        "sdk_to_remote_verkey": my_vk,
        "institution_did": issuer_did,
        "institution_verkey": issuer_vk,
        "remote_to_sdk_did": agent_did,
        "remote_to_sdk_verkey": agent_vk,
        "institution_name": get_or_default(&my_config.name, "<CHANGE_ME>"),
        "institution_logo_url": get_or_default(&my_config.logo, "<CHANGE_ME>"),
        "genesis_path": get_or_default(&my_config.path, "<CHANGE_ME>"),
        "protocol_type": &my_config.protocol_type,
    });

    if let Some(key_derivation) = &my_config.wallet_key_derivation {
        final_config["wallet_key_derivation"] = json!(key_derivation);
    }
    if let Some(wallet_type) = &my_config.wallet_type {
        final_config["wallet_type"] = json!(wallet_type);
    }
    if let Some(_storage_config) = &my_config.storage_config {
        final_config["storage_config"] = json!(_storage_config);
    }
    if let Some(_storage_credentials) = &my_config.storage_credentials {
        final_config["storage_credentials"] = json!(_storage_credentials);
    }
    if let Some(_pool_config) = &my_config.pool_config {
        final_config["pool_config"] = json!(_pool_config);
    }
    if let Some(_communication_method) = &my_config.communication_method {
        final_config["communication_method"] = json!(_communication_method);
    }
    if let Some(_webhook_url) = &my_config.webhook_url {
        final_config["webhook_url"] = json!(_webhook_url);
    }
    if let Some(_use_latest_protocols) = &my_config.use_latest_protocols {
        final_config["use_latest_protocols"] = json!(_use_latest_protocols);
    }

    Ok(final_config.to_string())
}

pub fn parse_config(config: &str) -> VcxResult<Config> {
    let my_config: Config = ::serde_json::from_str(&config)
        .map_err(|err|
            VcxError::from_msg(
                VcxErrorKind::InvalidConfiguration,
                format!("Cannot parse config: {}", err),
            )
        )?;
    Ok(my_config)
}

pub fn connect_register_provision(config: &str) -> VcxResult<String> {
    trace!("connect_register_provision >>> config: {:?}", config);
    let my_config = parse_config(config)?;

    trace!("***Configuring Library");
    set_config_values(&my_config);

    trace!("***Configuring Wallet");
    let (my_did, my_vk, wallet_name) = configure_wallet(&my_config)?;

    trace!("Connecting to Agency");
    let (agent_did, agent_vk) = match my_config.protocol_type {
        settings::ProtocolTypes::V1 => onboarding_v1(&my_did, &my_vk, &my_config.agency_did)?,
        settings::ProtocolTypes::V2 => onboarding_v2(&my_did, &my_vk, &my_config.agency_did)?,
    };

    let config = get_final_config(&my_did, &my_vk, &agent_did, &agent_vk, &wallet_name, &my_config)?;

    wallet::close_wallet()?;

    Ok(config)
}

fn onboarding_v1(my_did: &str, my_vk: &str, agency_did: &str) -> VcxResult<(String, String)> {
    /* STEP 1 - CONNECT */
    AgencyMock::set_next_response(constants::CONNECTED_RESPONSE.to_vec());

    let message = A2AMessage::Version1(
        A2AMessageV1::Connect(Connect::build(my_did, my_vk))
    );

    let mut response = send_message_to_agency(&message, agency_did)?;

    let ConnectResponse { from_vk: agency_pw_vk, from_did: agency_pw_did, .. } =
        match response.remove(0) {
            A2AMessage::Version1(A2AMessageV1::ConnectResponse(resp)) => resp,
            _ => return Err(VcxError::from_msg(VcxErrorKind::InvalidHttpResponse, "Message does not match any variant of ConnectResponse"))
        };

    settings::set_config_value(settings::CONFIG_REMOTE_TO_SDK_VERKEY, &agency_pw_vk);

    /* STEP 2 - REGISTER */
    AgencyMock::set_next_response(constants::REGISTER_RESPONSE.to_vec());

    let message = A2AMessage::Version1(
        A2AMessageV1::SignUp(SignUp::build())
    );

    let mut response = send_message_to_agency(&message, &agency_pw_did)?;

    let _response: SignUpResponse =
        match response.remove(0) {
            A2AMessage::Version1(A2AMessageV1::SignUpResponse(resp)) => resp,
            _ => return Err(VcxError::from_msg(VcxErrorKind::InvalidHttpResponse, "Message does not match any variant of SignUpResponse"))
        };

    /* STEP 3 - CREATE AGENT */
    AgencyMock::set_next_response(constants::AGENT_CREATED.to_vec());

    let message = A2AMessage::Version1(
        A2AMessageV1::CreateAgent(CreateAgent::build())
    );

    let mut response = send_message_to_agency(&message, &agency_pw_did)?;

    let response: CreateAgentResponse =
        match response.remove(0) {
            A2AMessage::Version1(A2AMessageV1::CreateAgentResponse(resp)) => resp,
            _ => return Err(VcxError::from_msg(VcxErrorKind::InvalidHttpResponse, "Message does not match any variant of CreateAgentResponse"))
        };

    Ok((response.from_did, response.from_vk))
}

pub fn connect_v2(my_did: &str, my_vk: &str, agency_did: &str) -> VcxResult<(String, String)> {
    /* STEP 1 - CONNECT */
    let message = A2AMessage::Version2(
        A2AMessageV2::Connect(Connect::build(my_did, my_vk))
    );

    let mut response = send_message_to_agency(&message, agency_did)?;

    let ConnectResponse { from_vk: agency_pw_vk, from_did: agency_pw_did, .. } =
        match response.remove(0) {
            A2AMessage::Version2(A2AMessageV2::ConnectResponse(resp)) =>
                resp,
            _ => return
                Err(VcxError::from_msg(
                    VcxErrorKind::InvalidHttpResponse,
                    "Message does not match any variant of ConnectResponse")
                )
        };

    settings::set_config_value(settings::CONFIG_REMOTE_TO_SDK_VERKEY, &agency_pw_vk);
    Ok((agency_pw_did, agency_pw_vk))
}

// it will be changed next
fn onboarding_v2(my_did: &str, my_vk: &str, agency_did: &str) -> VcxResult<(String, String)> {
    let (agency_pw_did, _) = connect_v2(my_did, my_vk, agency_did)?;

    /* STEP 2 - REGISTER */
    let message = A2AMessage::Version2(
        A2AMessageV2::SignUp(SignUp::build())
    );

    let mut response = send_message_to_agency(&message, &agency_pw_did)?;

    let _response: SignUpResponse =
        match response.remove(0) {
            A2AMessage::Version2(A2AMessageV2::SignUpResponse(resp)) => resp,
            _ => return Err(VcxError::from_msg(VcxErrorKind::InvalidHttpResponse, "Message does not match any variant of SignUpResponse"))
        };

    /* STEP 3 - CREATE AGENT */
    let message = A2AMessage::Version2(
        A2AMessageV2::CreateAgent(CreateAgent::build())
    );

    let mut response = send_message_to_agency(&message, &agency_pw_did)?;

    let response: CreateAgentResponse =
        match response.remove(0) {
            A2AMessage::Version2(A2AMessageV2::CreateAgentResponse(resp)) => resp,
            _ => return Err(VcxError::from_msg(VcxErrorKind::InvalidHttpResponse, "Message does not match any variant of CreateAgentResponse"))
        };

    Ok((response.from_did, response.from_vk))
}

pub fn update_agent_info(id: &str, value: &str) -> VcxResult<()> {
    trace!("update_agent_info >>> id: {}, value: {}", id, value);

    let to_did = settings::get_config_value(settings::CONFIG_REMOTE_TO_SDK_DID)?;

    let com_method = ComMethod {
        id: id.to_string(),
        e_type: 1,
        value: value.to_string(),
    };

<<<<<<< HEAD
    match settings::ProtocolTypes::from(settings::get_protocol_type().to_string()) {
=======
    match settings::get_protocol_type() {
>>>>>>> 8feaeb47
        settings::ProtocolTypes::V1 => {
            update_agent_info_v1(&to_did, com_method)
        }
        settings::ProtocolTypes::V2 => {
            update_agent_info_v2(&to_did, com_method)
        }
    }
}

fn update_agent_info_v1(to_did: &str, com_method: ComMethod) -> VcxResult<()> {
    AgencyMock::set_next_response(constants::REGISTER_RESPONSE.to_vec());

    let message = A2AMessage::Version1(
        A2AMessageV1::UpdateComMethod(UpdateComMethod::build(com_method))
    );
    send_message_to_agency(&message, to_did)?;
    Ok(())
}

fn update_agent_info_v2(to_did: &str, com_method: ComMethod) -> VcxResult<()> {
    let message = A2AMessage::Version2(
        A2AMessageV2::UpdateComMethod(UpdateComMethod::build(com_method))
    );
    send_message_to_agency(&message, to_did)?;
    Ok(())
}

pub fn send_message_to_agency(message: &A2AMessage, did: &str) -> VcxResult<Vec<A2AMessage>> {
    let data = prepare_message_for_agency(message, &did, &settings::get_protocol_type())?;

    let response = httpclient::post_u8(&data)
        .map_err(|err| err.map(VcxErrorKind::InvalidHttpResponse, error::INVALID_HTTP_RESPONSE.message))?;

    parse_response_from_agency(&response, &settings::get_protocol_type())
}

#[cfg(test)]
mod tests {
    use super::*;
    use utils::devsetup::*;

    #[test]
    fn test_connect_register_provision() {
        let _setup = SetupMocks::init();

        let agency_did = "Ab8TvZa3Q19VNkQVzAWVL7";
        let agency_vk = "5LXaR43B1aQyeh94VBP8LG1Sgvjk7aNfqiksBCSjwqbf";
        let host = "http://www.whocares.org";
        let wallet_key = "test_key";
        let config = json!({
            "agency_url": host.to_string(),
            "agency_did": agency_did.to_string(),
            "agency_verkey": agency_vk.to_string(),
            "wallet_key": wallet_key.to_string(),
        });

        let result = connect_register_provision(&config.to_string()).unwrap();

        let expected = json!({
            "agency_did":"Ab8TvZa3Q19VNkQVzAWVL7",
            "agency_endpoint":"http://www.whocares.org",
            "agency_verkey":"5LXaR43B1aQyeh94VBP8LG1Sgvjk7aNfqiksBCSjwqbf",
            "genesis_path":"<CHANGE_ME>",
            "institution_did":"FhrSrYtQcw3p9xwf7NYemf",
            "institution_logo_url":"<CHANGE_ME>",
            "institution_name":"<CHANGE_ME>",
            "institution_verkey":"91qMFrZjXDoi2Vc8Mm14Ys112tEZdDegBZZoembFEATE",
            "protocol_type":"1.0",
            "remote_to_sdk_did":"A4a69qafqZHPLPPu5JFQrc",
            "remote_to_sdk_verkey":"5wTKXrdfUiTQ7f3sZJzvHpcS7XHHxiBkFtPCsynZtv4k",
            "sdk_to_remote_did":"FhrSrYtQcw3p9xwf7NYemf",
            "sdk_to_remote_verkey":"91qMFrZjXDoi2Vc8Mm14Ys112tEZdDegBZZoembFEATE",
            "wallet_key":"test_key",
            "wallet_name":"LIBVCX_SDK_WALLET"
        });

        assert_eq!(expected, ::serde_json::from_str::<serde_json::Value>(&result).unwrap());
    }

    #[ignore]
    #[test]
    fn test_real_connect_register_provision() {
        let _setup = SetupDefaults::init();

        let agency_did = "VsKV7grR1BUE29mG2Fm2kX";
        let agency_vk = "Hezce2UWMZ3wUhVkh2LfKSs8nDzWwzs2Win7EzNN3YaR";
        let host = "http://localhost:8080";
        let wallet_key = "test_key";
        let config = json!({
            "agency_url": host.to_string(),
            "agency_did": agency_did.to_string(),
            "agency_verkey": agency_vk.to_string(),
            "wallet_key": wallet_key.to_string(),
        });

        let result = connect_register_provision(&config.to_string()).unwrap();
        assert!(result.len() > 0);
    }

    #[test]
    fn test_update_agent_info() {
        let _setup = SetupMocks::init();

        update_agent_info("123", "value").unwrap();
    }

    #[cfg(feature = "agency")]
    #[cfg(feature = "pool_tests")]
    #[test]
    fn test_update_agent_info_real() {
        let _setup = SetupLibraryAgencyV1::init();

        ::utils::devsetup::set_consumer();
        update_agent_info("7b7f97f2", "FCM:Value").unwrap();
    }
}<|MERGE_RESOLUTION|>--- conflicted
+++ resolved
@@ -3,12 +3,8 @@
 use messages::message_type::MessageTypes;
 use utils::{error, httpclient, constants};
 use utils::libindy::{wallet, anoncreds};
-<<<<<<< HEAD
-use utils::libindy::signus::create_my_did;
+use utils::libindy::signus::create_and_store_my_did;
 use utils::option_util::get_or_default;
-=======
-use utils::libindy::signus::create_and_store_my_did;
->>>>>>> 8feaeb47
 use error::prelude::*;
 use utils::httpclient::AgencyMock;
 
@@ -168,7 +164,7 @@
     if my_config.enterprise_seed == my_config.agent_seed {
         Ok((my_did.to_string(), my_vk.to_string()))
     } else {
-        create_my_did(
+        create_and_store_my_did(
             my_config.enterprise_seed.as_ref().map(String::as_str),
             my_config.did_method.as_ref().map(String::as_str),
         )
@@ -186,23 +182,13 @@
     )?;
     trace!("initialized wallet");
 
-<<<<<<< HEAD
     // If MS is already in wallet then just continue
     anoncreds::libindy_prover_create_master_secret(::settings::DEFAULT_LINK_SECRET_ALIAS).ok();
 
-    let (my_did, my_vk) = create_my_did(
+    let (my_did, my_vk) = create_and_store_my_did(
         my_config.agent_seed.as_ref().map(String::as_str),
         my_config.did_method.as_ref().map(String::as_str),
     )?;
-=======
-    let (my_did, my_vk) = create_and_store_my_did(my_config.agent_seed.as_ref().map(String::as_str), method_name)?;
-
-    let (issuer_did, issuer_vk) = if my_config.enterprise_seed != my_config.agent_seed {
-        create_and_store_my_did(my_config.enterprise_seed.as_ref().map(String::as_str), method_name)?
-    } else {
-        (my_did.clone(), my_vk.clone())
-    };
->>>>>>> 8feaeb47
 
     settings::set_config_value(settings::CONFIG_INSTITUTION_DID, &my_did);
     settings::set_config_value(settings::CONFIG_SDK_TO_REMOTE_VERKEY, &my_vk);
@@ -416,11 +402,7 @@
         value: value.to_string(),
     };
 
-<<<<<<< HEAD
-    match settings::ProtocolTypes::from(settings::get_protocol_type().to_string()) {
-=======
     match settings::get_protocol_type() {
->>>>>>> 8feaeb47
         settings::ProtocolTypes::V1 => {
             update_agent_info_v1(&to_did, com_method)
         }
