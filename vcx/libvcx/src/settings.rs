extern crate url;
extern crate serde_json;

use std::collections::HashMap;
use std::sync::RwLock;
use utils::{get_temp_dir_path, error};
use std::path::Path;
use url::Url;
use messages::validation;
use serde_json::Value;
use strum::IntoEnumIterator;
use std::borrow::Borrow;

use error::prelude::*;
use utils::file::read_file;

pub static CONFIG_POOL_NAME: &str = "pool_name";
pub static CONFIG_PROTOCOL_TYPE: &str = "protocol_type";
pub static CONFIG_AGENCY_ENDPOINT: &str = "agency_endpoint";
pub static CONFIG_AGENCY_DID: &str = "agency_did";
pub static CONFIG_AGENCY_VERKEY: &str = "agency_verkey";
pub static CONFIG_REMOTE_TO_SDK_DID: &str = "remote_to_sdk_did";
pub static CONFIG_REMOTE_TO_SDK_VERKEY: &str = "remote_to_sdk_verkey";
pub static CONFIG_SDK_TO_REMOTE_DID: &str = "sdk_to_remote_did";// functionally not used
pub static CONFIG_SDK_TO_REMOTE_VERKEY: &str = "sdk_to_remote_verkey";
pub static CONFIG_SDK_TO_REMOTE_ROLE: &str = "sdk_to_remote_role";
pub static CONFIG_INSTITUTION_DID: &str = "institution_did";
pub static CONFIG_INSTITUTION_VERKEY: &str = "institution_verkey";// functionally not used
pub static CONFIG_INSTITUTION_NAME: &str = "institution_name";
pub static CONFIG_INSTITUTION_LOGO_URL: &str = "institution_logo_url";
pub static CONFIG_WEBHOOK_URL: &str = "webhook_url";
pub static CONFIG_ENABLE_TEST_MODE: &str = "enable_test_mode";
pub static CONFIG_GENESIS_PATH: &str = "genesis_path";
pub static CONFIG_LOG_CONFIG: &str = "log_config";
pub static CONFIG_LINK_SECRET_ALIAS: &str = "link_secret_alias";
pub static CONFIG_EXPORTED_WALLET_PATH: &str = "exported_wallet_path";
pub static CONFIG_WALLET_BACKUP_KEY: &str = "backup_key";
pub static CONFIG_WALLET_KEY: &str = "wallet_key";
pub static CONFIG_WALLET_NAME: &str = "wallet_name";
pub static CONFIG_WALLET_TYPE: &str = "wallet_type";
pub static CONFIG_WALLET_STORAGE_CONFIG: &str = "storage_config";
pub static CONFIG_WALLET_STORAGE_CREDS: &str = "storage_credentials";
pub static CONFIG_WALLET_HANDLE: &str = "wallet_handle";
pub static CONFIG_THREADPOOL_SIZE: &str = "threadpool_size";
pub static CONFIG_WALLET_KEY_DERIVATION: &str = "wallet_key_derivation";
pub static CONFIG_PROTOCOL_VERSION: &str = "protocol_version";
pub static CONFIG_PAYMENT_METHOD: &str = "payment_method";
pub static CONFIG_TXN_AUTHOR_AGREEMENT: &str = "author_agreement";
pub static CONFIG_USE_LATEST_PROTOCOLS: &'static str = "use_latest_protocols";
pub static CONFIG_POOL_CONFIG: &str = "pool_config";
pub static CONFIG_DID_METHOD: &str = "did_method";
pub static COMMUNICATION_METHOD: &str = "communication_method";// proprietary or aries
pub static CONFIG_ACTORS: &str = "actors"; // inviter, invitee, issuer, holder, prover, verifier, sender, receiver

pub static DEFAULT_PROTOCOL_VERSION: usize = 2;
pub static MAX_SUPPORTED_PROTOCOL_VERSION: usize = 2;
pub static UNINITIALIZED_WALLET_KEY: &str = "<KEY_IS_NOT_SET>";
pub static DEFAULT_GENESIS_PATH: &str = "genesis.txn";
pub static DEFAULT_EXPORTED_WALLET_PATH: &str = "wallet.txn";
pub static DEFAULT_WALLET_NAME: &str = "LIBVCX_SDK_WALLET";
pub static DEFAULT_POOL_NAME: &str = "pool1";
pub static DEFAULT_LINK_SECRET_ALIAS: &str = "main";
pub static DEFAULT_DEFAULT: &str = "default";
pub static DEFAULT_URL: &str = "http://127.0.0.1:8080";
pub static DEFAULT_DID: &str = "2hoqvcwupRTUNkXn6ArYzs";
pub static DEFAULT_VERKEY: &str = "FuN98eH2eZybECWkofW6A9BKJxxnTatBCopfUiNxo6ZB";
pub static DEFAULT_ROLE: &str = "0";
pub static DEFAULT_ENABLE_TEST_MODE: &str = "false";
pub static DEFAULT_WALLET_BACKUP_KEY: &str = "backup_wallet_key";
pub static DEFAULT_WALLET_KEY: &str = "8dvfYSt5d1taSd6yJdpjq4emkwsPDDLYxkNFysFD2cZY";
pub static DEFAULT_THREADPOOL_SIZE: usize = 8;
pub static MASK_VALUE: &str = "********";
pub static DEFAULT_WALLET_KEY_DERIVATION: &str = "RAW";
pub static DEFAULT_PAYMENT_PLUGIN: &str = "libnullpay.so";
pub static DEFAULT_PAYMENT_INIT_FUNCTION: &str = "nullpay_init";
pub static DEFAULT_USE_LATEST_PROTOCOLS: &str = "false";
pub static DEFAULT_PAYMENT_METHOD: &str = "null";
pub static DEFAULT_PROTOCOL_TYPE: &str = "1.0";
pub static MAX_THREADPOOL_SIZE: usize = 128;

lazy_static! {
    static ref SETTINGS: RwLock<HashMap<String, String>> = RwLock::new(HashMap::new());
}

trait ToString {
    fn to_string(&self) -> Self;
}

impl ToString for HashMap<String, String> {
    fn to_string(&self) -> Self {
        let mut v = self.clone();
        v.insert(CONFIG_WALLET_KEY.to_string(), MASK_VALUE.to_string());
        v
    }
}

pub fn set_defaults() -> u32 {
    trace!("set_defaults >>>");

    // if this fails the program should exit
    let mut settings = SETTINGS.write().unwrap();

    settings.insert(CONFIG_POOL_NAME.to_string(), DEFAULT_POOL_NAME.to_string());
    settings.insert(CONFIG_WALLET_NAME.to_string(), DEFAULT_WALLET_NAME.to_string());
    settings.insert(CONFIG_WALLET_TYPE.to_string(), DEFAULT_DEFAULT.to_string());
    settings.insert(CONFIG_AGENCY_ENDPOINT.to_string(), DEFAULT_URL.to_string());
    settings.insert(CONFIG_AGENCY_DID.to_string(), DEFAULT_DID.to_string());
    settings.insert(CONFIG_AGENCY_VERKEY.to_string(), DEFAULT_VERKEY.to_string());
    settings.insert(CONFIG_REMOTE_TO_SDK_DID.to_string(), DEFAULT_DID.to_string());
    settings.insert(CONFIG_REMOTE_TO_SDK_VERKEY.to_string(), DEFAULT_VERKEY.to_string());
    settings.insert(CONFIG_INSTITUTION_DID.to_string(), DEFAULT_DID.to_string());
    settings.insert(CONFIG_INSTITUTION_NAME.to_string(), DEFAULT_DEFAULT.to_string());
    settings.insert(CONFIG_INSTITUTION_LOGO_URL.to_string(), DEFAULT_URL.to_string());
    settings.insert(CONFIG_WEBHOOK_URL.to_string(), DEFAULT_URL.to_string());
    settings.insert(CONFIG_SDK_TO_REMOTE_DID.to_string(), DEFAULT_DID.to_string());
    settings.insert(CONFIG_SDK_TO_REMOTE_VERKEY.to_string(), DEFAULT_VERKEY.to_string());
    settings.insert(CONFIG_SDK_TO_REMOTE_ROLE.to_string(), DEFAULT_ROLE.to_string());
    settings.insert(CONFIG_WALLET_KEY.to_string(), DEFAULT_WALLET_KEY.to_string());
    settings.insert(CONFIG_WALLET_KEY_DERIVATION.to_string(), DEFAULT_WALLET_KEY_DERIVATION.to_string());
    settings.insert(CONFIG_LINK_SECRET_ALIAS.to_string(), DEFAULT_LINK_SECRET_ALIAS.to_string());
    settings.insert(CONFIG_PROTOCOL_VERSION.to_string(), DEFAULT_PROTOCOL_VERSION.to_string());
    settings.insert(CONFIG_EXPORTED_WALLET_PATH.to_string(),
                    get_temp_dir_path(DEFAULT_EXPORTED_WALLET_PATH).to_str().unwrap_or("").to_string());
    settings.insert(CONFIG_WALLET_BACKUP_KEY.to_string(), DEFAULT_WALLET_BACKUP_KEY.to_string());
    settings.insert(CONFIG_THREADPOOL_SIZE.to_string(), DEFAULT_THREADPOOL_SIZE.to_string());
    settings.insert(CONFIG_PAYMENT_METHOD.to_string(), DEFAULT_PAYMENT_METHOD.to_string());

    error::SUCCESS.code_num
}

pub fn validate_config(config: &HashMap<String, String>) -> VcxResult<u32> {
    trace!("validate_config >>> config: {:?}", config);

    //Mandatory parameters
    if config.get(CONFIG_WALLET_KEY).is_none() {
        return Err(VcxError::from(VcxErrorKind::MissingWalletKey));
    }

    // If values are provided, validate they're in the correct format
    validate_optional_config_val(config.get(CONFIG_INSTITUTION_DID), VcxErrorKind::InvalidDid, validation::validate_did)?;
    validate_optional_config_val(config.get(CONFIG_INSTITUTION_VERKEY), VcxErrorKind::InvalidVerkey, validation::validate_verkey)?;

    validate_optional_config_val(config.get(CONFIG_AGENCY_DID), VcxErrorKind::InvalidDid, validation::validate_did)?;
    validate_optional_config_val(config.get(CONFIG_AGENCY_VERKEY), VcxErrorKind::InvalidVerkey, validation::validate_verkey)?;

    validate_optional_config_val(config.get(CONFIG_SDK_TO_REMOTE_DID), VcxErrorKind::InvalidDid, validation::validate_did)?;
    validate_optional_config_val(config.get(CONFIG_SDK_TO_REMOTE_VERKEY), VcxErrorKind::InvalidVerkey, validation::validate_verkey)?;

    validate_optional_config_val(config.get(CONFIG_REMOTE_TO_SDK_DID), VcxErrorKind::InvalidDid, validation::validate_did)?;
    validate_optional_config_val(config.get(CONFIG_REMOTE_TO_SDK_VERKEY), VcxErrorKind::InvalidVerkey, validation::validate_verkey)?;

    validate_optional_config_val(config.get(CONFIG_AGENCY_ENDPOINT), VcxErrorKind::InvalidUrl, Url::parse)?;
    validate_optional_config_val(config.get(CONFIG_INSTITUTION_LOGO_URL), VcxErrorKind::InvalidUrl, Url::parse)?;

    validate_optional_config_val(config.get(CONFIG_WEBHOOK_URL), VcxErrorKind::InvalidUrl, Url::parse)?;

    validate_optional_config_val(config.get(CONFIG_ACTORS), VcxErrorKind::InvalidOption, validation::validate_actors)?;

    Ok(error::SUCCESS.code_num)
}

fn validate_mandatory_config_val<F, S, E>(val: Option<&String>, err: VcxErrorKind, closure: F) -> VcxResult<u32>
    where F: Fn(&str) -> Result<S, E> {
    closure(val.as_ref().ok_or(VcxError::from(err))?)
        .or(Err(VcxError::from(err)))?;

    Ok(error::SUCCESS.code_num)
}

fn validate_optional_config_val<F, S, E>(val: Option<&String>, err: VcxErrorKind, closure: F) -> VcxResult<u32>
    where F: Fn(&str) -> Result<S, E> {
    if val.is_none() { return Ok(error::SUCCESS.code_num); }

    closure(val.as_ref().ok_or(VcxError::from(VcxErrorKind::InvalidConfiguration))?)
        .or(Err(VcxError::from(err)))?;

    Ok(error::SUCCESS.code_num)
}

pub fn validate_payment_method() -> VcxResult<u32> {
    validate_mandatory_config_val(get_config_value(CONFIG_PAYMENT_METHOD).ok().as_ref(),
                                  VcxErrorKind::MissingPaymentMethod, validation::validate_payment_method)
}

pub fn log_settings() {
    let settings = SETTINGS.read().unwrap();
    trace!("loaded settings: {:?}", settings.to_string());
}

pub fn indy_mocks_enabled() -> bool {
    let config = SETTINGS.read().unwrap();

    match config.get(CONFIG_ENABLE_TEST_MODE) {
        None => false,
        Some(value) => value == "true" || value == "indy"
    }
}

pub fn agency_mocks_enabled() -> bool {
    let config = SETTINGS.read().unwrap();

    match config.get(CONFIG_ENABLE_TEST_MODE) {
        None => false,
        Some(value) => value == "true" || value == "agency"
    }
}

pub fn process_config_string(config: &str, do_validation: bool) -> VcxResult<u32> {
    trace!("process_config_string >>> config {}", config);

    let configuration: Value = serde_json::from_str(config)
        .map_err(|err| VcxError::from_msg(VcxErrorKind::InvalidJson, format!("Cannot parse config: {}", err)))?;

    if let Value::Object(ref map) = configuration {
        for (key, value) in map {
            match value {
                Value::String(value_) => set_config_value(key, &value_),
                Value::Array(value_) => set_config_value(key, &json!(value_).to_string()),
                Value::Object(value_) => set_config_value(key, &json!(value_).to_string()),
                Value::Bool(value_) => set_config_value(key, &json!(value_).to_string()),
                _ => return Err(VcxError::from(VcxErrorKind::InvalidJson)),
            }
        }
    }

    if do_validation {
        let setting = SETTINGS.read()
            .or(Err(VcxError::from(VcxErrorKind::InvalidConfiguration)))?;
        validate_config(&setting.borrow())
    } else {
        Ok(error::SUCCESS.code_num)
    }
}

pub fn process_config_file(path: &str) -> VcxResult<u32> {
    trace!("process_config_file >>> path: {}", path);

    if !Path::new(path).is_file() {
        error!("Configuration path was invalid");
        Err(VcxError::from_msg(VcxErrorKind::InvalidConfiguration, "Cannot find config file"))
    } else {
        let config = read_file(path)?;
        process_config_string(&config, true)
    }
}

pub fn get_config_value(key: &str) -> VcxResult<String> {
    trace!("get_config_value >>> key: {}", key);

    SETTINGS
        .read()
        .or(Err(VcxError::from_msg(VcxErrorKind::InvalidConfiguration, "Cannot read settings")))?
        .get(key)
        .map(|v| v.to_string())
        .ok_or(VcxError::from_msg(VcxErrorKind::InvalidConfiguration, format!("Cannot read \"{}\" from settings", key)))
}

pub fn set_config_value(key: &str, value: &str) {
    trace!("set_config_value >>> key: {}, value: {}", key, value);
    SETTINGS
        .write().unwrap()
        .insert(key.to_string(), value.to_string());
}

pub fn get_wallet_name() -> VcxResult<String> {
    get_config_value(CONFIG_WALLET_NAME)
        .map_err(|_|VcxError::from(VcxErrorKind::MissingWalletKey))
}

pub fn get_threadpool_size() -> usize {
    let size = match get_config_value(CONFIG_THREADPOOL_SIZE) {
        Ok(x) => x.parse::<usize>().unwrap_or(DEFAULT_THREADPOOL_SIZE),
        Err(_) => DEFAULT_THREADPOOL_SIZE,
    };

    if size > MAX_THREADPOOL_SIZE {
        MAX_THREADPOOL_SIZE
    } else {
        size
    }
}

pub fn get_protocol_version() -> usize {
    let protocol_version = match get_config_value(CONFIG_PROTOCOL_VERSION) {
        Ok(ver) => ver.parse::<usize>().unwrap_or_else(|err| {
            warn!("Can't parse value of protocol version from config ({}), use default one ({})", err, DEFAULT_PROTOCOL_VERSION);
            DEFAULT_PROTOCOL_VERSION
        }),
        Err(err) => {
            info!("Can't fetch protocol version from config ({}), use default one ({})", err, DEFAULT_PROTOCOL_VERSION);
            DEFAULT_PROTOCOL_VERSION
        }
    };
    if protocol_version > MAX_SUPPORTED_PROTOCOL_VERSION {
        error!("Protocol version from config {}, greater then maximal supported {}, use maximum one",
               protocol_version, MAX_SUPPORTED_PROTOCOL_VERSION);
        MAX_SUPPORTED_PROTOCOL_VERSION
    } else {
        protocol_version
    }
}

<<<<<<< HEAD
pub fn get_opt_config_value(key: &str) -> Option<String> {
    trace!("get_opt_config_value >>> key: {}", key);
    match SETTINGS.read() {
        Ok(x) => x,
        Err(_) => return None
    }
        .get(key)
        .map(|v| v.to_string())
}

pub fn get_config_value(key: &str) -> VcxResult<String> {
    trace!("get_config_value >>> key: {}", key);

    get_opt_config_value(key)
        .ok_or(VcxError::from_msg(
            VcxErrorKind::InvalidConfiguration,
            format!("Cannot read \"{}\" from settings", key)
        ))
}

pub fn set_opt_config_value(key: &str, value: &Option<String>) {
    if let Some(v) = value {
       set_config_value(key, v.as_str())
    }
}

pub fn set_config_value(key: &str, value: &str) {
    trace!("set_config_value >>> key: {}, value: {}", key, value);
    SETTINGS
        .write().unwrap()
        .insert(key.to_string(), value.to_string());
}

=======
>>>>>>> 8feaeb47
pub fn get_wallet_config(wallet_name: &str, wallet_type: Option<&str>, _storage_config: Option<&str>) -> String { // TODO: _storage_config must be used
    let mut config = json!({
        "id": wallet_name,
        "storage_type": wallet_type
    });

    if let Ok(_config) = get_config_value(CONFIG_WALLET_STORAGE_CONFIG) {
        config["storage_config"] = serde_json::from_str(&_config).unwrap();
    }

    config.to_string()
}

pub fn get_wallet_credentials(_storage_creds: Option<&str>) -> String { // TODO: storage_creds must be used?
    let key = get_config_value(CONFIG_WALLET_KEY).unwrap_or(UNINITIALIZED_WALLET_KEY.to_string());
    let mut credentials = json!({"key": key});

    let key_derivation = get_config_value(CONFIG_WALLET_KEY_DERIVATION).ok();
    if let Some(_key) = key_derivation { credentials["key_derivation_method"] = json!(_key); }

    let storage_creds = get_config_value(CONFIG_WALLET_STORAGE_CREDS).ok();
    if let Some(_creds) = storage_creds { credentials["storage_credentials"] = serde_json::from_str(&_creds).unwrap(); }

    credentials.to_string()
}

pub fn get_connecting_protocol_version() -> ProtocolTypes {
    let protocol = get_config_value(CONFIG_USE_LATEST_PROTOCOLS).unwrap_or(DEFAULT_USE_LATEST_PROTOCOLS.to_string());
    match protocol.as_ref() {
        "true" | "TRUE" | "True" => return ProtocolTypes::V2,
        "false" | "FALSE" | "False" | _ => return ProtocolTypes::V1,
    }
}

pub fn get_payment_method() -> String {
    get_config_value(CONFIG_PAYMENT_METHOD).unwrap_or(DEFAULT_PAYMENT_METHOD.to_string())
}

pub fn get_communication_method() -> VcxResult<String> {
    get_config_value(COMMUNICATION_METHOD)
}

pub fn get_actors() -> Vec<Actors> {
    get_config_value(CONFIG_ACTORS)
        .and_then(|actors|
            ::serde_json::from_str(&actors)
                .map_err(|_| VcxError::from(VcxErrorKind::InvalidOption))
        ).unwrap_or_else(|_| Actors::iter().collect())
}

#[derive(Clone, Serialize, Deserialize, Debug, Eq, PartialEq, EnumIter)]
#[serde(rename_all = "lowercase")]
pub enum Actors {
    Inviter,
    Invitee,
    Issuer,
    Holder,
    Prover,
    Verifier,
    Sender,
    Receiver,
}

pub const ARIES_COMMUNICATION_METHOD: &str = "aries";


#[derive(Serialize, Deserialize, Debug, Clone, PartialEq)]
pub enum ProtocolTypes {
    #[serde(rename = "1.0")]
    V1,
    #[serde(rename = "2.0")]
    V2,
}

impl Default for ProtocolTypes {
    fn default() -> Self {
        ProtocolTypes::V1
    }
}

impl From<String> for ProtocolTypes {
    fn from(type_: String) -> Self {
        match type_.as_str() {
            "1.0" => ProtocolTypes::V1,
            "2.0" => ProtocolTypes::V2,
            type_ @ _ => {
                error!("Unknown protocol type: {:?}. Use default", type_);
                ProtocolTypes::default()
            }
        }
    }
}

impl ::std::string::ToString for ProtocolTypes {
    fn to_string(&self) -> String {
        match self {
            ProtocolTypes::V1 => "1.0".to_string(),
            ProtocolTypes::V2 => "2.0".to_string(),
        }
    }
}

pub fn get_protocol_type() -> ProtocolTypes {
    ProtocolTypes::from(get_config_value(CONFIG_PROTOCOL_TYPE).unwrap_or(DEFAULT_PROTOCOL_TYPE.to_string()))
}

pub fn clear_config() {
    trace!("clear_config >>>");
    let mut config = SETTINGS.write().unwrap();
    config.clear();
}

#[cfg(test)]
pub mod tests {
    use super::*;
    use utils::devsetup::{TempFile, SetupDefaults};

    fn _institution_name() -> String {
        "enterprise".to_string()
    }

    fn _pool_config() -> String {
        r#"{"timeout":40}"#.to_string()
    }

    fn base_config() -> serde_json::Value {
        json!({
            "pool_name" : "pool1",
            "config_name":"config1",
            "wallet_name":"test_read_config_file",
            "agency_did" : "72x8p4HubxzUK1dwxcc5FU",
            "remote_to_sdk_did" : "UJGjM6Cea2YVixjWwHN9wq",
            "sdk_to_remote_did" : "AB3JM851T4EQmhh8CdagSP",
            "sdk_to_remote_verkey" : "888MFrZjXDoi2Vc8Mm14Ys112tEZdDegBZZoembFEATE",
            "institution_name" : _institution_name(),
            "agency_verkey" : "91qMFrZjXDoi2Vc8Mm14Ys112tEZdDegBZZoembFEATE",
            "remote_to_sdk_verkey" : "91qMFrZjXDoi2Vc8Mm14Ys112tEZdDegBZZoembFEATE",
            "genesis_path":"/tmp/pool1.txn",
            "wallet_key":"key",
            "pool_config": _pool_config(),
            "payment_method": "null"
        })
    }

    fn config_json() -> String {
        base_config().to_string()
    }

    #[test]
    fn test_bad_path() {
        let _setup = SetupDefaults::init();

        let path = "garbage.txt";
        assert_eq!(process_config_file(&path).unwrap_err().kind(), VcxErrorKind::InvalidConfiguration);
    }

    #[test]
    fn test_read_config_file() {
        let _setup = SetupDefaults::init();

        let mut config_file: TempFile = TempFile::create("test_init.json");
        config_file.write(&config_json());

        assert_eq!(read_file(&config_file.path).unwrap(), config_json());
    }

    #[test]
    fn test_process_file() {
        let _setup = SetupDefaults::init();

        let mut config_file: TempFile = TempFile::create("test_init.json");
        config_file.write(&config_json());

        assert_eq!(process_config_file(&config_file.path).unwrap(), error::SUCCESS.code_num);

        assert_eq!(get_config_value("institution_name").unwrap(), _institution_name());
    }

    #[test]
    fn test_process_config_str() {
        let _setup = SetupDefaults::init();

        assert_eq!(process_config_string(&config_json(), true).unwrap(), error::SUCCESS.code_num);

        assert_eq!(get_config_value("institution_name").unwrap(), _institution_name());
        assert_eq!(get_config_value("pool_config").unwrap(), _pool_config());
    }

    #[test]
    fn test_validate_config() {
        let _setup = SetupDefaults::init();

        let config: HashMap<String, String> = serde_json::from_str(&config_json()).unwrap();
        assert_eq!(validate_config(&config).unwrap(), error::SUCCESS.code_num);
    }

    fn _mandatory_config() -> HashMap<String, String> {
        let mut config: HashMap<String, String> = HashMap::new();
        config.insert(CONFIG_WALLET_KEY.to_string(), "password".to_string());
        config
    }

    #[test]
    fn test_validate_config_failures() {
        let _setup = SetupDefaults::init();

        let invalid = "invalid";

        let config = HashMap::new();
        assert_eq!(validate_config(&config).unwrap_err().kind(), VcxErrorKind::MissingWalletKey);

        let mut config = _mandatory_config();
        config.insert(CONFIG_INSTITUTION_DID.to_string(), invalid.to_string());
        assert_eq!(validate_config(&config).unwrap_err().kind(), VcxErrorKind::InvalidDid);

        let mut config = _mandatory_config();
        config.insert(CONFIG_INSTITUTION_VERKEY.to_string(), invalid.to_string());
        assert_eq!(validate_config(&config).unwrap_err().kind(), VcxErrorKind::InvalidVerkey);

        let mut config = _mandatory_config();
        config.insert(CONFIG_AGENCY_DID.to_string(), invalid.to_string());
        assert_eq!(validate_config(&config).unwrap_err().kind(), VcxErrorKind::InvalidDid);

        let mut config = _mandatory_config();
        config.insert(CONFIG_AGENCY_VERKEY.to_string(), invalid.to_string());
        assert_eq!(validate_config(&config).unwrap_err().kind(), VcxErrorKind::InvalidVerkey);

        let mut config = _mandatory_config();
        config.insert(CONFIG_SDK_TO_REMOTE_DID.to_string(), invalid.to_string());
        assert_eq!(validate_config(&config).unwrap_err().kind(), VcxErrorKind::InvalidDid);

        let mut config = _mandatory_config();
        config.insert(CONFIG_SDK_TO_REMOTE_VERKEY.to_string(), invalid.to_string());
        assert_eq!(validate_config(&config).unwrap_err().kind(), VcxErrorKind::InvalidVerkey);

        let mut config = _mandatory_config();
        config.insert(CONFIG_REMOTE_TO_SDK_DID.to_string(), invalid.to_string());
        assert_eq!(validate_config(&config).unwrap_err().kind(), VcxErrorKind::InvalidDid);

        let mut config = _mandatory_config();
        config.insert(CONFIG_SDK_TO_REMOTE_VERKEY.to_string(), invalid.to_string());
        assert_eq!(validate_config(&config).unwrap_err().kind(), VcxErrorKind::InvalidVerkey);

        let mut config = _mandatory_config();
        config.insert(CONFIG_INSTITUTION_LOGO_URL.to_string(), invalid.to_string());
        assert_eq!(validate_config(&config).unwrap_err().kind(), VcxErrorKind::InvalidUrl);

        let mut config = _mandatory_config();
        config.insert(CONFIG_WEBHOOK_URL.to_string(), invalid.to_string());
        assert_eq!(validate_config(&config).unwrap_err().kind(), VcxErrorKind::InvalidUrl);
    }

    #[test]
    fn test_validate_optional_config_val() {
        let _setup = SetupDefaults::init();

        let closure = Url::parse;
        let mut config: HashMap<String, String> = HashMap::new();
        config.insert("valid".to_string(), DEFAULT_URL.to_string());
        config.insert("invalid".to_string(), "invalid_url".to_string());

        //Success
        assert_eq!(validate_optional_config_val(config.get("valid"), VcxErrorKind::InvalidUrl, closure).unwrap(),
                   error::SUCCESS.code_num);

        // Success with No config
        assert_eq!(validate_optional_config_val(config.get("unknown"), VcxErrorKind::InvalidUrl, closure).unwrap(),
                   error::SUCCESS.code_num);

        // Fail with failed fn call
        assert_eq!(validate_optional_config_val(config.get("invalid"),
                                                VcxErrorKind::InvalidUrl,
                                                closure).unwrap_err().kind(), VcxErrorKind::InvalidUrl);
    }

    #[test]
    fn test_get_and_set_values() {
        let _setup = SetupDefaults::init();

        let key = "key1".to_string();
        let value1 = "value1".to_string();

        // Fails with invalid key
        assert_eq!(get_config_value(&key).unwrap_err().kind(), VcxErrorKind::InvalidConfiguration);

        set_config_value(&key, &value1);
        assert_eq!(get_config_value(&key).unwrap(), value1);
    }

    #[test]
    fn test_clear_config() {
        let _setup = SetupDefaults::init();

        let content = json!({
            "pool_name" : "pool1",
            "config_name":"config1",
            "wallet_name":"test_clear_config",
            "institution_name" : "evernym enterprise",
            "genesis_path":"/tmp/pool1.txn",
            "wallet_key":"key",
        }).to_string();

        assert_eq!(process_config_string(&content, false).unwrap(), error::SUCCESS.code_num);

        assert_eq!(get_config_value("pool_name").unwrap(), "pool1".to_string());
        assert_eq!(get_config_value("config_name").unwrap(), "config1".to_string());
        assert_eq!(get_config_value("wallet_name").unwrap(), "test_clear_config".to_string());
        assert_eq!(get_config_value("institution_name").unwrap(), "evernym enterprise".to_string());
        assert_eq!(get_config_value("genesis_path").unwrap(), "/tmp/pool1.txn".to_string());
        assert_eq!(get_config_value("wallet_key").unwrap(), "key".to_string());

        clear_config();

        // Fails after config is cleared
        assert_eq!(get_config_value("pool_name").unwrap_err().kind(), VcxErrorKind::InvalidConfiguration);
        assert_eq!(get_config_value("config_name").unwrap_err().kind(), VcxErrorKind::InvalidConfiguration);
        assert_eq!(get_config_value("wallet_name").unwrap_err().kind(), VcxErrorKind::InvalidConfiguration);
        assert_eq!(get_config_value("institution_name").unwrap_err().kind(), VcxErrorKind::InvalidConfiguration);
        assert_eq!(get_config_value("genesis_path").unwrap_err().kind(), VcxErrorKind::InvalidConfiguration);
        assert_eq!(get_config_value("wallet_key").unwrap_err().kind(), VcxErrorKind::InvalidConfiguration);
    }

    #[test]
    fn test_process_config_str_for_actors() {
        let _setup = SetupDefaults::init();

        let mut config = base_config();
        config["actors"] = json!(["invitee", "holder"]);

        process_config_string(&config.to_string(), true).unwrap();

        assert_eq!(vec![Actors::Invitee, Actors::Holder], get_actors());

        // passed invalid actor
        config["actors"] = json!(["wrong"]);
        assert_eq!(process_config_string(&config.to_string(), true).unwrap_err().kind(), VcxErrorKind::InvalidOption);
    }
}<|MERGE_RESOLUTION|>--- conflicted
+++ resolved
@@ -300,7 +300,6 @@
     }
 }
 
-<<<<<<< HEAD
 pub fn get_opt_config_value(key: &str) -> Option<String> {
     trace!("get_opt_config_value >>> key: {}", key);
     match SETTINGS.read() {
@@ -311,31 +310,12 @@
         .map(|v| v.to_string())
 }
 
-pub fn get_config_value(key: &str) -> VcxResult<String> {
-    trace!("get_config_value >>> key: {}", key);
-
-    get_opt_config_value(key)
-        .ok_or(VcxError::from_msg(
-            VcxErrorKind::InvalidConfiguration,
-            format!("Cannot read \"{}\" from settings", key)
-        ))
-}
-
 pub fn set_opt_config_value(key: &str, value: &Option<String>) {
     if let Some(v) = value {
        set_config_value(key, v.as_str())
     }
 }
 
-pub fn set_config_value(key: &str, value: &str) {
-    trace!("set_config_value >>> key: {}, value: {}", key, value);
-    SETTINGS
-        .write().unwrap()
-        .insert(key.to_string(), value.to_string());
-}
-
-=======
->>>>>>> 8feaeb47
 pub fn get_wallet_config(wallet_name: &str, wallet_type: Option<&str>, _storage_config: Option<&str>) -> String { // TODO: _storage_config must be used
     let mut config = json!({
         "id": wallet_name,
