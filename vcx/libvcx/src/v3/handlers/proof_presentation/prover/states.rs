--- conflicted
+++ resolved
@@ -30,11 +30,7 @@
 
 // Possible Transitions:
 //
-<<<<<<< HEAD
 // Initial -> PresentationPrepared, PresentationPreparationFailedState, Finished
-=======
-// Initial -> PresentationPrepared, PresentationPreparationFailedState
->>>>>>> 31c3af25
 // PresentationPrepared -> PresentationSent, Finished
 // PresentationPreparationFailedState -> Finished
 // PresentationSent -> Finished
@@ -130,18 +126,6 @@
             presentation_request: state.presentation_request,
             presentation: Default::default(),
             status: Status::Declined,
-        }
-    }
-}
-
-impl From<PresentationPreparedState> for FinishedState {
-    fn from(state: PresentationPreparedState) -> Self {
-        trace!("transit state from PresentationPreparedState to FinishedState");
-        FinishedState {
-            presentation_request: state.presentation_request,
-            presentation: state.presentation,
-            connection_handle: 0,
-            status: Status::Undefined,
         }
     }
 }
