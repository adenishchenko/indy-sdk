--- conflicted
+++ resolved
@@ -45,20 +45,12 @@
         .into_box()
 }
 
-<<<<<<< HEAD
-pub fn pack_message(wallet_handle: WalletHandle, sender_vk: Option<&str>, receiver_keys: &str, msg: &[u8]) -> Box<Future<Item=Vec<u8>, Error=IndyError>> {
-=======
-pub fn pack_message(wallet_handle: i32, sender_vk: Option<&str>, receiver_keys: &str, msg: &[u8]) -> Box<dyn Future<Item=Vec<u8>, Error=IndyError>> {
->>>>>>> 76039dfe
+pub fn pack_message(wallet_handle: WalletHandle, sender_vk: Option<&str>, receiver_keys: &str, msg: &[u8]) -> Box<dyn Future<Item=Vec<u8>, Error=IndyError>> {
     crypto::pack_message(wallet_handle, msg, receiver_keys, sender_vk)
         .into_box()
 }
 
-<<<<<<< HEAD
-pub fn unpack_message(wallet_handle: WalletHandle, msg: &[u8]) -> Box<Future<Item=Vec<u8>, Error=IndyError>> {
-=======
-pub fn unpack_message(wallet_handle: i32, msg: &[u8]) -> Box<dyn Future<Item=Vec<u8>, Error=IndyError>> {
->>>>>>> 76039dfe
+pub fn unpack_message(wallet_handle: WalletHandle, msg: &[u8]) -> Box<dyn Future<Item=Vec<u8>, Error=IndyError>> {
     crypto::unpack_message(wallet_handle, msg)
         .into_box()
 }