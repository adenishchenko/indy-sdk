use actix::prelude::*;
use actors::{AddA2ARoute, HandleA2AMsg};
use actors::router::Router;
use domain::a2a::*;
<<<<<<< HEAD
use domain::indy::*;
=======
use domain::wallet::*;
>>>>>>> 2ce8d2bb
use failure::{err_msg, Error, Fail};
use futures::*;
use indy::{did, pairwise};
use serde_json;
use std::convert::Into;
use utils::futures::*;

pub struct ForwardAgentConnection {
    wallet_handle: i32,
    their_did: String,
    their_verkey: String,
    my_verkey: String,
    is_signed_up: bool,
    registrations: Vec<(String, String, String)>, // cloud agent did, wallet_id, wallet_key
}

impl ForwardAgentConnection {
    pub fn create(wallet_handle: i32,
                  their_did: String,
                  their_verkey: String,
                  router: Addr<Router>) -> BoxedFuture<(String, String), Error> {
        trace!("ForwardAgentConnection::create >> {:?}, {:?}, {:?}",
               wallet_handle, their_did, their_verkey);

        future::ok(())
            .and_then(move |_| {
                let their_did_info = json!({
                    "did": their_did,
                    "verkey": their_verkey,
                }).to_string();

                // FIXME: Return specific error for already exists case
                did::store_their_did(wallet_handle, &their_did_info)
                    .map(|_| (their_did, their_verkey))
                    .map_err(|err| err.context("Can't store their DID for Forward Agent Connection pairwise.").into())
            })
            .and_then(move |(their_did, their_verkey)| {
                did::create_and_store_my_did(wallet_handle, "{}")
                    .map(|(my_did, my_verkey)| (my_did, my_verkey, their_did, their_verkey))
                    .map_err(|err| err.context("Can't create my DID for Forward Agent Connection pairwise.").into())
            })
            .and_then(move |(my_did, my_verkey, their_did, their_verkey)| {
                let state = ForwardAgentConnectionState {
                    is_signed_up: false,
                    registrations: Vec::new(),
                };

                let metadata = ftry!(
                    serde_json::to_string(&state)
                        .map_err(|err| err.context("Can't serialize Forward Agent Connection state."))
                ).to_string();

                pairwise::create_pairwise(wallet_handle, &their_did, &my_did, &metadata)
                    .map(|_| (my_did, my_verkey, their_did, their_verkey))
                    .map_err(|err| err.context("Can't store Forward Agent Connection pairwise.").into())
                    .into_box()
            })
            .and_then(move |(my_did, my_verkey, their_did, their_verkey)| {
                let forward_agent_connection = ForwardAgentConnection {
                    wallet_handle,
                    their_did,
                    their_verkey,
                    my_verkey: my_verkey.clone(),
                    is_signed_up: false,
                    registrations: Vec::new(),
                };

                let forward_agent_connection = forward_agent_connection.start();

                router
                    .send(AddA2ARoute(my_did.clone(), forward_agent_connection.clone().recipient()))
                    .from_err()
                    .map(move |_| (my_did, my_verkey))
                    .map_err(|err: Error| err.context("Can't add route for Forward Agent Connection").into())
            })
            .into_box()
    }

    pub fn restore(wallet_handle: i32,
                   their_did: String,
                   router: Addr<Router>) -> BoxedFuture<(), Error> {
        trace!("ForwardAgentConnection::restore >> {:?}, {:?}",
               wallet_handle, their_did);

        future::ok(())
            .and_then(move |_| {
                pairwise::get_pairwise(wallet_handle, &their_did)
                    .map(|pairwise_info| (pairwise_info, their_did))
                    .map_err(|err| err.context("Can't get Forward Agent Connection pairwise.").into())
            })
            .and_then(move |(pairwise_info, their_did)| {
                serde_json::from_str::<PairwiseInfo>(&pairwise_info)
                    .map(|pairwise_info| (pairwise_info, their_did))
                    .map_err(|err| err.context("Can't parse Forward Agent Connection pairwise info.").into())
            })
            .and_then(move |(pairwise_info, their_did)| {
                let PairwiseInfo { my_did, metadata: pairwise_metadata } = pairwise_info;

                serde_json::from_str::<ForwardAgentConnectionState>(&pairwise_metadata)
                    .map(|state| (my_did, their_did, state))
                    .map_err(|err| err.context("Can't parse Forward Agent Connection pairwise info.").into())
            })
            .and_then(move |(my_did, their_did, state)| {
                let my_verkey_fut = did::key_for_local_did(wallet_handle, &my_did)
                    .map_err(|err| err.context("Can't get Forward Agent Connection my did key").into());

                let their_verkey_fut = did::key_for_local_did(wallet_handle, &their_did)
                    .map_err(|err| err.context("Can't get Forward Agent Connection their did key").into());

                my_verkey_fut
                    .join(their_verkey_fut)
                    .map(|(my_verkey, their_verkey)| (my_did, my_verkey, their_did, their_verkey, state))
            })
            .and_then(move |(my_did, my_verkey, their_did, their_verkey, state)| {
                let ForwardAgentConnectionState { is_signed_up, registrations } = state;

                let forward_agent_connection = ForwardAgentConnection {
                    wallet_handle,
                    their_did,
                    their_verkey,
                    my_verkey,
                    is_signed_up,
                    registrations,
                };

                let forward_agent_connection = forward_agent_connection.start();

                router
                    .send(AddA2ARoute(my_did.clone(), forward_agent_connection.clone().recipient()))
                    .from_err()
                    .map_err(|err: Error| err.context("Can't add route for Forward Agent Connection").into())
            })
            .into_box()
    }

    fn _handle_a2a_msg(&mut self,
                       msg: Vec<u8>) -> ResponseActFuture<Self, Vec<u8>, Error> {
        trace!("ForwardAgentConnection::handle_message >> {:?}", msg);

        future::ok(())
            .into_actor(self)
            .and_then(move |_, slf, _| {
                A2AMessage::unbundle_authcrypted(slf.wallet_handle, &slf.my_verkey, &msg)
                    .map_err(|err| err.context("Can't unbundle a2a message.").into())
                    .into_actor(slf)
            })
            .and_then(move |(sender_vk, mut msgs), slf, _| {
                if slf.their_verkey != sender_vk {
                    return err_act!(slf, err_msg("Inconsistent sender and connection pairwise verkeys"));
                };

                match msgs.pop() {
                    Some(A2AMessage::SignUp(msg)) => {
                        slf._sign_up(msg)
                    }
                    _ => err_act!(slf, err_msg("Unsupported message"))
                }
            })
            .into_box()
    }

    fn _sign_up(&mut self, msg: SignUp) -> ResponseActFuture<Self, Vec<u8>, Error> {
        trace!("ForwardAgentConnection::handle_message >> {:?}", msg);

        if self.is_signed_up {
            return err_act!(self, err_msg("Already signed up"));
        };

        self.is_signed_up = true;

        future::ok(())
            .into_actor(self)
            .and_then(|_, slf, _| {
                let state = ForwardAgentConnectionState {
                    is_signed_up: slf.is_signed_up,
                    registrations: slf.registrations.clone(),
                };

                let metadata = ftry_act!(slf, {
                    serde_json::to_string(&state)
                        .map_err(|err| err.context("Can't serialize connection state."))
                });

                pairwise::set_pairwise_metadata(slf.wallet_handle, &slf.their_did, &metadata)
                    .map_err(|err| err.context("Can't store connection pairwise.").into())
                    .into_actor(slf)
                    .into_box()
            })
            .and_then(|_, slf, _| {
                let msgs = vec![A2AMessage::SignedUp(SignedUp {})];

                A2AMessage::bundle_authcrypted(slf.wallet_handle, &slf.my_verkey, &slf.their_verkey, &msgs)
                    .map_err(|err| err.context("Can't bundle and authcrypt connected message.").into())
                    .into_actor(slf)
            })
            .into_box()
    }
}

impl Actor for ForwardAgentConnection {
    type Context = Context<Self>;
}

impl Handler<HandleA2AMsg> for ForwardAgentConnection {
    type Result = ResponseActFuture<Self, Vec<u8>, Error>;

    fn handle(&mut self, msg: HandleA2AMsg, _: &mut Self::Context) -> Self::Result {
        trace!("Handler<ForwardMessage>::handle >> {:?}", msg);
        self._handle_a2a_msg(msg.0)
    }
}<|MERGE_RESOLUTION|>--- conflicted
+++ resolved
@@ -2,25 +2,25 @@
 use actors::{AddA2ARoute, HandleA2AMsg};
 use actors::router::Router;
 use domain::a2a::*;
-<<<<<<< HEAD
-use domain::indy::*;
-=======
-use domain::wallet::*;
->>>>>>> 2ce8d2bb
 use failure::{err_msg, Error, Fail};
 use futures::*;
-use indy::{did, pairwise};
+use indy::{did, pairwise, pairwise::PairwiseInfo};
 use serde_json;
 use std::convert::Into;
 use utils::futures::*;
+
+#[derive(Deserialize, Serialize, Debug)]
+pub struct ForwardAgentConnectionState {
+    pub is_signed_up: bool,
+    pub agents: Vec<(String, String, String)>, // cloud agent did, wallet_id, wallet_key
+}
 
 pub struct ForwardAgentConnection {
     wallet_handle: i32,
     their_did: String,
     their_verkey: String,
     my_verkey: String,
-    is_signed_up: bool,
-    registrations: Vec<(String, String, String)>, // cloud agent did, wallet_id, wallet_key
+    state: ForwardAgentConnectionState,
 }
 
 impl ForwardAgentConnection {
@@ -51,7 +51,7 @@
             .and_then(move |(my_did, my_verkey, their_did, their_verkey)| {
                 let state = ForwardAgentConnectionState {
                     is_signed_up: false,
-                    registrations: Vec::new(),
+                    agents: Vec::new(),
                 };
 
                 let metadata = ftry!(
@@ -65,13 +65,17 @@
                     .into_box()
             })
             .and_then(move |(my_did, my_verkey, their_did, their_verkey)| {
+                let state = ForwardAgentConnectionState {
+                    is_signed_up: false,
+                    agents: Vec::new(),
+                };
+
                 let forward_agent_connection = ForwardAgentConnection {
                     wallet_handle,
                     their_did,
                     their_verkey,
                     my_verkey: my_verkey.clone(),
-                    is_signed_up: false,
-                    registrations: Vec::new(),
+                    state,
                 };
 
                 let forward_agent_connection = forward_agent_connection.start();
@@ -121,15 +125,12 @@
                     .map(|(my_verkey, their_verkey)| (my_did, my_verkey, their_did, their_verkey, state))
             })
             .and_then(move |(my_did, my_verkey, their_did, their_verkey, state)| {
-                let ForwardAgentConnectionState { is_signed_up, registrations } = state;
-
                 let forward_agent_connection = ForwardAgentConnection {
                     wallet_handle,
                     their_did,
                     their_verkey,
                     my_verkey,
-                    is_signed_up,
-                    registrations,
+                    state,
                 };
 
                 let forward_agent_connection = forward_agent_connection.start();
@@ -171,22 +172,17 @@
     fn _sign_up(&mut self, msg: SignUp) -> ResponseActFuture<Self, Vec<u8>, Error> {
         trace!("ForwardAgentConnection::handle_message >> {:?}", msg);
 
-        if self.is_signed_up {
+        if self.state.is_signed_up {
             return err_act!(self, err_msg("Already signed up"));
         };
 
-        self.is_signed_up = true;
+        self.state.is_signed_up = true;
 
         future::ok(())
             .into_actor(self)
             .and_then(|_, slf, _| {
-                let state = ForwardAgentConnectionState {
-                    is_signed_up: slf.is_signed_up,
-                    registrations: slf.registrations.clone(),
-                };
-
                 let metadata = ftry_act!(slf, {
-                    serde_json::to_string(&state)
+                    serde_json::to_string(&slf.state)
                         .map_err(|err| err.context("Can't serialize connection state."))
                 });
 
