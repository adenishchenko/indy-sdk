--- conflicted
+++ resolved
@@ -106,21 +106,11 @@
     it('should have a one-to-one mapping for each code', async () => {
       let max = 0
       for (const ec in VCXCode) {
-<<<<<<< HEAD
         if (typeof VCXCode[ec] === 'number' && Number(VCXCode[ec]) > max) {
           max = Number(VCXCode[ec])
         }
       }
       assert.equal(errorMessage(max + 1), errorMessage(1001))
-=======
-        if (typeof VCXCode[ec] == 'number') {
-          if (parseInt(VCXCode[ec]) > max ) {
-            max = parseInt(VCXCode[ec])
-          }
-        }
-      }
-      assert(errorMessage(max+1) === errorMessage(1001))
->>>>>>> c428b79e
     })
   })
 
