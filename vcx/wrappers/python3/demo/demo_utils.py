--- conflicted
+++ resolved
@@ -269,20 +269,12 @@
     print("Postgres wallet provisioned")
 
 
-<<<<<<< HEAD
-async def download_message(pw_did: str):
-    messages = await vcx_messages_download("MS-103", None, pw_did)
-    message = json.loads(messages.decode())[0]['msgs'][0]
-    decryptedPayload = message["decryptedPayload"]
-    print(decryptedPayload)
-=======
 async def download_message(pw_did: str, msg_type: str):
     messages = await vcx_messages_download("MS-103", None, pw_did)
     messages = json.loads(messages.decode())[0]['msgs']
     print(messages)
     message = [message for message in messages if json.loads(message["decryptedPayload"])["@type"]["name"] == msg_type][0]
     decryptedPayload = message["decryptedPayload"]
->>>>>>> 1b9a5dbe
     return message["uid"], json.loads(decryptedPayload)["@msg"], json.dumps(message)
 
 
