import pytest
from vcx.error import ErrorCode, VcxError
from vcx.common import error_message, update_institution_info
from vcx.api.connection import Connection


@pytest.mark.asyncio
@pytest.mark.usefixtures('vcx_init_test_mode')
async def test_vcx_init():
    pass


@pytest.mark.asyncio
<<<<<<< HEAD
@pytest.mark.usefixtures('vcx_init_test_mode')
async def test_error_message():
    assert error_message(ErrorCode.NotReady) == 'Object not ready for specified action'
=======
async def test_error_message(vcx_init_test_mode):
    assert error_message(ErrorCode.NotReady) == 'Object not ready for specified action'

>>>>>>> 5a37407b
<|MERGE_RESOLUTION|>--- conflicted
+++ resolved
@@ -11,12 +11,5 @@
 
 
 @pytest.mark.asyncio
-<<<<<<< HEAD
-@pytest.mark.usefixtures('vcx_init_test_mode')
-async def test_error_message():
-    assert error_message(ErrorCode.NotReady) == 'Object not ready for specified action'
-=======
 async def test_error_message(vcx_init_test_mode):
-    assert error_message(ErrorCode.NotReady) == 'Object not ready for specified action'
-
->>>>>>> 5a37407b
+    assert error_message(ErrorCode.NotReady) == 'Object not ready for specified action'