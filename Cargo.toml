--- conflicted
+++ resolved
@@ -40,15 +40,9 @@
 rusqlite = "0.10.1"
 rust-base58 = {version = "0.0.4", optional = true}
 rustc-serialize = "0.3"
-<<<<<<< HEAD
-serde = "1.0.1"
-serde_derive = "1.0.1"
-serde_derive = "1.0.1"
-=======
 serde = "1.0"
 serde_json = "1.0"
 serde_derive = "1.0"
->>>>>>> 689cfd57
 sodiumoxide = {version = "0.0.14", optional = true}
 time = "0.1.36"
 zmq = "0.8.1"
