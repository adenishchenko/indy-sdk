[package]
name = "sovrin-client"
version = "0.1.0"
authors = [
  "Sergej Pupykin <sergej.pupykin@dsr-company.com>",
  "Vyacheslav Gudkov <vyacheslav.gudkov@dsr-company.com>",
  "Artem Ivanov <artem.ivanov@dsr-company.com>",
  "Evgeniy Razinkov <evgeniy.razinkov@dsr-company.com.ru>",
  "Kirill Neznamov <kirill.neznamov@dsr-company.com>",
  "Sergey Minaev <sergey.minaev@dsr-company.com>"
  ]

description = "Sovrin client with c-callable interface"
license = "MIT/Apache-2.0"

[lib]
name = "sovrin"
path = "src/lib.rs"
crate-type = ["rlib", "dylib"]

[[bin]]
name = "sovrin"
path = "src/main.rs"

[features]
<<<<<<< HEAD
default = ["bn_openssl", "ed25519_sodium", "base58_rust_base58", "xsalsa20_sodium"]
bn_openssl = ["openssl"]
ed25519_sodium = ["sodiumoxide"]
base58_rust_base58 = ["rust-base58"]
xsalsa20_sodium = ["sodiumoxide"]
=======
default = ["bn_openssl"]
bn_openssl = ["openssl", "int_traits"]
>>>>>>> 41d6dfdc

[dependencies]
int_traits = { version = "0.1.1", optional = true }
env_logger = "0.4.2"
libc = "0.2.21"
log = "0.3.7"
openssl = { version = "0.9.9", optional = true }
milagro-crypto = "0.1.0"
rand = "0.3"
rusqlite = "0.10.1"
rust-base58 = {version = "0.0.4", optional = true}
rustc-serialize = "0.3"
sodiumoxide = {version = "0.0.14", optional = true}
zmq = "0.8.1"
lazy_static = "0.2"<|MERGE_RESOLUTION|>--- conflicted
+++ resolved
@@ -23,16 +23,11 @@
 path = "src/main.rs"
 
 [features]
-<<<<<<< HEAD
 default = ["bn_openssl", "ed25519_sodium", "base58_rust_base58", "xsalsa20_sodium"]
-bn_openssl = ["openssl"]
+bn_openssl = ["openssl", "int_traits"]
 ed25519_sodium = ["sodiumoxide"]
 base58_rust_base58 = ["rust-base58"]
 xsalsa20_sodium = ["sodiumoxide"]
-=======
-default = ["bn_openssl"]
-bn_openssl = ["openssl", "int_traits"]
->>>>>>> 41d6dfdc
 
 [dependencies]
 int_traits = { version = "0.1.1", optional = true }
