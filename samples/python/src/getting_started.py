import time

from indy import anoncreds, crypto, did, ledger, pool, wallet

import json
import logging
from typing import Optional

from indy.error import ErrorCode, IndyError

from src.utils import get_pool_genesis_txn_path, run_coroutine, PROTOCOL_VERSION

logger = logging.getLogger(__name__)
logging.basicConfig(level=logging.INFO)


async def run():
    logger.info("Getting started -> started")

    pool_name = 'pool1'
    logger.info("Open Pool Ledger: {}".format(pool_name))
    pool_genesis_txn_path = get_pool_genesis_txn_path(pool_name)
    pool_config = json.dumps({"genesis_txn": str(pool_genesis_txn_path)})

    # Set protocol version 2 to work with Indy Node 1.4
    await pool.set_protocol_version(PROTOCOL_VERSION)

    try:
        await pool.create_pool_ledger_config(pool_name, pool_config)
    except IndyError as ex:
        if ex.error_code == ErrorCode.PoolLedgerConfigAlreadyExistsError:
            pass
    pool_handle = await pool.open_pool_ledger(pool_name, None)

    logger.info("==============================")
    logger.info("=== Getting Trust Anchor credentials for Faber, Acme, Thrift and Government  ==")
    logger.info("------------------------------")

    logger.info("\"Sovrin Steward\" -> Create wallet")
    steward_wallet_config = json.dumps({"id": "sovrin_steward_wallet"})
    steward_wallet_credentials = json.dumps({"key": "steward_wallet_key"})
    try:
        await wallet.create_wallet(steward_wallet_config, steward_wallet_credentials)
    except IndyError as ex:
        if ex.error_code == ErrorCode.WalletAlreadyExistsError:
            pass

    steward_wallet = await wallet.open_wallet(steward_wallet_config, steward_wallet_credentials)

    logger.info("\"Sovrin Steward\" -> Create and store in Wallet DID from seed")
    steward_did_info = {'seed': '000000000000000000000000Steward1'}
    (steward_did, steward_key) = await did.create_and_store_my_did(steward_wallet, json.dumps(steward_did_info))

    logger.info("==============================")
    logger.info("== Getting Trust Anchor credentials - Government Onboarding  ==")
    logger.info("------------------------------")

    government_wallet_config = json.dumps({"id": "government_wallet"})
    government_wallet_credentials = json.dumps({"key": "government_wallet_key"})
    government_wallet, steward_government_key, government_steward_did, government_steward_key, _ \
        = await onboarding(pool_handle, "Sovrin Steward", steward_wallet, steward_did, "Government", None,
                           government_wallet_config, government_wallet_credentials)

    logger.info("==============================")
    logger.info("== Getting Trust Anchor credentials - Government getting Verinym  ==")
    logger.info("------------------------------")

    government_did = await get_verinym(pool_handle, "Sovrin Steward", steward_wallet, steward_did,
                                       steward_government_key, "Government", government_wallet, government_steward_did,
                                       government_steward_key, 'TRUST_ANCHOR')

    logger.info("==============================")
    logger.info("== Getting Trust Anchor credentials - Faber Onboarding  ==")
    logger.info("------------------------------")

    faber_wallet_config = json.dumps({"id": "faber_wallet"})
    faber_wallet_credentials = json.dumps({"key": "faber_wallet_key"})
    faber_wallet, steward_faber_key, faber_steward_did, faber_steward_key, _ = \
<<<<<<< HEAD
        await onboarding(pool_handle, "Sovrin Steward", steward_wallet, steward_did, "Faber", None,
                         faber_wallet_config, faber_wallet_credentials)
=======
        await onboarding(pool_handle, "Sovrin Steward", steward_wallet, steward_did, "Faber", None, faber_wallet_config,
                         faber_wallet_credentials)
>>>>>>> bdcae3c3

    logger.info("==============================")
    logger.info("== Getting Trust Anchor credentials - Faber getting Verinym  ==")
    logger.info("------------------------------")

    faber_did = await get_verinym(pool_handle, "Sovrin Steward", steward_wallet, steward_did, steward_faber_key,
                                  "Faber", faber_wallet, faber_steward_did, faber_steward_key, 'TRUST_ANCHOR')

    logger.info("==============================")
    logger.info("== Getting Trust Anchor credentials - Acme Onboarding  ==")
    logger.info("------------------------------")

    acme_wallet_config = json.dumps({"id": "acme_wallet"})
    acme_wallet_credentials = json.dumps({"key": "acme_wallet_key"})
    acme_wallet, steward_acme_key, acme_steward_did, acme_steward_key, _ = \
<<<<<<< HEAD
        await onboarding(pool_handle, "Sovrin Steward", steward_wallet, steward_did, "Acme", None,
                         acme_wallet_config, acme_wallet_credentials)
=======
        await onboarding(pool_handle, "Sovrin Steward", steward_wallet, steward_did, "Acme", None, acme_wallet_config,
                         acme_wallet_credentials)
>>>>>>> bdcae3c3

    logger.info("==============================")
    logger.info("== Getting Trust Anchor credentials - Acme getting Verinym  ==")
    logger.info("------------------------------")

    acme_did = await get_verinym(pool_handle, "Sovrin Steward", steward_wallet, steward_did, steward_acme_key,
                                 "Acme", acme_wallet, acme_steward_did, acme_steward_key, 'TRUST_ANCHOR')

    logger.info("==============================")
    logger.info("== Getting Trust Anchor credentials - Thrift Onboarding  ==")
    logger.info("------------------------------")

<<<<<<< HEAD
    thrift_wallet_config = json.dumps({"id": "thrift_wallet"})
=======
    thrift_wallet_config = json.dumps({"id": " thrift_wallet"})
>>>>>>> bdcae3c3
    thrift_wallet_credentials = json.dumps({"key": "thrift_wallet_key"})
    thrift_wallet, steward_thrift_key, thrift_steward_did, thrift_steward_key, _ = \
        await onboarding(pool_handle, "Sovrin Steward", steward_wallet, steward_did, "Thrift", None,
                         thrift_wallet_config, thrift_wallet_credentials)

    logger.info("==============================")
    logger.info("== Getting Trust Anchor credentials - Thrift getting Verinym  ==")
    logger.info("------------------------------")

    thrift_did = await get_verinym(pool_handle, "Sovrin Steward", steward_wallet, steward_did, steward_thrift_key,
                                   "Thrift", thrift_wallet, thrift_steward_did, thrift_steward_key, 'TRUST_ANCHOR')

    logger.info("==============================")
    logger.info("=== Credential Schemas Setup ==")
    logger.info("------------------------------")

    logger.info("\"Government\" -> Create \"Job-Certificate\" Schema")
    (job_certificate_schema_id, job_certificate_schema) = \
        await anoncreds.issuer_create_schema(government_did, 'Job-Certificate', '0.2',
                                             json.dumps(['first_name', 'last_name', 'salary', 'employee_status',
                                                         'experience']))

    logger.info("\"Government\" -> Send \"Job-Certificate\" Schema to Ledger")
    await send_schema(pool_handle, government_wallet, government_did, job_certificate_schema)

    logger.info("\"Government\" -> Create \"Transcript\" Schema")
    (transcript_schema_id, transcript_schema) = \
        await anoncreds.issuer_create_schema(government_did, 'Transcript', '1.2',
                                             json.dumps(['first_name', 'last_name', 'degree', 'status',
                                                         'year', 'average', 'ssn']))
    logger.info("\"Government\" -> Send \"Transcript\" Schema to Ledger")
    await send_schema(pool_handle, government_wallet, government_did, transcript_schema)

    logger.info("==============================")
    logger.info("=== Faber Credential Definition Setup ==")
    logger.info("------------------------------")

    logger.info("\"Faber\" -> Get \"Transcript\" Schema from Ledger")
    (_, transcript_schema) = await get_schema(pool_handle, faber_did, transcript_schema_id)

    logger.info("\"Faber\" -> Create and store in Wallet \"Faber Transcript\" Credential Definition")
    (faber_transcript_cred_def_id, faber_transcript_cred_def_json) = \
        await anoncreds.issuer_create_and_store_credential_def(faber_wallet, faber_did, transcript_schema,
                                                               'TAG1', 'CL', '{"support_revocation": false}')

    logger.info("\"Faber\" -> Send  \"Faber Transcript\" Credential Definition to Ledger")
    await send_cred_def(pool_handle, faber_wallet, faber_did, faber_transcript_cred_def_json)

    logger.info("==============================")
    logger.info("=== Acme Credential Definition Setup ==")
    logger.info("------------------------------")

    logger.info("\"Acme\" -> Get from Ledger \"Job-Certificate\" Schema")
    (_, job_certificate_schema) = await get_schema(pool_handle, acme_did, job_certificate_schema_id)

    logger.info("\"Acme\" -> Create and store in Wallet \"Acme Job-Certificate\" Credential Definition")
    (acme_job_certificate_cred_def_id, acme_job_certificate_cred_def_json) = \
        await anoncreds.issuer_create_and_store_credential_def(acme_wallet, acme_did, job_certificate_schema,
                                                               'TAG1', 'CL', '{"support_revocation": false}')

    logger.info("\"Acme\" -> Send \"Acme Job-Certificate\" Credential Definition to Ledger")
    await send_cred_def(pool_handle, acme_wallet, acme_did, acme_job_certificate_cred_def_json)

    logger.info("==============================")
    logger.info("=== Getting Transcript with Faber ==")
    logger.info("==============================")
    logger.info("== Getting Transcript with Faber - Onboarding ==")
    logger.info("------------------------------")

<<<<<<< HEAD
    alice_wallet_config = json.dumps({"id": "alice_wallet"})
    alice_wallet_credentials = json.dumps({"key": "alice_wallet_key"})
    alice_wallet, faber_alice_key, alice_faber_did, alice_faber_key, faber_alice_connection_response \
        = await onboarding(pool_handle, "Faber", faber_wallet, faber_did, "Alice", None,
                           alice_wallet_config, alice_wallet_credentials)
    time.sleep(1)
=======
    alice_wallet_config = json.dumps({"id": " alice_wallet"})
    alice_wallet_credentials = json.dumps({"key": "alice_wallet_key"})
    alice_wallet, faber_alice_key, alice_faber_did, alice_faber_key, faber_alice_connection_response \
        = await onboarding(pool_handle, "Faber", faber_wallet, faber_did, "Alice", None, alice_wallet_config,
                           alice_wallet_credentials)
>>>>>>> bdcae3c3

    logger.info("==============================")
    logger.info("== Getting Transcript with Faber - Getting Transcript Credential ==")
    logger.info("------------------------------")

    logger.info("\"Faber\" -> Create \"Transcript\" Credential Offer for Alice")
    transcript_cred_offer_json = \
        await anoncreds.issuer_create_credential_offer(faber_wallet, faber_transcript_cred_def_id)

    logger.info("\"Faber\" -> Get key for Alice did")
    alice_faber_verkey = await did.key_for_did(pool_handle, acme_wallet, faber_alice_connection_response['did'])

    logger.info("\"Faber\" -> Authcrypt \"Transcript\" Credential Offer for Alice")
    authcrypted_transcript_cred_offer = await crypto.auth_crypt(faber_wallet, faber_alice_key, alice_faber_verkey,
                                                                transcript_cred_offer_json.encode('utf-8'))

    logger.info("\"Faber\" -> Send authcrypted \"Transcript\" Credential Offer to Alice")

    logger.info("\"Alice\" -> Authdecrypted \"Transcript\" Credential Offer from Faber")
    faber_alice_verkey, authdecrypted_transcript_cred_offer_json, authdecrypted_transcript_cred_offer = \
        await auth_decrypt(alice_wallet, alice_faber_key, authcrypted_transcript_cred_offer)

    logger.info("\"Alice\" -> Create and store \"Alice\" Master Secret in Wallet")
    alice_master_secret_id = await anoncreds.prover_create_master_secret(alice_wallet, None)

    logger.info("\"Alice\" -> Get \"Faber Transcript\" Credential Definition from Ledger")
    (faber_transcript_cred_def_id, faber_transcript_cred_def) = \
        await get_cred_def(pool_handle, alice_faber_did, authdecrypted_transcript_cred_offer['cred_def_id'])

    logger.info("\"Alice\" -> Create \"Transcript\" Credential Request for Faber")
    (transcript_cred_request_json, transcript_cred_request_metadata_json) = \
        await anoncreds.prover_create_credential_req(alice_wallet, alice_faber_did,
                                                     authdecrypted_transcript_cred_offer_json,
                                                     faber_transcript_cred_def, alice_master_secret_id)

    logger.info("\"Alice\" -> Authcrypt \"Transcript\" Credential Request for Faber")
    authcrypted_transcript_cred_request = await crypto.auth_crypt(alice_wallet, alice_faber_key, faber_alice_verkey,
                                                                  transcript_cred_request_json.encode('utf-8'))

    logger.info("\"Alice\" -> Send authcrypted \"Transcript\" Credential Request to Faber")

    logger.info("\"Faber\" -> Authdecrypt \"Transcript\" Credential Request from Alice")
    alice_faber_verkey, authdecrypted_transcript_cred_request_json, _ = \
        await auth_decrypt(faber_wallet, faber_alice_key, authcrypted_transcript_cred_request)

    logger.info("\"Faber\" -> Create \"Transcript\" Credential for Alice")
    transcript_cred_values = json.dumps({
        "first_name": {"raw": "Alice", "encoded": "1139481716457488690172217916278103335"},
        "last_name": {"raw": "Garcia", "encoded": "5321642780241790123587902456789123452"},
        "degree": {"raw": "Bachelor of Science, Marketing", "encoded": "12434523576212321"},
        "status": {"raw": "graduated", "encoded": "2213454313412354"},
        "ssn": {"raw": "123-45-6789", "encoded": "3124141231422543541"},
        "year": {"raw": "2015", "encoded": "2015"},
        "average": {"raw": "5", "encoded": "5"}
    })

    transcript_cred_json, _, _ = \
        await anoncreds.issuer_create_credential(faber_wallet, transcript_cred_offer_json,
                                                 authdecrypted_transcript_cred_request_json,
                                                 transcript_cred_values, None, None)

    logger.info("\"Faber\" -> Authcrypt \"Transcript\" Credential for Alice")
    authcrypted_transcript_cred_json = await crypto.auth_crypt(faber_wallet, faber_alice_key, alice_faber_verkey,
                                                               transcript_cred_json.encode('utf-8'))

    logger.info("\"Faber\" -> Send authcrypted \"Transcript\" Credential to Alice")

    logger.info("\"Alice\" -> Authdecrypted \"Transcript\" Credential from Faber")
    _, authdecrypted_transcript_cred_json, _ = \
        await auth_decrypt(alice_wallet, alice_faber_key, authcrypted_transcript_cred_json)

    logger.info("\"Alice\" -> Store \"Transcript\" Credential from Faber")
    await anoncreds.prover_store_credential(alice_wallet, None, transcript_cred_request_metadata_json,
                                            authdecrypted_transcript_cred_json, faber_transcript_cred_def, None)

    logger.info("==============================")
    logger.info("=== Apply for the job with Acme ==")
    logger.info("==============================")
    logger.info("== Apply for the job with Acme - Onboarding ==")
    logger.info("------------------------------")

    alice_wallet, acme_alice_key, alice_acme_did, alice_acme_key, acme_alice_connection_response = \
<<<<<<< HEAD
        await onboarding(pool_handle, "Acme", acme_wallet, acme_did, "Alice", alice_wallet,
                         alice_wallet_config, alice_wallet_credentials)
=======
        await onboarding(pool_handle, "Acme", acme_wallet, acme_did, "Alice", alice_wallet, alice_wallet_config,
                         alice_wallet_credentials)
>>>>>>> bdcae3c3

    logger.info("==============================")
    logger.info("== Apply for the job with Acme - Transcript proving ==")
    logger.info("------------------------------")

    logger.info("\"Acme\" -> Create \"Job-Application\" Proof Request")
    job_application_proof_request_json = json.dumps({
        'nonce': '1432422343242122312411212',
        'name': 'Job-Application',
        'version': '0.1',
        'requested_attributes': {
            'attr1_referent': {
                'name': 'first_name'
            },
            'attr2_referent': {
                'name': 'last_name'
            },
            'attr3_referent': {
                'name': 'degree',
                'restrictions': [{'cred_def_id': faber_transcript_cred_def_id}]
            },
            'attr4_referent': {
                'name': 'status',
                'restrictions': [{'cred_def_id': faber_transcript_cred_def_id}]
            },
            'attr5_referent': {
                'name': 'ssn',
                'restrictions': [{'cred_def_id': faber_transcript_cred_def_id}]
            },
            'attr6_referent': {
                'name': 'phone_number'
            }
        },
        'requested_predicates': {
            'predicate1_referent': {
                'name': 'average',
                'p_type': '>=',
                'p_value': 4,
                'restrictions': [{'cred_def_id': faber_transcript_cred_def_id}]
            }
        }
    })

    logger.info("\"Acme\" -> Get key for Alice did")
    alice_acme_verkey = await did.key_for_did(pool_handle, acme_wallet, acme_alice_connection_response['did'])

    logger.info("\"Acme\" -> Authcrypt \"Job-Application\" Proof Request for Alice")
    authcrypted_job_application_proof_request_json = \
        await crypto.auth_crypt(acme_wallet, acme_alice_key, alice_acme_verkey,
                                job_application_proof_request_json.encode('utf-8'))

    logger.info("\"Acme\" -> Send authcrypted \"Job-Application\" Proof Request to Alice")

    logger.info("\"Alice\" -> Authdecrypt \"Job-Application\" Proof Request from Acme")
    acme_alice_verkey, authdecrypted_job_application_proof_request_json, _ = \
        await auth_decrypt(alice_wallet, alice_acme_key, authcrypted_job_application_proof_request_json)

    logger.info("\"Alice\" -> Get credentials for \"Job-Application\" Proof Request")

    search_for_job_application_proof_request = \
        await anoncreds.prover_search_credentials_for_proof_req(alice_wallet,
                                                                authdecrypted_job_application_proof_request_json, None)

    cred_for_attr1 = await get_credential_for_referent(search_for_job_application_proof_request, 'attr1_referent')
    cred_for_attr2 = await get_credential_for_referent(search_for_job_application_proof_request, 'attr2_referent')
    cred_for_attr3 = await get_credential_for_referent(search_for_job_application_proof_request, 'attr3_referent')
    cred_for_attr4 = await get_credential_for_referent(search_for_job_application_proof_request, 'attr4_referent')
    cred_for_attr5 = await get_credential_for_referent(search_for_job_application_proof_request, 'attr5_referent')
    cred_for_predicate1 = \
        await get_credential_for_referent(search_for_job_application_proof_request, 'predicate1_referent')

    await anoncreds.prover_close_credentials_search_for_proof_req(search_for_job_application_proof_request)

    creds_for_job_application_proof = {cred_for_attr1['referent']: cred_for_attr1,
                                       cred_for_attr2['referent']: cred_for_attr2,
                                       cred_for_attr3['referent']: cred_for_attr3,
                                       cred_for_attr4['referent']: cred_for_attr4,
                                       cred_for_attr5['referent']: cred_for_attr5,
                                       cred_for_predicate1['referent']: cred_for_predicate1}

    schemas_json, cred_defs_json, revoc_states_json = \
        await prover_get_entities_from_ledger(pool_handle, alice_faber_did, creds_for_job_application_proof, 'Alice')

    logger.info("\"Alice\" -> Create \"Job-Application\" Proof")
    job_application_requested_creds_json = json.dumps({
        'self_attested_attributes': {
            'attr1_referent': 'Alice',
            'attr2_referent': 'Garcia',
            'attr6_referent': '123-45-6789'
        },
        'requested_attributes': {
            'attr3_referent': {'cred_id': cred_for_attr3['referent'], 'revealed': True},
            'attr4_referent': {'cred_id': cred_for_attr4['referent'], 'revealed': True},
            'attr5_referent': {'cred_id': cred_for_attr5['referent'], 'revealed': True},
        },
        'requested_predicates': {'predicate1_referent': {'cred_id': cred_for_predicate1['referent']}}
    })

    job_application_proof_json = \
        await anoncreds.prover_create_proof(alice_wallet, authdecrypted_job_application_proof_request_json,
                                            job_application_requested_creds_json, alice_master_secret_id,
                                            schemas_json, cred_defs_json, revoc_states_json)

    logger.info("\"Alice\" -> Authcrypt \"Job-Application\" Proof for Acme")
    authcrypted_job_application_proof_json = await crypto.auth_crypt(alice_wallet, alice_acme_key, acme_alice_verkey,
                                                                     job_application_proof_json.encode('utf-8'))

    logger.info("\"Alice\" -> Send authcrypted \"Job-Application\" Proof to Acme")

    logger.info("\"Acme\" -> Authdecrypted \"Job-Application\" Proof from Alice")
    _, decrypted_job_application_proof_json, decrypted_job_application_proof = \
        await auth_decrypt(acme_wallet, acme_alice_key, authcrypted_job_application_proof_json)

    schemas_json, cred_defs_json, revoc_ref_defs_json, revoc_regs_json = \
        await verifier_get_entities_from_ledger(pool_handle, acme_did,
                                                decrypted_job_application_proof['identifiers'], 'Acme')

    logger.info("\"Acme\" -> Verify \"Job-Application\" Proof from Alice")
    assert 'Bachelor of Science, Marketing' == \
           decrypted_job_application_proof['requested_proof']['revealed_attrs']['attr3_referent']['raw']
    assert 'graduated' == \
           decrypted_job_application_proof['requested_proof']['revealed_attrs']['attr4_referent']['raw']
    assert '123-45-6789' == \
           decrypted_job_application_proof['requested_proof']['revealed_attrs']['attr5_referent']['raw']

    assert 'Alice' == decrypted_job_application_proof['requested_proof']['self_attested_attrs']['attr1_referent']
    assert 'Garcia' == decrypted_job_application_proof['requested_proof']['self_attested_attrs']['attr2_referent']
    assert '123-45-6789' == decrypted_job_application_proof['requested_proof']['self_attested_attrs']['attr6_referent']

    assert await anoncreds.verifier_verify_proof(job_application_proof_request_json,
                                                 decrypted_job_application_proof_json,
                                                 schemas_json, cred_defs_json, revoc_ref_defs_json, revoc_regs_json)

    logger.info("==============================")
    logger.info("== Apply for the job with Acme - Getting Job-Certificate Credential ==")
    logger.info("------------------------------")

    logger.info("\"Acme\" -> Create \"Job-Certificate\" Credential Offer for Alice")
    job_certificate_cred_offer_json = \
        await anoncreds.issuer_create_credential_offer(acme_wallet, acme_job_certificate_cred_def_id)

    logger.info("\"Acme\" -> Get key for Alice did")
    alice_acme_verkey = await did.key_for_did(pool_handle, acme_wallet, acme_alice_connection_response['did'])

    logger.info("\"Acme\" -> Authcrypt \"Job-Certificate\" Credential Offer for Alice")
    authcrypted_job_certificate_cred_offer = await crypto.auth_crypt(acme_wallet, acme_alice_key, alice_acme_verkey,
                                                                     job_certificate_cred_offer_json.encode('utf-8'))

    logger.info("\"Acme\" -> Send authcrypted \"Job-Certificate\" Credential Offer to Alice")

    logger.info("\"Alice\" -> Authdecrypted \"Job-Certificate\" Credential Offer from Acme")
    acme_alice_verkey, authdecrypted_job_certificate_cred_offer_json, authdecrypted_job_certificate_cred_offer = \
        await auth_decrypt(alice_wallet, alice_acme_key, authcrypted_job_certificate_cred_offer)

    logger.info("\"Alice\" -> Get \"Acme Job-Certificate\" Credential Definition from Ledger")
    (_, acme_job_certificate_cred_def) = \
        await get_cred_def(pool_handle, alice_acme_did, authdecrypted_job_certificate_cred_offer['cred_def_id'])

    logger.info("\"Alice\" -> Create and store in Wallet \"Job-Certificate\" Credential Request for Acme")
    (job_certificate_cred_request_json, job_certificate_cred_request_metadata_json) = \
        await anoncreds.prover_create_credential_req(alice_wallet, alice_acme_did,
                                                     authdecrypted_job_certificate_cred_offer_json,
                                                     acme_job_certificate_cred_def, alice_master_secret_id)

    logger.info("\"Alice\" -> Authcrypt \"Job-Certificate\" Credential Request for Acme")
    authcrypted_job_certificate_cred_request_json = \
        await crypto.auth_crypt(alice_wallet, alice_acme_key, acme_alice_verkey,
                                job_certificate_cred_request_json.encode('utf-8'))

    logger.info("\"Alice\" -> Send authcrypted \"Job-Certificate\" Credential Request to Acme")

    logger.info("\"Acme\" -> Authdecrypt \"Job-Certificate\" Credential Request from Alice")
    alice_acme_verkey, authdecrypted_job_certificate_cred_request_json, _ = \
        await auth_decrypt(acme_wallet, acme_alice_key, authcrypted_job_certificate_cred_request_json)

    logger.info("\"Acme\" -> Create \"Job-Certificate\" Credential for Alice")
    alice_job_certificate_cred_values_json = json.dumps({
        "first_name": {"raw": "Alice", "encoded": "245712572474217942457235975012103335"},
        "last_name": {"raw": "Garcia", "encoded": "312643218496194691632153761283356127"},
        "employee_status": {"raw": "Permanent", "encoded": "2143135425425143112321314321"},
        "salary": {"raw": "2400", "encoded": "2400"},
        "experience": {"raw": "10", "encoded": "10"}
    })

    job_certificate_cred_json, _, _ = \
        await anoncreds.issuer_create_credential(acme_wallet, job_certificate_cred_offer_json,
                                                 authdecrypted_job_certificate_cred_request_json,
                                                 alice_job_certificate_cred_values_json, None, None)

    logger.info("\"Acme\" -> Authcrypt \"Job-Certificate\" Credential for Alice")
    authcrypted_job_certificate_cred_json = \
        await crypto.auth_crypt(acme_wallet, acme_alice_key, alice_acme_verkey,
                                job_certificate_cred_json.encode('utf-8'))

    logger.info("\"Acme\" -> Send authcrypted \"Job-Certificate\" Credential to Alice")

    logger.info("\"Alice\" -> Authdecrypted \"Job-Certificate\" Credential from Acme")
    _, authdecrypted_job_certificate_cred_json, _ = \
        await auth_decrypt(alice_wallet, alice_acme_key, authcrypted_job_certificate_cred_json)

    logger.info("\"Alice\" -> Store \"Job-Certificate\" Credential")
    await anoncreds.prover_store_credential(alice_wallet, None, job_certificate_cred_request_metadata_json,
                                            authdecrypted_job_certificate_cred_json,
                                            acme_job_certificate_cred_def_json, None)

    logger.info("==============================")
    logger.info("=== Apply for the loan with Thrift ==")
    logger.info("==============================")
    logger.info("== Apply for the loan with Thrift - Onboarding ==")
    logger.info("------------------------------")

    _, thrift_alice_key, alice_thrift_did, alice_thrift_key, \
    thrift_alice_connection_response = await onboarding(pool_handle, "Thrift", thrift_wallet, thrift_did, "Alice",
                                                        alice_wallet, alice_wallet_config, alice_wallet_credentials)

    logger.info("==============================")
    logger.info("== Apply for the loan with Thrift - Job-Certificate proving  ==")
    logger.info("------------------------------")

    logger.info("\"Thrift\" -> Create \"Loan-Application-Basic\" Proof Request")
    apply_loan_proof_request_json = json.dumps({
        'nonce': '123432421212',
        'name': 'Loan-Application-Basic',
        'version': '0.1',
        'requested_attributes': {
            'attr1_referent': {
                'name': 'employee_status',
                'restrictions': [{'cred_def_id': acme_job_certificate_cred_def_id}]
            }
        },
        'requested_predicates': {
            'predicate1_referent': {
                'name': 'salary',
                'p_type': '>=',
                'p_value': 2000,
                'restrictions': [{'cred_def_id': acme_job_certificate_cred_def_id}]
            },
            'predicate2_referent': {
                'name': 'experience',
                'p_type': '>=',
                'p_value': 1,
                'restrictions': [{'cred_def_id': acme_job_certificate_cred_def_id}]
            }
        }
    })

    logger.info("\"Thrift\" -> Get key for Alice did")
    alice_thrift_verkey = await did.key_for_did(pool_handle, thrift_wallet, thrift_alice_connection_response['did'])

    logger.info("\"Thrift\" -> Authcrypt \"Loan-Application-Basic\" Proof Request for Alice")
    authcrypted_apply_loan_proof_request_json = \
        await crypto.auth_crypt(thrift_wallet, thrift_alice_key, alice_thrift_verkey,
                                apply_loan_proof_request_json.encode('utf-8'))

    logger.info("\"Thrift\" -> Send authcrypted \"Loan-Application-Basic\" Proof Request to Alice")

    logger.info("\"Alice\" -> Authdecrypt \"Loan-Application-Basic\" Proof Request from Thrift")
    thrift_alice_verkey, authdecrypted_apply_loan_proof_request_json, _ = \
        await auth_decrypt(alice_wallet, alice_thrift_key, authcrypted_apply_loan_proof_request_json)

    logger.info("\"Alice\" -> Get credentials for \"Loan-Application-Basic\" Proof Request")

    search_for_apply_loan_proof_request = \
        await anoncreds.prover_search_credentials_for_proof_req(alice_wallet,
                                                                authdecrypted_apply_loan_proof_request_json, None)

    cred_for_attr1 = await get_credential_for_referent(search_for_apply_loan_proof_request, 'attr1_referent')
    cred_for_predicate1 = await get_credential_for_referent(search_for_apply_loan_proof_request, 'predicate1_referent')
    cred_for_predicate2 = await get_credential_for_referent(search_for_apply_loan_proof_request, 'predicate2_referent')

    await anoncreds.prover_close_credentials_search_for_proof_req(search_for_apply_loan_proof_request)

    creds_for_apply_loan_proof = {cred_for_attr1['referent']: cred_for_attr1,
                                  cred_for_predicate1['referent']: cred_for_predicate1,
                                  cred_for_predicate2['referent']: cred_for_predicate2}

    schemas_json, cred_defs_json, revoc_states_json = \
        await prover_get_entities_from_ledger(pool_handle, alice_thrift_did, creds_for_apply_loan_proof, 'Alice')

    logger.info("\"Alice\" -> Create \"Loan-Application-Basic\" Proof")
    apply_loan_requested_creds_json = json.dumps({
        'self_attested_attributes': {},
        'requested_attributes': {
            'attr1_referent': {'cred_id': cred_for_attr1['referent'], 'revealed': True}
        },
        'requested_predicates': {
            'predicate1_referent': {'cred_id': cred_for_predicate1['referent']},
            'predicate2_referent': {'cred_id': cred_for_predicate2['referent']}
        }
    })
    alice_apply_loan_proof_json = \
        await anoncreds.prover_create_proof(alice_wallet, authdecrypted_apply_loan_proof_request_json,
                                            apply_loan_requested_creds_json, alice_master_secret_id, schemas_json,
                                            cred_defs_json, revoc_states_json)

    logger.info("\"Alice\" -> Authcrypt \"Loan-Application-Basic\" Proof for Thrift")
    authcrypted_alice_apply_loan_proof_json = \
        await crypto.auth_crypt(alice_wallet, alice_thrift_key, thrift_alice_verkey,
                                alice_apply_loan_proof_json.encode('utf-8'))

    logger.info("\"Alice\" -> Send authcrypted \"Loan-Application-Basic\" Proof to Thrift")

    logger.info("\"Thrift\" -> Authdecrypted \"Loan-Application-Basic\" Proof from Alice")
    _, authdecrypted_alice_apply_loan_proof_json, authdecrypted_alice_apply_loan_proof = \
        await auth_decrypt(thrift_wallet, thrift_alice_key, authcrypted_alice_apply_loan_proof_json)

    logger.info("\"Thrift\" -> Get Schemas, Credential Definitions and Revocation Registries from Ledger"
                " required for Proof verifying")

    schemas_json, cred_defs_json, revoc_defs_json, revoc_regs_json = \
        await verifier_get_entities_from_ledger(pool_handle, thrift_did,
                                                authdecrypted_alice_apply_loan_proof['identifiers'], 'Thrift')

    logger.info("\"Thrift\" -> Verify \"Loan-Application-Basic\" Proof from Alice")
    assert 'Permanent' == \
           authdecrypted_alice_apply_loan_proof['requested_proof']['revealed_attrs']['attr1_referent']['raw']

    assert await anoncreds.verifier_verify_proof(apply_loan_proof_request_json,
                                                 authdecrypted_alice_apply_loan_proof_json,
                                                 schemas_json, cred_defs_json, revoc_defs_json, revoc_regs_json)

    logger.info("==============================")

    logger.info("==============================")
    logger.info("== Apply for the loan with Thrift - Transcript and Job-Certificate proving  ==")
    logger.info("------------------------------")

    logger.info("\"Thrift\" -> Create \"Loan-Application-KYC\" Proof Request")
    apply_loan_kyc_proof_request_json = json.dumps({
        'nonce': '123432421212',
        'name': 'Loan-Application-KYC',
        'version': '0.1',
        'requested_attributes': {
            'attr1_referent': {'name': 'first_name'},
            'attr2_referent': {'name': 'last_name'},
            'attr3_referent': {'name': 'ssn'}
        },
        'requested_predicates': {}
    })

    logger.info("\"Thrift\" -> Get key for Alice did")
    alice_thrift_verkey = await did.key_for_did(pool_handle, thrift_wallet, thrift_alice_connection_response['did'])

    logger.info("\"Thrift\" -> Authcrypt \"Loan-Application-KYC\" Proof Request for Alice")
    authcrypted_apply_loan_kyc_proof_request_json = \
        await crypto.auth_crypt(thrift_wallet, thrift_alice_key, alice_thrift_verkey,
                                apply_loan_kyc_proof_request_json.encode('utf-8'))

    logger.info("\"Thrift\" -> Send authcrypted \"Loan-Application-KYC\" Proof Request to Alice")

    logger.info("\"Alice\" -> Authdecrypt \"Loan-Application-KYC\" Proof Request from Thrift")
    thrift_alice_verkey, authdecrypted_apply_loan_kyc_proof_request_json, _ = \
        await auth_decrypt(alice_wallet, alice_thrift_key, authcrypted_apply_loan_kyc_proof_request_json)

    logger.info("\"Alice\" -> Get credentials for \"Loan-Application-KYC\" Proof Request")

    search_for_apply_loan_kyc_proof_request = \
        await anoncreds.prover_search_credentials_for_proof_req(alice_wallet,
                                                                authdecrypted_apply_loan_kyc_proof_request_json, None)

    cred_for_attr1 = await get_credential_for_referent(search_for_apply_loan_kyc_proof_request, 'attr1_referent')
    cred_for_attr2 = await get_credential_for_referent(search_for_apply_loan_kyc_proof_request, 'attr2_referent')
    cred_for_attr3 = await get_credential_for_referent(search_for_apply_loan_kyc_proof_request, 'attr3_referent')

    await anoncreds.prover_close_credentials_search_for_proof_req(search_for_apply_loan_kyc_proof_request)

    creds_for_apply_loan_kyc_proof = {cred_for_attr1['referent']: cred_for_attr1,
                                      cred_for_attr2['referent']: cred_for_attr2,
                                      cred_for_attr3['referent']: cred_for_attr3}

    schemas_json, cred_defs_json, revoc_states_json = \
        await prover_get_entities_from_ledger(pool_handle, alice_thrift_did, creds_for_apply_loan_kyc_proof, 'Alice')

    logger.info("\"Alice\" -> Create \"Loan-Application-KYC\" Proof")

    apply_loan_kyc_requested_creds_json = json.dumps({
        'self_attested_attributes': {},
        'requested_attributes': {
            'attr1_referent': {'cred_id': cred_for_attr1['referent'], 'revealed': True},
            'attr2_referent': {'cred_id': cred_for_attr2['referent'], 'revealed': True},
            'attr3_referent': {'cred_id': cred_for_attr3['referent'], 'revealed': True}
        },
        'requested_predicates': {}
    })

    alice_apply_loan_kyc_proof_json = \
        await anoncreds.prover_create_proof(alice_wallet, authdecrypted_apply_loan_kyc_proof_request_json,
                                            apply_loan_kyc_requested_creds_json, alice_master_secret_id,
                                            schemas_json, cred_defs_json, revoc_states_json)

    logger.info("\"Alice\" -> Authcrypt \"Loan-Application-KYC\" Proof for Thrift")
    authcrypted_alice_apply_loan_kyc_proof_json = \
        await crypto.auth_crypt(alice_wallet, alice_thrift_key, thrift_alice_verkey,
                                alice_apply_loan_kyc_proof_json.encode('utf-8'))

    logger.info("\"Alice\" -> Send authcrypted \"Loan-Application-KYC\" Proof to Thrift")

    logger.info("\"Thrift\" -> Authdecrypted \"Loan-Application-KYC\" Proof from Alice")
    _, authdecrypted_alice_apply_loan_kyc_proof_json, authdecrypted_alice_apply_loan_kyc_proof = \
        await auth_decrypt(thrift_wallet, thrift_alice_key, authcrypted_alice_apply_loan_kyc_proof_json)

    logger.info("\"Thrift\" -> Get Schemas, Credential Definitions and Revocation Registries from Ledger"
                " required for Proof verifying")

    schemas_json, cred_defs_json, revoc_defs_json, revoc_regs_json = \
        await verifier_get_entities_from_ledger(pool_handle, thrift_did,
                                                authdecrypted_alice_apply_loan_kyc_proof['identifiers'], 'Thrift')

    logger.info("\"Thrift\" -> Verify \"Loan-Application-KYC\" Proof from Alice")
    assert 'Alice' == \
           authdecrypted_alice_apply_loan_kyc_proof['requested_proof']['revealed_attrs']['attr1_referent']['raw']
    assert 'Garcia' == \
           authdecrypted_alice_apply_loan_kyc_proof['requested_proof']['revealed_attrs']['attr2_referent']['raw']
    assert '123-45-6789' == \
           authdecrypted_alice_apply_loan_kyc_proof['requested_proof']['revealed_attrs']['attr3_referent']['raw']

    assert await anoncreds.verifier_verify_proof(apply_loan_kyc_proof_request_json,
                                                 authdecrypted_alice_apply_loan_kyc_proof_json,
                                                 schemas_json, cred_defs_json, revoc_defs_json, revoc_regs_json)

    logger.info("==============================")

    logger.info(" \"Sovrin Steward\" -> Close and Delete wallet")
    await wallet.close_wallet(steward_wallet)
    await wallet.delete_wallet(steward_wallet_config, steward_wallet_credentials)

    logger.info("\"Government\" -> Close and Delete wallet")
    await wallet.close_wallet(government_wallet)
    await wallet.delete_wallet(government_wallet_config, government_wallet_credentials)

    logger.info("\"Faber\" -> Close and Delete wallet")
    await wallet.close_wallet(faber_wallet)
    await wallet.delete_wallet(faber_wallet_config, faber_wallet_credentials)

    logger.info("\"Acme\" -> Close and Delete wallet")
    await wallet.close_wallet(acme_wallet)
    await wallet.delete_wallet(acme_wallet_config, acme_wallet_credentials)

    logger.info("\"Thrift\" -> Close and Delete wallet")
    await wallet.close_wallet(thrift_wallet)
    await wallet.delete_wallet(thrift_wallet_config, thrift_wallet_credentials)

    logger.info("\"Alice\" -> Close and Delete wallet")
    await wallet.close_wallet(alice_wallet)
    await wallet.delete_wallet(alice_wallet_config, alice_wallet_credentials)

    logger.info("Close and Delete pool")
    await pool.close_pool_ledger(pool_handle)
    await pool.delete_pool_ledger_config(pool_name)

    logger.info("Getting started -> done")


<<<<<<< HEAD
async def onboarding(pool_handle, _from, from_wallet, from_did, to,
                     to_wallet: Optional[str], to_wallet_config: str, to_wallet_credentials: str):
=======
async def onboarding(pool_handle, _from, from_wallet, from_did, to, to_wallet: Optional[str], to_wallet_config: str,
                     to_wallet_credentials: str):
>>>>>>> bdcae3c3
    logger.info("\"{}\" -> Create and store in Wallet \"{} {}\" DID".format(_from, _from, to))
    (from_to_did, from_to_key) = await did.create_and_store_my_did(from_wallet, "{}")

    logger.info("\"{}\" -> Send Nym to Ledger for \"{} {}\" DID".format(_from, _from, to))
    await send_nym(pool_handle, from_wallet, from_did, from_to_did, from_to_key, None)

    logger.info("\"{}\" -> Send connection request to {} with \"{} {}\" DID and nonce".format(_from, to, _from, to))
    connection_request = {
        'did': from_to_did,
        'nonce': 123456789
    }

    if not to_wallet:
        logger.info("\"{}\" -> Create wallet".format(to))
        try:
            await wallet.create_wallet(to_wallet_config, to_wallet_credentials)
        except IndyError as ex:
            if ex.error_code == ErrorCode.PoolLedgerConfigAlreadyExistsError:
                pass
        to_wallet = await wallet.open_wallet(to_wallet_config, to_wallet_credentials)

    logger.info("\"{}\" -> Create and store in Wallet \"{} {}\" DID".format(to, to, _from))
    (to_from_did, to_from_key) = await did.create_and_store_my_did(to_wallet, "{}")

    logger.info("\"{}\" -> Get key for did from \"{}\" connection request".format(to, _from))
    from_to_verkey = await did.key_for_did(pool_handle, to_wallet, connection_request['did'])

    logger.info("\"{}\" -> Anoncrypt connection response for \"{}\" with \"{} {}\" DID, verkey and nonce"
                .format(to, _from, to, _from))
    connection_response = json.dumps({
        'did': to_from_did,
        'verkey': to_from_key,
        'nonce': connection_request['nonce']
    })
    anoncrypted_connection_response = await crypto.anon_crypt(from_to_verkey, connection_response.encode('utf-8'))

    logger.info("\"{}\" -> Send anoncrypted connection response to \"{}\"".format(to, _from))

    logger.info("\"{}\" -> Anondecrypt connection response from \"{}\"".format(_from, to))
    decrypted_connection_response = \
        json.loads((await crypto.anon_decrypt(from_wallet, from_to_key,
                                              anoncrypted_connection_response)).decode("utf-8"))

    logger.info("\"{}\" -> Authenticates \"{}\" by comparision of Nonce".format(_from, to))
    assert connection_request['nonce'] == decrypted_connection_response['nonce']

    logger.info("\"{}\" -> Send Nym to Ledger for \"{} {}\" DID".format(_from, to, _from))
    await send_nym(pool_handle, from_wallet, from_did, to_from_did, to_from_key, None)

    return to_wallet, from_to_key, to_from_did, to_from_key, decrypted_connection_response


async def get_verinym(pool_handle, _from, from_wallet, from_did, from_to_key,
                      to, to_wallet, to_from_did, to_from_key, role):
    logger.info("\"{}\" -> Create and store in Wallet \"{}\" new DID".format(to, to))
    (to_did, to_key) = await did.create_and_store_my_did(to_wallet, "{}")

    logger.info("\"{}\" -> Authcrypt \"{} DID info\" for \"{}\"".format(to, to, _from))
    did_info_json = json.dumps({
        'did': to_did,
        'verkey': to_key
    })
    authcrypted_did_info_json = \
        await crypto.auth_crypt(to_wallet, to_from_key, from_to_key, did_info_json.encode('utf-8'))

    logger.info("\"{}\" -> Send authcrypted \"{} DID info\" to {}".format(to, to, _from))

    logger.info("\"{}\" -> Authdecrypted \"{} DID info\" from {}".format(_from, to, to))
    sender_verkey, authdecrypted_did_info_json, authdecrypted_did_info = \
        await auth_decrypt(from_wallet, from_to_key, authcrypted_did_info_json)

    logger.info("\"{}\" -> Authenticate {} by comparision of Verkeys".format(_from, to, ))
    assert sender_verkey == await did.key_for_did(pool_handle, from_wallet, to_from_did)

    logger.info("\"{}\" -> Send Nym to Ledger for \"{} DID\" with {} Role".format(_from, to, role))
    await send_nym(pool_handle, from_wallet, from_did, authdecrypted_did_info['did'],
                   authdecrypted_did_info['verkey'], role)

    return to_did


async def send_nym(pool_handle, wallet_handle, _did, new_did, new_key, role):
    nym_request = await ledger.build_nym_request(_did, new_did, new_key, None, role)
    await ledger.sign_and_submit_request(pool_handle, wallet_handle, _did, nym_request)


async def send_schema(pool_handle, wallet_handle, _did, schema):
    schema_request = await ledger.build_schema_request(_did, schema)
    await ledger.sign_and_submit_request(pool_handle, wallet_handle, _did, schema_request)


async def send_cred_def(pool_handle, wallet_handle, _did, cred_def_json):
    cred_def_request = await ledger.build_cred_def_request(_did, cred_def_json)
    await ledger.sign_and_submit_request(pool_handle, wallet_handle, _did, cred_def_request)


async def get_schema(pool_handle, _did, schema_id):
    get_schema_request = await ledger.build_get_schema_request(_did, schema_id)
    get_schema_response = await ledger.submit_request(pool_handle, get_schema_request)
    return await ledger.parse_get_schema_response(get_schema_response)


async def get_cred_def(pool_handle, _did, schema_id):
    get_cred_def_request = await ledger.build_get_cred_def_request(_did, schema_id)
    get_cred_def_response = await ledger.submit_request(pool_handle, get_cred_def_request)
    return await ledger.parse_get_cred_def_response(get_cred_def_response)


async def get_credential_for_referent(search_handle, referent):
    credentials = json.loads(
        await anoncreds.prover_fetch_credentials_for_proof_req(search_handle, referent, 10))
    return credentials[0]['cred_info']


async def prover_get_entities_from_ledger(pool_handle, _did, identifiers, actor):
    schemas = {}
    cred_defs = {}
    rev_states = {}
    for item in identifiers.values():
        logger.info("\"{}\" -> Get Schema from Ledger".format(actor))
        (received_schema_id, received_schema) = await get_schema(pool_handle, _did, item['schema_id'])
        schemas[received_schema_id] = json.loads(received_schema)

        logger.info("\"{}\" -> Get Claim Definition from Ledger".format(actor))
        (received_cred_def_id, received_cred_def) = await get_cred_def(pool_handle, _did, item['cred_def_id'])
        cred_defs[received_cred_def_id] = json.loads(received_cred_def)

        if 'rev_reg_seq_no' in item:
            pass  # TODO Create Revocation States

    return json.dumps(schemas), json.dumps(cred_defs), json.dumps(rev_states)


async def verifier_get_entities_from_ledger(pool_handle, _did, identifiers, actor):
    schemas = {}
    cred_defs = {}
    rev_reg_defs = {}
    rev_regs = {}
    for item in identifiers:
        logger.info("\"{}\" -> Get Schema from Ledger".format(actor))
        (received_schema_id, received_schema) = await get_schema(pool_handle, _did, item['schema_id'])
        schemas[received_schema_id] = json.loads(received_schema)

        logger.info("\"{}\" -> Get Claim Definition from Ledger".format(actor))
        (received_cred_def_id, received_cred_def) = await get_cred_def(pool_handle, _did, item['cred_def_id'])
        cred_defs[received_cred_def_id] = json.loads(received_cred_def)

        if 'rev_reg_seq_no' in item:
            pass  # TODO Get Revocation Definitions and Revocation Registries

    return json.dumps(schemas), json.dumps(cred_defs), json.dumps(rev_reg_defs), json.dumps(rev_regs)


async def auth_decrypt(wallet_handle, key, message):
    from_verkey, decrypted_message_json = await crypto.auth_decrypt(wallet_handle, key, message)
    decrypted_message_json = decrypted_message_json.decode("utf-8")
    decrypted_message = json.loads(decrypted_message_json)
    return from_verkey, decrypted_message_json, decrypted_message


if __name__ == '__main__':
    run_coroutine(run)
    time.sleep(1)  # FIXME waiting for libindy thread complete<|MERGE_RESOLUTION|>--- conflicted
+++ resolved
@@ -76,13 +76,8 @@
     faber_wallet_config = json.dumps({"id": "faber_wallet"})
     faber_wallet_credentials = json.dumps({"key": "faber_wallet_key"})
     faber_wallet, steward_faber_key, faber_steward_did, faber_steward_key, _ = \
-<<<<<<< HEAD
-        await onboarding(pool_handle, "Sovrin Steward", steward_wallet, steward_did, "Faber", None,
-                         faber_wallet_config, faber_wallet_credentials)
-=======
         await onboarding(pool_handle, "Sovrin Steward", steward_wallet, steward_did, "Faber", None, faber_wallet_config,
                          faber_wallet_credentials)
->>>>>>> bdcae3c3
 
     logger.info("==============================")
     logger.info("== Getting Trust Anchor credentials - Faber getting Verinym  ==")
@@ -98,13 +93,8 @@
     acme_wallet_config = json.dumps({"id": "acme_wallet"})
     acme_wallet_credentials = json.dumps({"key": "acme_wallet_key"})
     acme_wallet, steward_acme_key, acme_steward_did, acme_steward_key, _ = \
-<<<<<<< HEAD
-        await onboarding(pool_handle, "Sovrin Steward", steward_wallet, steward_did, "Acme", None,
-                         acme_wallet_config, acme_wallet_credentials)
-=======
         await onboarding(pool_handle, "Sovrin Steward", steward_wallet, steward_did, "Acme", None, acme_wallet_config,
                          acme_wallet_credentials)
->>>>>>> bdcae3c3
 
     logger.info("==============================")
     logger.info("== Getting Trust Anchor credentials - Acme getting Verinym  ==")
@@ -117,11 +107,7 @@
     logger.info("== Getting Trust Anchor credentials - Thrift Onboarding  ==")
     logger.info("------------------------------")
 
-<<<<<<< HEAD
-    thrift_wallet_config = json.dumps({"id": "thrift_wallet"})
-=======
     thrift_wallet_config = json.dumps({"id": " thrift_wallet"})
->>>>>>> bdcae3c3
     thrift_wallet_credentials = json.dumps({"key": "thrift_wallet_key"})
     thrift_wallet, steward_thrift_key, thrift_steward_did, thrift_steward_key, _ = \
         await onboarding(pool_handle, "Sovrin Steward", steward_wallet, steward_did, "Thrift", None,
@@ -191,20 +177,11 @@
     logger.info("== Getting Transcript with Faber - Onboarding ==")
     logger.info("------------------------------")
 
-<<<<<<< HEAD
-    alice_wallet_config = json.dumps({"id": "alice_wallet"})
-    alice_wallet_credentials = json.dumps({"key": "alice_wallet_key"})
-    alice_wallet, faber_alice_key, alice_faber_did, alice_faber_key, faber_alice_connection_response \
-        = await onboarding(pool_handle, "Faber", faber_wallet, faber_did, "Alice", None,
-                           alice_wallet_config, alice_wallet_credentials)
-    time.sleep(1)
-=======
     alice_wallet_config = json.dumps({"id": " alice_wallet"})
     alice_wallet_credentials = json.dumps({"key": "alice_wallet_key"})
     alice_wallet, faber_alice_key, alice_faber_did, alice_faber_key, faber_alice_connection_response \
         = await onboarding(pool_handle, "Faber", faber_wallet, faber_did, "Alice", None, alice_wallet_config,
                            alice_wallet_credentials)
->>>>>>> bdcae3c3
 
     logger.info("==============================")
     logger.info("== Getting Transcript with Faber - Getting Transcript Credential ==")
@@ -287,13 +264,8 @@
     logger.info("------------------------------")
 
     alice_wallet, acme_alice_key, alice_acme_did, alice_acme_key, acme_alice_connection_response = \
-<<<<<<< HEAD
-        await onboarding(pool_handle, "Acme", acme_wallet, acme_did, "Alice", alice_wallet,
-                         alice_wallet_config, alice_wallet_credentials)
-=======
         await onboarding(pool_handle, "Acme", acme_wallet, acme_did, "Alice", alice_wallet, alice_wallet_config,
                          alice_wallet_credentials)
->>>>>>> bdcae3c3
 
     logger.info("==============================")
     logger.info("== Apply for the job with Acme - Transcript proving ==")
@@ -747,13 +719,8 @@
     logger.info("Getting started -> done")
 
 
-<<<<<<< HEAD
-async def onboarding(pool_handle, _from, from_wallet, from_did, to,
-                     to_wallet: Optional[str], to_wallet_config: str, to_wallet_credentials: str):
-=======
 async def onboarding(pool_handle, _from, from_wallet, from_did, to, to_wallet: Optional[str], to_wallet_config: str,
                      to_wallet_credentials: str):
->>>>>>> bdcae3c3
     logger.info("\"{}\" -> Create and store in Wallet \"{} {}\" DID".format(_from, _from, to))
     (from_to_did, from_to_key) = await did.create_and_store_my_did(from_wallet, "{}")
 
