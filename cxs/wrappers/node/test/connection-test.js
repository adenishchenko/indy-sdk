--- conflicted
+++ resolved
@@ -32,20 +32,13 @@
 
   // connection_create tests
 
-<<<<<<< HEAD
   it('valid parameters in create should return success', async () => {
     const connection = new Connection(path)
     await connection.create({
-=======
-  it('valid parameters in create should return success', async function () {
-    const connection = new Connection(path)
-    const res = await connection.create({
->>>>>>> 0e6073f6
       id: '234',
       DIDself: '456',
       DIDremote: '0'
     })
-<<<<<<< HEAD
     assert.notEqual(connection.connectionHandle, undefined)
   })
 
@@ -53,15 +46,6 @@
     const connection = new Connection(path)
     await connection.create({ id: '999' })
     assert.notEqual(connection.connectionHandle, undefined)
-=======
-    assert.equal(res, 0)
-  })
-
-  it('object with id as param in create should return success', async function () {
-    const connection = new Connection(path)
-    const res = await connection.create({ id: '999' })
-    assert.equal(res, 0)
->>>>>>> 0e6073f6
   })
 
   // connection_connect tests
@@ -76,31 +60,18 @@
     await connection.connect({ sms: true })
   })
 
-<<<<<<< HEAD
   it(' a call to create with no connection created should return unknown error', async () => {
     const connection = new Connection(path)
     assert.equal(await connection._connect({ sms: true }), Error.INVALID_CONNECTION_HANDLE)
-=======
-  it(' a call to create with no connection created should return unknown error', async function () {
-    const connection = new Connection(path)
-    assert.equal(await connection._connect({ sms: true }), 1003)
->>>>>>> 0e6073f6
   })
 
   // connection_get_data tests
 
   it('a call to serialize where connection exists should return back the connections data', async () => {
     const connection = new Connection(path)
-<<<<<<< HEAD
     await connection.create({ id: '999' })
     assert.notEqual(connection.connectionHandle, undefined)
     const data = await connection.serialize()
-=======
-    // TODO we are not awaiting on this create, which
-    // is an async function that has a promise behind it.
-    connection.create({ id: '234' })
-    const data = await connection.getData()
->>>>>>> 0e6073f6
     assert.notEqual(data, null)
     assert.equal(data.handle, connection.connectionHandle)
   })
@@ -113,7 +84,6 @@
 
   it('a call to serialize where connection was released should return null', async () => {
     const connection = new Connection(path)
-<<<<<<< HEAD
     await connection.create({ id: '234' })
     assert.notEqual(connection.connectionHandle, undefined)
 
@@ -123,20 +93,8 @@
     let data = await connection.serialize()
     assert.notEqual(data, null)
     assert.equal(data.handle, connection.connectionHandle)
-    assert.equal(connection.release(), Error.SUCCESS)
+    assert.equal(await connection.release(), Error.SUCCESS)
     data = await connection.serialize()
-=======
-    assert.equal(await connection.create({ id: '234' }), 0)
-
-    await connection.connect({ sms: true })
-
-    assert.equal(await connection.getState(), StateType.OfferSent)
-    let data = await connection.getData()
-    assert.notEqual(data, null)
-    assert.equal(data.handle, connection.connectionHandle)
-    assert.equal(await connection.release(), 0)
-    data = await connection.getData()
->>>>>>> 0e6073f6
     assert.equal(data, null)
   })
 
@@ -154,7 +112,6 @@
 
   it('a call to deserialize with incorrect data should throw error', async () => {
     const connection = new Connection(path)
-<<<<<<< HEAD
     try {
       await connection.deserialize(JSON.stringify('fail'))
     } catch (error) {
@@ -185,22 +142,6 @@
     assert.notEqual(connection.connectionHandle, undefined)
     await connection.updateState()
     assert.equal(connection.state, StateType.Initialized)
-=======
-    await connection.create({ id: '234' })
-    await connection.connect({ sms: true })
-    assert.equal(await connection.getState(), StateType.OfferSent)
-  })
-
-  it('call to getState where no connection exists should have a state value of 0', async function () {
-    const connection = new Connection(path)
-    assert.equal(await connection.getState(), StateType.None)
-  })
-
-  it('call to get_state where connection exists but not connected should have a state value of 1', async function () {
-    const connection = new Connection(path)
-    await connection.create({ id: '234' })
-    return waitFor(async () => (await connection.getState()) === StateType.Initialized)
->>>>>>> 0e6073f6
   })
 
   // connection_release tests
@@ -210,41 +151,20 @@
     await connection.create({ id: '234' })
     assert.notEqual(connection.connectionHandle, undefined)
     await connection.connect({ sms: true })
-<<<<<<< HEAD
-    assert.equal(connection.release(), Error.SUCCESS)
+    assert.equal(await connection.release(), Error.SUCCESS)
     assert.equal(await connection._connect({ sms: true }), Error.INVALID_CONNECTION_HANDLE)
     const result = await connection.serialize()
     assert.equal(result, null)
   })
 
-  it('call to connection_release with no connection should return unknown error', () => {
-    const connection = new Connection(path)
-    assert.equal(connection.release(), Error.INVALID_CONNECTION_HANDLE)
-=======
-    assert.equal(await connection.release(), 0)
-    // TODO This should be the connect call, not
-    // private call.
-    assert.equal(connection._connect({ sms: true }), 1003)
-    const result = await connection.getData()
-    assert.equal(result, null)
-  })
-
-  it('call to connection_release with no connection should return unknown error', async function () {
-    const connection = new Connection(path)
-    assert.equal(await connection.release(), 1003)
->>>>>>> 0e6073f6
+  it('call to connection_release with no connection should return unknown error', async () => {
+    const connection = new Connection(path)
+    assert.equal(await connection.release(), Error.INVALID_CONNECTION_HANDLE)
   })
 
   it('serialize() should return CxsStateType as an integer', async () => {
     const connection = new Connection(path)
-<<<<<<< HEAD
-    await connection.create({ id: '234' })
-=======
     await connection.create({ id: 'returnCxsTypeInteger' })
-    await sleep(3000)
-    const data2 = await connection.getData()
-    assert.equal(data2['state'], 1)
->>>>>>> 0e6073f6
     await connection.connect({ sms: true })
     const result = await connection.serialize()
     assert.equal(result['state'], StateType.OfferSent)
@@ -253,16 +173,10 @@
   it('connection and GC deletes object should return null when get_data is called ', async () => {
     this.timeout(30000)
     let connection = new Connection(path)
-<<<<<<< HEAD
     await connection.create({ id: '234' })
     assert.notEqual(connection.connectionHandle, undefined)
     await connection._connect({ sms: true })
     const serialize = connection.RUST_API.cxs_connection_serialize
-=======
-    await connection.create({ id: 'GarbageCollector' })
-    connection._connect({ sms: true })
-    const getData = connection.RUST_API.cxs_connection_serialize
->>>>>>> 0e6073f6
     const handle = connection.connectionHandle
     const data = await connection.serialize()
     assert.notEqual(data, null)
@@ -286,6 +200,7 @@
             })
         callbacks.push(callback)
         const rc = serialize(
+            0,
             handle,
             callback
         )
