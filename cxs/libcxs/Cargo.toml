--- conflicted
+++ resolved
@@ -20,12 +20,10 @@
 serde_json = "1.0"
 serde_derive = "1.0"
 config = "0.6"
-<<<<<<< HEAD
 url = "1.5.1"
-=======
 reqwest = "0.8"
 mockito = "0.9.0"
->>>>>>> 2f5c4d24
+
 
 [dev-dependencies]
 futures = "0.1"
