extern crate rand;
extern crate serde_json;
extern crate libc;

use std::sync::Mutex;
use std::collections::HashMap;
use rand::Rng;
use api::CxsStateType;
use utils::error;
use messages;
use settings;
use messages::GeneralMessage;
use messages::MessageResponseCode::{ MessageAccepted };
use connection;
use claim_request::ClaimRequest;
use utils::issuer_claim::CLAIM_REQ_STRING;
use self::libc::c_char;
use utils::callback::CallbackUtils;
use std::sync::mpsc::channel;
use std::ffi::CString;
use utils::timeout::TimeoutUtils;
use utils::wallet;
use utils::openssl::encode;

lazy_static! {
    static ref ISSUER_CLAIM_MAP: Mutex<HashMap<u32, Box<IssuerClaim>>> = Default::default();
}

static DEFAULT_CLAIM_NAME: &str = "Claim";
static DEFAULT_CLAIM_ID: &str = "defaultClaimId";
static CLAIM_OFFER_ID_KEY: &str = "claim_offer_id";
static MESSAGE_TYPE_KEY: &str = "msg_type";
static MESSAGE_TYPE_CLAIM: &str = "claim";
static MESSAGES_KEY: &str = "msgs";
static CLAIM_DATA: &str =
    r#"{"address2":["101 Wilson Lane"],
        "zip":["87121"],
        "state":["UT"],
        "city":["SLC"],
        "address1":["101 Tela Lane"]
        }"#;
extern {
    fn indy_issuer_create_and_store_claim_def(command_handle: i32,
                                              wallet_handle: i32,
                                              issuer_did: *const c_char,
                                              schema_json: *const c_char,
                                              signature_type: *const c_char,
                                              create_non_revoc: bool,
                                              cb: Option<extern fn(xcommand_handle: i32, err: i32,
                                                                   claim_def_json: *const c_char)>) -> i32;
    fn indy_issuer_create_claim(command_handle: i32,
                                wallet_handle: i32,
                                claim_req_json: *const c_char,
                                claim_json: *const c_char,
                                user_revoc_index: i32,
                                cb: Option<extern fn(xcommand_handle: i32, err: i32,
                                                     revoc_reg_update_json: *const c_char, //TODO must be OPTIONAL
                                                     xclaim_json: *const c_char
                                )>)-> i32;
}
#[derive(Serialize, Deserialize, Debug)]
pub struct IssuerClaim {
    source_id: String,
    handle: u32,
    claim_attributes: String,
    msg_uid: String,
    schema_seq_no: u32,
    issuer_did: String,
    issued_did: String,
    state: CxsStateType,
    claim_request: Option<ClaimRequest>,
    claim_name: String,
    claim_id: String,
    ref_msg_id: String,
}

#[derive(Serialize, Deserialize, Debug)]
pub struct ClaimOffer {
    msg_type: String,
    version: String,
    to_did: String,
    from_did: String,
    claim: serde_json::Map<String, serde_json::Value>,
    schema_seq_no: u32,
    issuer_did: String,
    claim_name: String,
    claim_id: String,

}

impl IssuerClaim {
    fn validate_claim_offer(&self) -> Result<u32, String> {
        //TODO: validate claim_attributes against claim_def
        info!("successfully validated issuer_claim {}", self.handle);
        Ok(error::SUCCESS.code_num)
    }

    fn send_claim_offer(&mut self, connection_handle: u32) -> Result<u32, u32> {
        if self.state != CxsStateType::CxsStateInitialized {
            warn!("claim {} has invalid state {} for sending claimOffer", self.handle, self.state as u32);
            return Err(error::NOT_READY.code_num);
        }

        if connection::is_valid_handle(connection_handle) == false {
            warn!("invalid connection handle ({}) in send_claim_offer", connection_handle);
            return Err(error::INVALID_CONNECTION_HANDLE.code_num);
        }

        let to_did = connection::get_pw_did(connection_handle)?;
        let claim_offer = self.generate_claim_offer(&to_did)?;
        let payload = match serde_json::to_string(&claim_offer) {
            Ok(p) => p,
            Err(_) => return Err(error::INVALID_JSON.code_num)
        };

        /* let data = connection::encrypt_payload(connection_handle, data)?; */
        match messages::send_message().to(&to_did).msg_type("claimOffer")
            .edge_agent_payload(&payload)
            .ref_msg_id(&self.ref_msg_id)
            .status_code(MessageAccepted.as_str())
            .send() {
            Err(x) => {
                warn!("could not send claimOffer: {}", x);
                return Err(x);
            },
            Ok(response) => {
                self.msg_uid = get_offer_details(&response)?;
                self.issued_did = to_did;
                self.state = CxsStateType::CxsStateOfferSent;
                return Ok(error::SUCCESS.code_num);
            }
        }

    }

    fn send_claim(&mut self, connection_handle: u32) -> Result<u32, u32> {
        if self.state != CxsStateType::CxsStateRequestReceived {
            warn!("claim {} has invalid state {} for sending claim", self.handle, self.state as u32);
            return Err(error::NOT_READY.code_num);
        }

        if connection::is_valid_handle(connection_handle) == false {
            warn!("invalid connection handle ({}) in send_claim_offer", connection_handle);
            return Err(error::INVALID_CONNECTION_HANDLE.code_num);
        }

        let to = connection::get_pw_did(connection_handle)?;
        let attrs_with_encodings = self.create_attributes_encodings()?;
        let mut data;
        if settings::test_indy_mode_enabled() {
            data = String::from("dummytestmodedata");
        } else {
            data = match self.claim_request.clone() {
                Some(d) => create_claim_payload_using_wallet(&self.claim_id, &d, &attrs_with_encodings, wallet::get_wallet_handle())?,
                None => { warn!("Unable to create claim payload using the wallet");
                    return Err(error::INVALID_CLAIM_REQUEST.code_num)},
            };
            // append values we need for example 'from_did' and 'claim_id'
            data = match append_value(&data, CLAIM_OFFER_ID_KEY, &self.msg_uid) {
                Ok(s) => s,
                Err(_) => return Err(error::INVALID_JSON.code_num),
            };

            data = append_value(&data, "from_did", &to)?;

            data = append_value(&data, "version", "0.1")?;

            data = append_value(&data, "msg_type", "CLAIM")?;

        }

        /* let data = connection::encrypt_payload(connection_handle, data)?; */
        match messages::send_message().to(&to)
            .ref_msg_id(&self.ref_msg_id)
            .msg_type("claim")
            .status_code((MessageAccepted.as_str()))
            .edge_agent_payload(&data)
            .send() {
            Err(x) => {
                warn!("could not send claim: {}", x);
                return Err(x);
            },
            Ok(response) => {
                self.msg_uid = get_offer_details(&response)?;
                self.issued_did = to;
                self.state = CxsStateType::CxsStateAccepted;
                return Ok(error::SUCCESS.code_num);
            }
        }
    }

    fn create_attributes_encodings(&self) -> Result<String, u32> {
        let mut attributes: serde_json::Value = match serde_json::from_str(&self.claim_attributes) {
            Ok(x) => x,
            Err(x) => {
                warn!("Invalid Json for Attribute data");
                return Err(error::INVALID_JSON.code_num)
            }
        };

        let map = match attributes.as_object_mut() {
            Some(x) => x,
            None => {
                warn!("Invalid Json for Attribute data");
                return Err(error::INVALID_JSON.code_num)
            }
        };

        for (attr, vec) in map.iter_mut(){
            let list = match vec.as_array_mut() {
                Some(x) => x,
                None => {
                    warn!("Invalid Json for Attribute data");
                    return Err(error::INVALID_JSON.code_num)
                }
            };
            //          FIXME This is hardcode but should have logic for finding strings and integers and
            //          doing a real encoding (sha256)
            //            let encoded = serde_json::Value::from("1139481716457488690172217916278103335");
            let i = list[0].clone();
            let value = match i.as_str(){
                Some(v) => v,
                None => {
                    warn!("Cannot encode attribute: {}", error::INVALID_ATTRIBUTES_STRUCTURE.message);
                    return Err(error::INVALID_ATTRIBUTES_STRUCTURE.code_num)
                },
            };
            let encoded = encode(value)?;
            let encoded_as_value: serde_json::Value = serde_json::Value::from(encoded);
            list.push(encoded_as_value);
        }

        match serde_json::to_string_pretty(&map) {
            Ok(x) => Ok(x),
            Err(x) => {
                warn!("Invalid Json for Attribute data");
                Err(error::INVALID_JSON.code_num)
            }
        }
    }

    fn get_claim_req(&mut self, msg_uid: &str) {
        info!("Checking for outstanding claimReq for {} with uid: {}", self.handle, msg_uid);
        let msgs = match get_matching_messages(msg_uid, &self.issued_did) {
            Ok(x) => x,
            Err(err) => {
                warn!("{} {}", err, self.handle);
                return
<<<<<<< HEAD
            },
=======
            }
>>>>>>> 8fca739f
        };

        for msg in msgs {
            if msg["typ"] == String::from("claimReq") {
                self.state = CxsStateType::CxsStateRequestReceived;

                let payload = match msg["edgeAgentPayload"].as_str() {
                    Some(x) => x,
                    None => {
                        warn!("claim request has no edge agent payload");
                        return
                    }
                };

                let p = String::from(payload).replace("\\\"","\"");
                self.claim_request = match ClaimRequest::from_str(&p) {

                    Ok(x) => Some(x),
                    Err(_) => {
                        warn!("invalid claim request for claim {}", self.handle);
                        return
                    }
                };
                return
            }
        }
    }

    fn get_claim_offer_status(&mut self) {
        if self.state == CxsStateType::CxsStateRequestReceived {
            return;
        }
<<<<<<< HEAD
        else if self.state != CxsStateType::CxsStateOfferSent || self.msg_uid.is_empty() || self.issued_did.is_empty() {
            return;
        }
        // state is "OfferSent" so check to see if there is a new claimReq
        let msg_uid = self.msg_uid.clone();
        let msgs = match get_matching_messages(&msg_uid, &self.issued_did) {
=======
            else if self.state != CxsStateType::CxsStateOfferSent || self.msg_uid.is_empty() || self.issued_did.is_empty() {
                return;
            }

        let msgs = match get_matching_messages(&self.msg_uid, &self.issued_did) {
>>>>>>> 8fca739f
            Ok(x) => x,
            Err(err) => {
                warn!("{} {}", err, self.handle);
                return
            }
        };

        for msg in msgs {
<<<<<<< HEAD
            if msg["statusCode"].to_string() == "\"MS-104\"" {
=======
            if msg["statusCode"] == serde_json::to_value(MessageAccepted.as_str())
                .unwrap_or(serde_json::Value::Null) {
                //get the followup-claim-req using refMsgId
>>>>>>> 8fca739f
                let ref_msg_id = match msg["refMsgId"].as_str() {
                    Some(x) => x,
                    None => {
                        warn!("invalid message reference id for claim {}", self.handle);
                        return
                    }
                };
                self.ref_msg_id = ref_msg_id.to_owned();
                self.get_claim_req(ref_msg_id);
            }
        }
    }

    fn update_state(&mut self) {
        self.get_claim_offer_status();
        //There will probably be more things here once we do other things with the claim
    }

    fn get_state(&self) -> u32 { let state = self.state as u32; state }
    fn get_offer_uid(&self) -> String { self.msg_uid.clone() }
    fn set_offer_uid(&mut self, uid: &str) {self.msg_uid = uid.to_owned();}
    fn set_claim_request(&mut self, claim_request:&ClaimRequest){
        self.claim_request = Some(claim_request.clone());
    }
    pub fn create_standard_issuer_claim() -> Result<IssuerClaim, u32> {
        let claim_req:ClaimRequest = ClaimRequest::from_str(CLAIM_REQ_STRING).unwrap();
        let issuer_claim = IssuerClaim {
            handle: 123,
            source_id: "standard_claim".to_owned(),
            schema_seq_no: 103,
            msg_uid: "1234".to_owned(),
            claim_attributes: CLAIM_DATA.to_owned(),
            issuer_did: "QTrbV4raAcND4DWWzBmdsh".to_owned(),
            issued_did: "8XFh8yBzrpJQmNyZzgoTqB".to_owned(),
            state: CxsStateType::CxsStateOfferSent,
            claim_request: Some(claim_req),
            claim_name: "Claim".to_owned(),
            claim_id: String::from(DEFAULT_CLAIM_ID),
            ref_msg_id: String::new(),
        };
        Ok(issuer_claim)
    }

    fn generate_claim_offer(&self, to_did: &str) -> Result<ClaimOffer, u32> {
        let attr_map = convert_to_map(&self.claim_attributes)?;

        Ok(ClaimOffer {
            msg_type: String::from("CLAIM_OFFER"),
            version: String::from("0.1"),
            to_did: to_did.to_owned(),
            from_did: self.issued_did.to_owned(),
            claim: attr_map,
            schema_seq_no: self.schema_seq_no.to_owned(),
            issuer_did: String::from(self.issuer_did.to_owned()),
            claim_name: String::from(self.claim_name.to_owned()),
            claim_id: String::from(self.claim_id.to_owned()),
        })
    }
}

pub fn create_claim_payload_using_wallet<'a>(claim_id: &str, claim_req: &ClaimRequest, claim_data: &str, wallet_handle: i32) -> Result< String, u32> {
    println!("claim data: {}", claim_data);
    println!("claim request: {:?}", serde_json::to_string(&claim_req));
    let (sender, receiver) = channel();

    let cb = Box::new(move |err, revoc_reg_update_json, xclaim_json| {
        sender.send((err, revoc_reg_update_json, xclaim_json)).unwrap();
    });
    info!("wallet_handle: {}", wallet_handle);
    let (command_handle, cb) = CallbackUtils::closure_to_issuer_create_claim_cb(cb);

    let claim_req_master_secret = match claim_req.blinded_ms.clone() {
        Some(ms) => ms,
        // TODO: need new error
        None => {
            error!("No Master Secret in the Claim Request!");
            return Err(error::UNKNOWN_ERROR.code_num);
        },
    };

    let claim_req_str = match serde_json::to_string(&claim_req) {
        Ok(s) => s,
        // TODO: need new error
        Err(x) => {
            error!("Claim Request is not properly formatted/formed: {}", x);
            return Err(error::UNKNOWN_ERROR.code_num);
        },
    };

    unsafe {
        let err = indy_issuer_create_claim(command_handle,
                                           wallet_handle,
                                           CString::new(claim_req_str).unwrap().as_ptr(),
                                           CString::new(claim_data).unwrap().as_ptr(),
                                           -1,
                                           cb);
        if err != 0 {
            error!("could not create claim: {}", err);
            return Err(error::UNKNOWN_ERROR.code_num);
        }
    }

    let (err, revoc_reg_update_json, xclaim_json) = receiver.recv_timeout(TimeoutUtils::long_timeout()).unwrap();

    if err != 0 {
        error!("could not create claim: {}", err);
        return Err(error::UNKNOWN_ERROR.code_num);
    };

    info!("xclaim_json: {}", xclaim_json);
    // add required fields for Consumer API

    Ok(xclaim_json)
}

pub fn get_offer_uid(handle: u32) -> Result<String,u32> {
    match ISSUER_CLAIM_MAP.lock().unwrap().get(&handle) {
        Some(claim) => Ok(claim.get_offer_uid()),
        None => Err(error::INVALID_ISSUER_CLAIM_HANDLE.code_num),
    }
}

pub fn issuer_claim_create(schema_seq_no: u32,
                           source_id: Option<String>,
                           issuer_did: String,
                           claim_data: String) -> Result<u32, String> {

    let new_handle = rand::thread_rng().gen::<u32>();

    let source_id_unwrap = source_id.unwrap_or("".to_string());

    let mut new_issuer_claim = Box::new(IssuerClaim {
        handle: new_handle,
        source_id: source_id_unwrap,
        msg_uid: String::new(),
        claim_attributes: claim_data,
        issued_did: String::new(),
        issuer_did: issuer_did,
        state: CxsStateType::CxsStateNone,
        schema_seq_no,
        claim_request: None,
        claim_name: String::from("Claim"),
        claim_id: new_handle.to_string(),
        ref_msg_id: String::new(),
    });

    new_issuer_claim.validate_claim_offer()?;

    new_issuer_claim.state = CxsStateType::CxsStateInitialized;

    info!("inserting handle {} into claim_issuer table", new_handle);
    ISSUER_CLAIM_MAP.lock().unwrap().insert(new_handle, new_issuer_claim);

    Ok(new_handle)
}

pub fn update_state(handle: u32) {
    match ISSUER_CLAIM_MAP.lock().unwrap().get_mut(&handle) {
        Some(t) => t.update_state(),
        None => {}
    };
}

pub fn get_state(handle: u32) -> u32 {
    match ISSUER_CLAIM_MAP.lock().unwrap().get(&handle) {
        Some(t) => t.get_state(),
        None => CxsStateType::CxsStateNone as u32,
    }
}

pub fn release(handle: u32) -> u32 {
    match ISSUER_CLAIM_MAP.lock().unwrap().remove(&handle) {
        Some(t) => error::SUCCESS.code_num,
        None => error::INVALID_ISSUER_CLAIM_HANDLE.code_num,
    }
}

pub fn is_valid_handle(handle: u32) -> bool {
    match ISSUER_CLAIM_MAP.lock().unwrap().get(&handle) {
        Some(_) => true,
        None => false,
    }
}

pub fn to_string(handle: u32) -> Result<String,u32> {
    match ISSUER_CLAIM_MAP.lock().unwrap().get(&handle) {
        Some(c) => Ok(serde_json::to_string(&c).unwrap().to_owned()),
        None => Err(error::INVALID_ISSUER_CLAIM_HANDLE.code_num),
    }
}

pub fn from_string(claim_data: &str) -> Result<u32,u32> {
    let derived_claim: IssuerClaim = match serde_json::from_str(claim_data) {
        Ok(x) => x,
        Err(_) => return Err(error::INVALID_JSON.code_num),
    };

    let new_handle = derived_claim.handle;

    if is_valid_handle(new_handle) {return Ok(new_handle);}
    let claim = Box::from(derived_claim);

    {
        let mut m = ISSUER_CLAIM_MAP.lock().unwrap();
        info!("inserting handle {} into claim_issuer table", new_handle);
        m.insert(new_handle, claim);
    }

    Ok(new_handle)
}

pub fn send_claim_offer(handle: u32, connection_handle: u32) -> Result<u32,u32> {
    match ISSUER_CLAIM_MAP.lock().unwrap().get_mut(&handle) {
<<<<<<< HEAD
        Some(c) => c.send_claim_offer(connection_handle),
=======
        Some(c) => Ok(c.send_claim_offer(connection_handle)?),
>>>>>>> 8fca739f
        None => Err(error::INVALID_ISSUER_CLAIM_HANDLE.code_num),
    }
}

pub fn send_claim(handle: u32, connection_handle: u32) -> Result<u32,u32> {
    match ISSUER_CLAIM_MAP.lock().unwrap().get_mut(&handle) {
        Some(c) => Ok(c.send_claim(connection_handle)?),
        None => Err(error::INVALID_ISSUER_CLAIM_HANDLE.code_num),
    }
}

fn get_offer_details(response: &str) -> Result<String,u32> {
    if settings::test_agency_mode_enabled() {return Ok("test_mode_response".to_owned());}
    match serde_json::from_str(response) {
        Ok(json) => {
            let json: serde_json::Value = json;
            let detail = match json["uid"].as_str() {
                Some(x) => x,
                None => {
                    info!("response had no uid");
                    return Err(error::INVALID_JSON.code_num)
                },
            };
            Ok(String::from(detail))
        },
        Err(_) => {
            info!("Connect called without a valid response from server");
            Err(error::UNKNOWN_ERROR.code_num)
        },
    }
}

pub fn set_claim_request(handle: u32, claim_request: &ClaimRequest) -> Result<u32,u32>{
    match ISSUER_CLAIM_MAP.lock().unwrap().get_mut(&handle) {
        Some(c) => {c.set_claim_request(claim_request);
            Ok(error::SUCCESS.code_num)},
        None => Err(error::UNKNOWN_ERROR.code_num),
    }
}

pub fn append_value(original_payload: &str,key: &str,  value: &str) -> Result<String, u32> {
    use serde_json::Value;
    let mut payload_json: Value = match serde_json::from_str(original_payload) {
        Ok(s) => s,
        Err(_) => return Err(error::INVALID_JSON.code_num),
    };
    payload_json[key] = json!(&value);
    match serde_json::to_string(&payload_json) {
        Ok(s) => Ok(s),
        Err(_) => Err(error::INVALID_JSON.code_num),
    }
}

pub fn convert_to_map(s:&str) -> Result<serde_json::Map<String, serde_json::Value>, u32>{
    let v:serde_json::Map<String, serde_json::Value> = match serde_json::from_str(s) {
        Ok(m) => m,
        Err(_) => { warn!("{}", error::INVALID_ATTRIBUTES_STRUCTURE.message);
            return Err(error::INVALID_ATTRIBUTES_STRUCTURE.code_num)},
    };
    Ok(v)
}

fn get_matching_messages<'a>(msg_uid:&'a str, did:&'a str) -> Result<Vec<serde_json::Value>, &'a str> {
    let response = match messages::get_messages().to(did).uid(msg_uid).send() {
        Ok(x) => x,
        Err(x) => return Err("invalid response to get_messages for claim"),

    };

    let json: serde_json::Value = match serde_json::from_str(&response) {
        Ok(json) => json,
        Err(_) => return Err("invalid json in get_messages for claim"),

    };

    match json["msgs"].as_array() {
        Some(array) => Ok(array.to_owned()),
        None => Err("invalid msgs array returned for claim"),
    }
}

#[cfg(test)]
mod tests {
    extern crate mockito;

    use settings;
    use connection::create_connection;
    use std::thread;
    use std::time::Duration;
    use utils::signus::SignusUtils;
    use utils::wallet::init_wallet;
    use utils::issuer_claim::tests::{put_claim_def_in_issuer_wallet, create_default_schema};
    use claim_request::ClaimRequest;
    use super::*;

    static SCHEMA: &str = r#"{{
                            "seqNo":32,
                            "data":{{
                                "name":"gvt",
                                "version":"1.0",
                                "attr_names":["address1","address2","city","state", "zip"]
                            }}
                         }}"#;

    static CLAIM_DATA: &str =
        r#"{"address2":["101 Wilson Lane"],
        "zip":["87121"],
        "state":["UT"],
        "city":["SLC"],
        "address1":["101 Tela Lane"]
        }"#;

    static X_CLAIM_JSON: &str =
        r#"{"claim":{"address1":["101 Tela Lane","63690509275174663089934667471948380740244018358024875547775652380902762701972"],"address2":["101 Wilson Lane","68086943237164982734333428280784300550565381723532936263016368251445461241953"],"city":["SLC","101327353979588246869873249766058188995681113722618593621043638294296500696424"],"state":["UT","93856629670657830351991220989031130499313559332549427637940645777813964461231"],"zip":["87121","87121"]},"issuer_did":"NcYxiDXkpYi6ov5FcYDi1e","schema_seq_no":48,"signature":{"non_revocation_claim":null,"primary_claim":{"a":"","e":"","m2":"","v":""}}}"#;

    fn util_put_claim_def_in_issuer_wallet(schema_seq_num: u32, wallet_handle: i32) {
        let schema = &create_default_schema(schema_seq_num);

        let stored_xclaim = String::from("");

        info!("wallet_handle: {}", wallet_handle);
        let issuer_did = &settings::get_config_value(settings::CONFIG_ENTERPRISE_DID).unwrap();

        put_claim_def_in_issuer_wallet(issuer_did, schema, wallet_handle);
    }

    fn set_default_and_enable_test_mode() {
        settings::set_defaults();
        settings::set_config_value(settings::CONFIG_ENABLE_TEST_MODE, "true");
    }

    fn stand_up_a_wallet() -> (String, i32, String) {
        let wallet_name = String::from("wallet1");
        let wallet_handle = init_wallet(&wallet_name).unwrap();
        info!("Wallet Handle: {}", wallet_handle);
        let (did, _) = SignusUtils::create_and_store_my_did(wallet_handle, None).unwrap();
        info!("Successfully used wallet handle {} to create_and_store_my_did", wallet_handle);
        (wallet_name, wallet_handle, did)
    }

    fn create_standard_issuer_claim() -> IssuerClaim {
        let claim_req:ClaimRequest = ClaimRequest::from_str(CLAIM_REQ_STRING).unwrap();
        let issuer_claim = IssuerClaim {
            handle: 123,
            source_id: "standard_claim".to_owned(),
            schema_seq_no: 32,
            msg_uid: "1234".to_owned(),
            claim_attributes: CLAIM_DATA.to_owned(),
            issuer_did: "QTrbV4raAcND4DWWzBmdsh".to_owned(),
            issued_did: "8XFh8yBzrpJQmNyZzgoTqB".to_owned(),
            state: CxsStateType::CxsStateOfferSent,
            claim_name: DEFAULT_CLAIM_NAME.to_owned(),
            claim_request: Some(claim_req.to_owned()),
            claim_id: String::from(DEFAULT_CLAIM_ID),
            ref_msg_id: String::new(),
        };
        issuer_claim
    }

    fn print_error_message(e: &u32) -> () {
        use utils::error::error_message;
        ::utils::logger::LoggerUtils::init();
        info!("error message: {}", error_message(e));
    }

    fn normalize_claims(c1: &str, c2: &str) -> (serde_json::Value, serde_json::Value) {
        let mut v1: serde_json::Value = serde_json::from_str(c1.clone()).unwrap();
        let mut v2: serde_json::Value = serde_json::from_str(c2.clone()).unwrap();
        v1["signature"]["primary_claim"]["a"] = serde_json::to_value("".to_owned()).unwrap();
        v1["signature"]["primary_claim"]["e"] = serde_json::to_value("".to_owned()).unwrap();
        v1["signature"]["primary_claim"]["v"] = serde_json::to_value("".to_owned()).unwrap();
        v1["signature"]["primary_claim"]["m2"] = serde_json::to_value("".to_owned()).unwrap();
        v2["signature"]["primary_claim"]["a"] = serde_json::to_value("".to_owned()).unwrap();
        v2["signature"]["primary_claim"]["e"] = serde_json::to_value("".to_owned()).unwrap();
        v2["signature"]["primary_claim"]["v"] = serde_json::to_value("".to_owned()).unwrap();
        v2["signature"]["primary_claim"]["m2"] = serde_json::to_value("".to_owned()).unwrap();
        (v1, v2)
    }

    #[test]
    fn test_issuer_claim_create_succeeds() {
        settings::set_defaults();
        settings::set_config_value(settings::CONFIG_ENABLE_TEST_MODE, "true");
        match issuer_claim_create(0,
                                  None,
                                  "8XFh8yBzrpJQmNyZzgoTqB".to_owned(),
                                  "{\"attr\":\"value\"}".to_owned()) {
            Ok(x) => assert!(x > 0),
            Err(_) => assert_eq!(0, 1), //fail if we get here
        }
    }

    #[test]
    fn test_to_string_succeeds() {
        settings::set_defaults();
        settings::set_config_value(settings::CONFIG_ENABLE_TEST_MODE, "true");
        let handle = issuer_claim_create(0,
                                         None,
                                         "8XFh8yBzrpJQmNyZzgoTqB".to_owned(),
                                         "{\"attr\":\"value\"}".to_owned()).unwrap();
        let string = to_string(handle).unwrap();
        assert!(!string.is_empty());
    }

    #[test]
    fn test_send_claim_offer() {
        settings::set_defaults();
        settings::set_config_value(settings::CONFIG_ENABLE_TEST_MODE, "indy");
        settings::set_config_value(settings::CONFIG_AGENT_ENDPOINT, mockito::SERVER_URL);

        let connection_handle = create_connection("test_send_claim_offer".to_owned());
        connection::set_pw_did(connection_handle, "8XFh8yBzrpJQmNyZzgoTqB");

        let claim_id = DEFAULT_CLAIM_ID;

        let _m = mockito::mock("POST", "/agency/route")
            .with_status(200)
            .with_body("{\"uid\":\"6a9u7Jt\",\"typ\":\"claimOffer\",\"statusCode\":\"MS-101\"}")
            .expect(1)
            .create();

        let handle = issuer_claim_create(0,
                                         None,
                                         "8XFh8yBzrpJQmNyZzgoTqB".to_owned(),
                                         "{\"attr\":\"value\"}".to_owned()).unwrap();
        thread::sleep(Duration::from_millis(500));
        assert_eq!(send_claim_offer(handle, connection_handle).unwrap(), error::SUCCESS.code_num);
        thread::sleep(Duration::from_millis(500));
        assert_eq!(get_state(handle), CxsStateType::CxsStateOfferSent as u32);
        assert_eq!(get_offer_uid(handle).unwrap(), "6a9u7Jt");
        _m.assert();
    }

    #[test]
    fn test_send_a_claim() {
        let test_name = "test_send_a_claim";
        settings::set_defaults();
        settings::set_config_value(settings::CONFIG_ENABLE_TEST_MODE, "indy");
        settings::set_config_value(settings::CONFIG_AGENT_ENDPOINT, mockito::SERVER_URL);
        settings::set_config_value(settings::CONFIG_ENTERPRISE_DID, "QTrbV4raAcND4DWWzBmdsh");

        let claim_req:ClaimRequest = match ClaimRequest::from_str(&CLAIM_REQ_STRING) {
            Ok(x) => x,
            Err(_) => panic!("error with claim request"),
        };
        let issuer_did = claim_req.issuer_did;
        let _m = mockito::mock("POST", "/agency/route")
            .with_status(200)
            .with_body("{\"uid\":\"6a9u7Jt\",\"typ\":\"claim\",\"statusCode\":\"MS-101\"}")
            .expect(1)
            .create();

        let mut claim = create_standard_issuer_claim();
        claim.state = CxsStateType::CxsStateRequestReceived;
        util_put_claim_def_in_issuer_wallet(48, 0);

        let connection_handle = create_connection("test_send_claim_offer".to_owned());
        connection::set_pw_did(connection_handle, "8XFh8yBzrpJQmNyZzgoTqB");

        match claim.send_claim(connection_handle) {
            Ok(_) => assert_eq!(0, 0),
            Err(x) => {
                info!("error message: {}", error::error_message(&x));
                assert_eq!(x, 0)
            },
        };
        _m.assert();
        assert_eq!(claim.msg_uid, "6a9u7Jt");
        assert_eq!(claim.state, CxsStateType::CxsStateAccepted);
    }

    #[test]
    fn test_from_string_succeeds() {
        set_default_and_enable_test_mode();
        let handle = issuer_claim_create(0,
                                         None,
                                         "8XFh8yBzrpJQmNyZzgoTqB".to_owned(),
                                         "{\"attr\":\"value\"}".to_owned()).unwrap();
        let string = to_string(handle).unwrap();
        assert!(!string.is_empty());
        release(handle);
        let new_handle = from_string(&string).unwrap();
        let new_string = to_string(new_handle).unwrap();
        assert_eq!(new_handle, handle);
        assert_eq!(new_string, string);
    }

    #[test]
    fn test_update_state_with_pending_claim_request() {
        settings::set_defaults();
        settings::set_config_value(settings::CONFIG_ENABLE_TEST_MODE, "false");
        settings::set_config_value(settings::CONFIG_AGENT_ENDPOINT, mockito::SERVER_URL);

        let response = "{\"msgs\":[{\"uid\":\"6gmsuWZ\",\"typ\":\"conReq\",\"statusCode\":\"MS-102\",\"statusMsg\":\"message sent\"},\
        {\"statusCode\":\"MS-104\",\"edgeAgentPayload\":\"{\\\"attr\\\":\\\"value\\\"}\",\"sendStatusCode\":\"MSS-101\",\"typ\":\"claimOffer\",\"statusMsg\":\"message accepted\",\"uid\":\"6a9u7Jt\",\"refMsgId\":\"CKrG14Z\"},\
        {\"msg_type\":\"CLAIM_REQUEST\",\"typ\":\"claimReq\",\"edgeAgentPayload\":\"{\\\"blinded_ms\\\":{\\\"prover_did\\\":\\\"FQ7wPBUgSPnDGJnS1EYjTK\\\",\\\"u\\\":\\\"923...607\\\",\\\"ur\\\":\\\"null\\\"},\\\"version\\\":\\\"0.1\\\",\\\"mid\\\":\\\"\\\",\\\"to_did\\\":\\\"BnRXf8yDMUwGyZVDkSENeq\\\",\\\"from_did\\\":\\\"GxtnGN6ypZYgEqcftSQFnC\\\",\\\"iid\\\":\\\"cCanHnpFAD\\\",\\\"issuer_did\\\":\\\"QTrbV4raAcND4DWWzBmdsh\\\",\\\"schema_seq_no\\\":48,\\\"optional_data\\\":{\\\"terms_of_service\\\":\\\"<Large block of text>\\\",\\\"price\\\":6}}\"}]}";
        let _m = mockito::mock("POST", "/agency/route")
            .with_status(200)
            .with_body(response)
            .expect(2)
            .create();

        let claim_req:ClaimRequest = ClaimRequest::from_str(CLAIM_REQ_STRING).unwrap();
        let mut claim = IssuerClaim {
            handle: 123,
            source_id: "test_has_pending_claim_request".to_owned(),
            schema_seq_no: 32,
            msg_uid: "1234".to_owned(),
            claim_attributes: "nothing".to_owned(),
            issuer_did: "QTrbV4raAcND4DWWzBmdsh".to_owned(),
            issued_did: "8XFh8yBzrpJQmNyZzgoTqB".to_owned(),
            state: CxsStateType::CxsStateOfferSent,
            claim_request: Some(claim_req.to_owned()),
            claim_name: DEFAULT_CLAIM_NAME.to_owned(),
            claim_id: String::from(DEFAULT_CLAIM_ID),
            ref_msg_id: String::new(),
        };

        claim.update_state();
        _m.assert();
        assert_eq!(claim.get_state(), CxsStateType::CxsStateRequestReceived as u32);
        let claim_request = claim.claim_request.clone().unwrap();
        assert_eq!(claim_request.issuer_did, "QTrbV4raAcND4DWWzBmdsh");
        assert_eq!(claim_request.schema_seq_no, 48);
        claim.claim_attributes = CLAIM_DATA.to_owned();
        println!("{}", &claim.claim_attributes);
        println!("{:?}", &claim.generate_claim_offer(&claim_request.issuer_did).unwrap());
        println!("{:?}", serde_json::to_string(&claim.generate_claim_offer("QTrbV4raAcND4DWWzBmdsh").unwrap()).unwrap());
    }

    #[test]
    fn test_issuer_claim_changes_state_after_being_validated() {
        set_default_and_enable_test_mode();
        let handle = issuer_claim_create(0,
                                         None,
                                         "8XFh8yBzrpJQmNyZzgoTqB".to_owned(),
                                         "{\"att\":\"value\"}".to_owned()).unwrap();
        let string = to_string(handle).unwrap();
        fn get_state_from_string(s: String) -> u32 {
            let json: serde_json::Value = serde_json::from_str(&s).unwrap();
            if json["state"].is_number() {
                return json["state"].as_u64().unwrap() as u32
            }
            0
        }
        assert_eq!(get_state_from_string(string), 1);
    }

    #[test]
    fn test_issuer_claim_can_build_claim_from_correct_parts() {
        let test_name = "test_issuer_claim_can_build_from_correct_parts";
        ::utils::logger::LoggerUtils::init();
        let schema_str = SCHEMA;
        let mut issuer_claim = create_standard_issuer_claim();
        let issuer_did = "NcYxiDXkpYi6ov5FcYDi1e".to_owned();
        issuer_claim.claim_id = String::from(DEFAULT_CLAIM_ID);
        assert_eq!(issuer_claim.claim_id, DEFAULT_CLAIM_ID);
        settings::set_config_value(settings::CONFIG_ENABLE_TEST_MODE, "false");
        settings::set_config_value(settings::CONFIG_AGENT_ENDPOINT, mockito::SERVER_URL);
        settings::set_config_value(settings::CONFIG_ENTERPRISE_DID, &issuer_did);
        wallet::init_wallet(test_name).unwrap();
        let wallet_handle = wallet::get_wallet_handle();
        SignusUtils::create_and_store_my_did(wallet_handle, None).unwrap();
        util_put_claim_def_in_issuer_wallet(48, wallet_handle);

        // set the claim request issuer did to the correct (enterprise) did.
        let mut claim_req = issuer_claim.claim_request.clone().unwrap();
        claim_req.issuer_did = issuer_did.to_owned();
        println!("IssuerClaim: {}", serde_json::to_string_pretty(&issuer_claim).unwrap());
        issuer_claim.claim_request = Some(claim_req);
        let encoded_claim_data = issuer_claim.create_attributes_encodings().unwrap();
        let claim_payload = match create_claim_payload_using_wallet(&issuer_claim.claim_id, &issuer_claim.claim_request.clone().unwrap(), &encoded_claim_data, wallet::get_wallet_handle()) {
            Ok(c) => c,
            Err(_) => panic!("Error creating claim payload"),
        };
        let claim_payload_json: serde_json::Value = serde_json::from_str(&claim_payload).unwrap();
        let x_claim_json: serde_json::Value = serde_json::from_str(X_CLAIM_JSON).unwrap();

        // remove primary claims signatures
        // as they will never match
        let (n1, n2) = normalize_claims(&claim_payload, &X_CLAIM_JSON);

        assert_eq!(serde_json::to_string(&n1).unwrap(), serde_json::to_string(&n2).unwrap());

        wallet::delete_wallet(test_name).unwrap();
    }

    #[test]
    fn test_issuer_claim_request_changes_reflect_in_claim_payload() {
        // TODO: Is this duplicate of the above test?
        ::utils::logger::LoggerUtils::init();
        settings::set_defaults();
        settings::set_config_value(settings::CONFIG_ENABLE_TEST_MODE, "false");
        settings::set_config_value(settings::CONFIG_ENTERPRISE_DID, "NcYxiDXkpYi6ov5FcYDi1e");
        wallet::init_wallet("test_issuer_claim_request_changes_reflect_in_claim").unwrap();
        let wallet_handle = wallet::get_wallet_handle();

        util_put_claim_def_in_issuer_wallet(48, wallet_handle);
        let issuer_claim = create_standard_issuer_claim();
        let mut claim_request = issuer_claim.claim_request.clone().unwrap();
        claim_request.issuer_did = String::from("NcYxiDXkpYi6ov5FcYDi1e");
        assert_eq!(claim_request.schema_seq_no, 48);
        info!("claim request: {:?}", serde_json::to_string(&claim_request));
        info!("claim data: {:?}", &CLAIM_DATA);
        let encoded = issuer_claim.create_attributes_encodings().unwrap();
        let claim_payload = match create_claim_payload_using_wallet( &issuer_claim.claim_id,
                                                                     &claim_request,
                                                                     &encoded,
                                                                     wallet_handle) {
            Ok(c) => c,
            Err(_) => panic!("Error creating claim payload"),
        };

        let (n1, n2) = normalize_claims(&claim_payload, &X_CLAIM_JSON);
        info!("claim_payload: {}", claim_payload);
        assert_eq!(n1, n2);
        let claim_payload_with_from_did = append_value(&claim_payload, "from_did", &settings::CONFIG_ENTERPRISE_DID);
        info!("claim_payload_with_from_did: {:?}",claim_payload_with_from_did.unwrap());

        wallet::delete_wallet("test_issuer_claim_request_changes_reflect_in_claim").unwrap();
    }

    #[test]
    fn basic_add_attribute_encoding() {
        ::utils::logger::LoggerUtils::init();
        // FIXME Make this a real test and add additional test for create_attributes_encodings
        let issuer_claim = create_standard_issuer_claim();
        match issuer_claim.create_attributes_encodings() {
            Ok(x) => {
                println!("{}", x);
                assert!(true)
            },
            Err(e) => {
                error!("Error in create_attributes_encodings test");
                assert_eq!(0, 1)
            },
        };

        let mut issuer_claim = create_standard_issuer_claim();
        match issuer_claim.claim_attributes.pop() {
            Some(brace) => assert_eq!(brace, '}'),
            None => error!("Malformed claim attributes in the issuer claim test"),
        }
        match issuer_claim.create_attributes_encodings() {
            Ok(_) => {
                error!("basic_add_attribute_encoding test should raise error.");
                assert_ne!(1, 1);
            },
            Err(e) => assert_eq!(error::INVALID_JSON.code_num, e),
        }
    }

    #[test]
    fn test_claim_offer_has_proper_fields_for_sending_message() {
        static CORRECT_CLAIM_OFFER_PAYLOAD: &str = r#"{"msg_type":"CLAIM_OFFER","version":"0.1","to_did":"BnRXf8yDMUwGyZVDkSENeq","from_did":"GxtnGN6ypZYgEqcftSQFnC","iid":"cCanHnpFAD","mid":"","claim":{"name":["Alice"],"date_of_birth":["2000-05-17"],"height":["175"]},"schema_seq_no":103,"issuer_did":"V4SGRU86Z58d6TV7PBUe6f","nonce":"351590","claim_name":"Profiledetail","issuer_name":"TestEnterprise","optional_data":{"terms_of_service":"<Largeblockoftext>","price":6}}"#;
        let to_did_from_connection = "E7pKs2CKAtKQQE3z3rmx8C";
        let issuer_claim = IssuerClaim::create_standard_issuer_claim().unwrap();
        assert_eq!(issuer_claim.claim_name, DEFAULT_CLAIM_NAME);
        let claim_offer_payload = issuer_claim.generate_claim_offer(&to_did_from_connection).unwrap();
        assert_eq!(claim_offer_payload.schema_seq_no, 103);
        assert_eq!(claim_offer_payload.claim_name, issuer_claim.claim_name);
        assert_eq!(claim_offer_payload.version, "0.1");
        assert_eq!(claim_offer_payload.from_did, issuer_claim.issued_did);
        assert_eq!(claim_offer_payload.issuer_did, issuer_claim.issuer_did);
        assert_eq!(claim_offer_payload.msg_type, "CLAIM_OFFER");
        assert_eq!(claim_offer_payload.claim, convert_to_map(&issuer_claim.claim_attributes).unwrap());
    }

    #[test]
    fn test_that_test_mode_enabled_bypasses_libindy_create_claim(){
        ::utils::logger::LoggerUtils::init();
        let test_name = "test_that_TEST_MODE_ENABLED_bypasses_libindy_create_claim";
        settings::set_defaults();
        settings::set_config_value(settings::CONFIG_ENABLE_TEST_MODE, "true");
        settings::set_config_value(settings::CONFIG_ENTERPRISE_DID, "QTrbV4raAcND4DWWzBmdsh");

        let claim_req = ClaimRequest::from_str(CLAIM_REQ_STRING).unwrap();
        let issuer_did = claim_req.issuer_did;

        let mut claim = create_standard_issuer_claim();
        claim.state = CxsStateType::CxsStateRequestReceived;

        let connection_handle = create_connection("test_send_claim_offer".to_owned());
        connection::set_pw_did(connection_handle, "8XFh8yBzrpJQmNyZzgoTqB");
        match claim.send_claim(connection_handle) {
            Ok(_) => assert_eq!(0, 0),
            Err(x) => {
                info!("error message: {}", error::error_message(&x));
                assert_eq!(x, 0)
            },
        };
        assert_eq!(claim.state, CxsStateType::CxsStateAccepted);

    }


}<|MERGE_RESOLUTION|>--- conflicted
+++ resolved
@@ -246,11 +246,7 @@
             Err(err) => {
                 warn!("{} {}", err, self.handle);
                 return
-<<<<<<< HEAD
-            },
-=======
             }
->>>>>>> 8fca739f
         };
 
         for msg in msgs {
@@ -283,20 +279,11 @@
         if self.state == CxsStateType::CxsStateRequestReceived {
             return;
         }
-<<<<<<< HEAD
-        else if self.state != CxsStateType::CxsStateOfferSent || self.msg_uid.is_empty() || self.issued_did.is_empty() {
-            return;
-        }
-        // state is "OfferSent" so check to see if there is a new claimReq
-        let msg_uid = self.msg_uid.clone();
-        let msgs = match get_matching_messages(&msg_uid, &self.issued_did) {
-=======
             else if self.state != CxsStateType::CxsStateOfferSent || self.msg_uid.is_empty() || self.issued_did.is_empty() {
                 return;
             }
 
         let msgs = match get_matching_messages(&self.msg_uid, &self.issued_did) {
->>>>>>> 8fca739f
             Ok(x) => x,
             Err(err) => {
                 warn!("{} {}", err, self.handle);
@@ -305,13 +292,9 @@
         };
 
         for msg in msgs {
-<<<<<<< HEAD
-            if msg["statusCode"].to_string() == "\"MS-104\"" {
-=======
             if msg["statusCode"] == serde_json::to_value(MessageAccepted.as_str())
                 .unwrap_or(serde_json::Value::Null) {
                 //get the followup-claim-req using refMsgId
->>>>>>> 8fca739f
                 let ref_msg_id = match msg["refMsgId"].as_str() {
                     Some(x) => x,
                     None => {
@@ -525,11 +508,7 @@
 
 pub fn send_claim_offer(handle: u32, connection_handle: u32) -> Result<u32,u32> {
     match ISSUER_CLAIM_MAP.lock().unwrap().get_mut(&handle) {
-<<<<<<< HEAD
-        Some(c) => c.send_claim_offer(connection_handle),
-=======
         Some(c) => Ok(c.send_claim_offer(connection_handle)?),
->>>>>>> 8fca739f
         None => Err(error::INVALID_ISSUER_CLAIM_HANDLE.code_num),
     }
 }
