--- conflicted
+++ resolved
@@ -205,7 +205,6 @@
             Ok(wallets) => {
                 let wallets: Vec<serde_json::Value> = serde_json::from_str(&wallets)
                     .map_err(|_| println_err!("Wrong data has been received"))?;
-<<<<<<< HEAD
 
                 let mut table = Table::new();
                 table.add_row(row![Fgb->"name", Fgb->"associated pool name", Fgb->"type"]);
@@ -213,16 +212,6 @@
                     table.add_row(row![wallet["name"].as_str().unwrap_or("-"),
                                        wallet["associated_pool_name"].as_str().unwrap_or("-"),
                                        wallet["type"].as_str().unwrap_or("-")]);
-=======
-                if wallets.len() > 0 {
-                    println_acc!("{0: <25} | {1: <25} | {2}", "name", "associated pool name", "type");
-                    for wallet in wallets {
-                        println!("{0: <25} | {1: <25} | {2}", wallet["name"].as_str().unwrap_or("-"),
-                                 wallet["associated_pool_name"].as_str().unwrap_or("-"), &wallet["type"].as_str().unwrap_or("-"));
-                    }
-                } else {
-                    println_succ!("There are no wallets");
->>>>>>> d7eef56e
                 }
                 table.printstd();
 
