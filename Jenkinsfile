#!groovy

@Library('SovrinHelpers') _

try {
    testing()
    publishing()
    if (acceptanceTesting()) {
        releasing()
    }
    notifyingSuccess()
} catch (err) {
    notifyingFailure()
    throw err
}

def testing() {
    stage('Testing') {
        isDebugTests = !(env.BRANCH_NAME in ['master', 'rc'])
        parallel([
                'ubuntu-test' : { ubuntuTesting(isDebugTests) },
                //FIXME fix and restore 'libindy-redhat-test' : { rhelTesting() }, IS-307
                'windows-test': { windowsTesting(isDebugTests) }
        ])
    }
}

def publishing() {
    stage('Publishing') {
        if (!(env.BRANCH_NAME in ['master', 'rc'])) {
            echo "${env.BRANCH_NAME}: skip publishing"
            return
        }
        echo "${env.BRANCH_NAME}: start publishing"

        publishedVersions = parallel([
                //FIXME fix and restore 'rhel-files'     : { rhelPublishing() }, IS-307
                'ubuntu-files' : { ubuntuPublishing() },
                'windows-files': { windowsPublishing() },
        ])

        version = publishedVersions['ubuntu-files']
        if (publishedVersions['windows-files'] != version) { // FIXME check rhel too, IS-307
            error "platforms artifacts have different versions"
        }
    }
}

def acceptanceTesting() {
    stage('Acceptance testing') {
        if (env.BRANCH_NAME == 'rc') {
            echo "${env.BRANCH_NAME}: acceptance testing"
            if (approval.check("default")) {
                return true
            }
        } else {
            echo "${env.BRANCH_NAME}: skip acceptance testing"
        }
        return false
    }
}

def releasing() {
    stage('Releasing') {
        if (env.BRANCH_NAME == 'rc') {
            publishingRCtoStable()
        }
    }
}

def notifyingSuccess() {
    if (env.BRANCH_NAME == 'master') {
        currentBuild.result = "SUCCESS"
        node('ubuntu-master') {
            sendNotification.success('indy-sdk')
        }
    }
}

def notifyingFailure() {
    currentBuild.result = "FAILED"
    node('ubuntu-master') {
        sendNotification.fail([slack: env.BRANCH_NAME == 'master'])
    }
}

def openPool(env_name, network_name, pool_ver, plenum_ver, anoncreds_ver, node_ver) {
    echo "${env_name} Test: Create docker network (${network_name}) for nodes pool and test image"
    sh "docker network create --subnet=10.0.0.0/8 ${network_name}"

    echo "${env_name} Test: Build docker image for nodes pool ver. ${pool_ver}"
    echo "${env_name} Test: Building nodes pool for versions: plenum ${plenum_ver}, anoncreds ${anoncreds_ver}, node ${node_ver}"
    def poolEnv = dockerHelpers.build("indy_pool_${pool_ver}", 'ci/indy-pool.dockerfile ci',
            "--build-arg pool_ip=10.0.0.2 --build-arg indy_plenum_ver=${plenum_ver} --build-arg indy_anoncreds_ver=${anoncreds_ver} --build-arg indy_node_ver=${node_ver}")
    echo "${env_name} Test: Run nodes pool"
    return poolEnv.run("--ip=\"10.0.0.2\" --network=${network_name}")
}

def closePool(env_name, network_name, poolInst) {
    echo "${env_name} Test: Cleanup"
    try {
        sh "docker network inspect ${network_name}"
    } catch (error) {
        echo "${env_name} Tests: error while inspect network ${network_name} - ${error}"
    }
    try {
        echo "${env_name} Test: stop pool"
        poolInst.stop()
    } catch (error) {
        echo "${env_name} Tests: error while stop pool ${error}"
    }
    try {
        sh "docker ps --format '{{.ID}}' --filter network=${network_name} | xargs docker rm -f"
    } catch (error) {
        echo "${env_name} Test: error while force clean-up network ${network_name} - ${error}"
    }
    try {
        echo "${env_name} Test: remove pool network ${network_name}"
        sh "docker network rm ${network_name}"
    } catch (error) {
        echo "${env_name} Test: error while delete ${network_name} - ${error}"
    }
    step([$class: 'WsCleanup'])
}

void getSrcVersion() {
    commit = sh(returnStdout: true, script: 'git rev-parse HEAD').trim()
    version = sh(returnStdout: true, script: "wget -q https://raw.githubusercontent.com/hyperledger/indy-sdk/$commit/libindy/Cargo.toml -O - | grep -E '^version =' | head -n1 | cut -f2 -d= | cut -f2 -d '\"'").trim()
    return version
}

def linuxTesting(file, env_name, run_interoperability_tests, network_name, isDebugTests) {
    def poolInst
    try {
        echo "${env_name} Test: Checkout csm"
        checkout scm

        poolInst = openPool(env_name, network_name, '119', '1.1.112', '1.0.25', '1.1.119')

        def testEnv

        dir('libindy') {
            echo "${env_name} Test: Build docker image"
            testEnv = dockerHelpers.build('libindy', file)

            testEnv.inside("--ip=\"10.0.0.3\" --network=${network_name}") {
                echo "${env_name} Test: Test"
                sh 'chmod -R 777 /home/indy/indy-anoncreds/'

                try {
                    def featuresArgs = ''
                    if (run_interoperability_tests) {
                        featuresArgs = '--features "interoperability_tests"'
                    }

                    def buildType = ''
                    if (!isDebugTests) {
                        buildType = '--release'
                    }

                    testParams = "$buildType $featuresArgs".trim()

                    echo "${env_name} Test: Build"
                    sh "RUST_BACKTRACE=1 cargo test $testParams --no-run"

                    echo "${env_name} Test: Run tests"
                    sh "RUST_BACKTRACE=1 RUST_LOG=trace RUST_TEST_THREADS=1 TEST_POOL_IP=10.0.0.2 cargo test $testParams"
                    /* TODO FIXME restore after xunit will be fixed
                    sh 'RUST_TEST_THREADS=1 cargo test-xunit'
                    */
                }
                finally {
                    /* TODO FIXME restore after xunit will be fixed
                    junit 'test-results.xml'
                    */
                }
            }
        }

        def folder = isDebugTests ? "debug" : "release";

        sh "cp libindy/target/$folder/libindy.so wrappers/java/lib"
        dir('wrappers/java') {
            testEnv.inside("--ip=\"10.0.0.3\" --network=${network_name}") {
                echo "${env_name} Test: Test java wrapper"

                sh "RUST_LOG=trace TEST_POOL_IP=10.0.0.2 mvn clean test"
            }
        }

        sh "cp libindy/target/$folder/libindy.so wrappers/python"
        dir('wrappers/python') {
            testEnv.inside("--ip=\"10.0.0.3\" --network=${network_name}") {
                echo "${env_name} Test: Test python wrapper"

                sh '''
                    python3.6 -m pip install -e .
                    LD_LIBRARY_PATH=./ RUST_LOG=trace TEST_POOL_IP=10.0.0.2 python3.6 -m pytest
                '''
            }
        }
    }
    finally {
        closePool(env_name, network_name, poolInst)
    }
}

def windowsTesting(isDebugTests) {
    node('win2016') {
        stage('Windows Test') {
            echo "Windows Test: Checkout scm"
            checkout scm

            try {
                echo "Windows Test: Run Indy pool"
                bat "docker -H $INDY_SDK_SERVER_IP build --build-arg pool_ip=$INDY_SDK_SERVER_IP -f ci/indy-pool.dockerfile -t indy_pool ci"
                bat "docker -H $INDY_SDK_SERVER_IP run -d --network host --name indy_pool -p 9701-9708:9701-9708 indy_pool"

                dir('libindy') {
                    echo "Windows Test: Download prebuilt dependencies"
                    bat 'wget -O prebuilt.zip "https://repo.evernym.com/libindy/windows/deps/indy-sdk-deps.zip"'
                    bat 'unzip prebuilt.zip -d prebuilt'

                    def buildType = ''
                    if (!isDebugTests) {
                        buildType = '--release'
                    }

                    echo "Windows Test: Build"
                    withEnv([
                            "INDY_PREBUILT_DEPS_DIR=$WORKSPACE\\libindy\\prebuilt",
                            "MILAGRO_DIR=$WORKSPACE\\libindy\\prebuilt",
                            "ZMQPW_DIR=$WORKSPACE\\libindy\\prebuilt",
                            "SODIUM_LIB_DIR=$WORKSPACE\\libindy\\prebuilt",
                            "OPENSSL_DIR=$WORKSPACE\\libindy\\prebuilt",
                            "PATH=$WORKSPACE\\libindy\\prebuilt\\lib;$PATH",
                            "RUST_BACKTRACE=1"
                    ]) {
                        bat "cargo test $buildType --no-run"
                    }

                    echo "Windows Test: Run tests"
                    withEnv([
                            "RUST_TEST_THREADS=1",
                            "RUST_LOG=trace",
                            "RUST_BACKTRACE=1",
                            "TEST_POOL_IP=$INDY_SDK_SERVER_IP"
                    ]) {
                        bat "cargo test $buildType"
                    }
                }

                //TODO wrappers testing

            } finally {
                try {
                    bat "docker -H $INDY_SDK_SERVER_IP stop indy_pool"
                } catch (ignore) {
                }
                try {
                    bat "docker -H $INDY_SDK_SERVER_IP rm indy_pool"
                } catch (ignore) {
                }
                step([$class: 'WsCleanup'])
            }
        }
    }
}

def ubuntuTesting(isDebugTests) {
    node('ubuntu') {
        stage('Ubuntu Test') {
            linuxTesting("ci/ubuntu.dockerfile ci", "Ubuntu", true, "pool_network", isDebugTests)
        }
    }
}

def rhelTesting(isDebugTests) {
    node('ubuntu') {
        stage('RedHat Test') {
            linuxTesting("ci/amazon.dockerfile ci", "RedHat", false, "pool_network", isDebugTests)
        }
    }
}

def rhelPublishing() {
    node('ubuntu') {
        stage('Publish Libindy RPM Files') {
            try {
                echo 'Publish Rpm files: Checkout csm'
                checkout scm

                version = getSrcVersion()

                dir('libindy') {
                    echo 'Publish Rpm: Build docker image'
                    def testEnv = dockerHelpers.build('indy-sdk', 'ci/amazon.dockerfile ci')

                    testEnv.inside('-u 0:0') {

                        sh 'chmod -R 777 ci'

                        withCredentials([file(credentialsId: 'EvernymRepoSSHKey', variable: 'evernym_repo_key')]) {
                            sh "./ci/libindy-rpm-build-and-upload.sh $version $evernym_repo_key $env.BRANCH_NAME $env.BUILD_NUMBER"
                        }
                    }
                }
            }
            finally {
                echo 'Publish RPM: Cleanup'
                step([$class: 'WsCleanup'])
            }
        }
    }
    return version
}

def ubuntuPublishing() {
    node('ubuntu') {
        stage('Publish Ubuntu Files') {
            try {
                echo 'Publish Ubuntu files: Checkout csm'
                checkout scm

                version = getSrcVersion()

                echo 'Publish Ubuntu files: Build docker image'
                testEnv = dockerHelpers.build('indy-sdk', 'libindy/ci/ubuntu.dockerfile libindy/ci')

                libindyDebPublishing(testEnv)
                pythonWrapperPublishing(testEnv, false)
            }
            finally {
                echo 'Publish Ubuntu files: Cleanup'
                step([$class: 'WsCleanup'])
            }
        }
    }

    return version
}

def windowsPublishing() {
    node('win2016') {
        stage('Publish Libindy Windows Files') {
            try {
                echo 'Publish Windows files: Checkout csm'
                checkout scm

                version = getSrcVersion()

                dir('libindy') {
                    echo "Publish Windows files: Download prebuilt dependencies"
                    bat 'wget -O prebuilt.zip "https://repo.evernym.com/libindy/windows/deps/indy-sdk-deps.zip"'
                    bat 'unzip prebuilt.zip -d prebuilt'

                    echo "Publish Windows files: Build"
                    withEnv([
                            "INDY_PREBUILT_DEPS_DIR=$WORKSPACE\\libindy\\prebuilt",
                            "MILAGRO_DIR=$WORKSPACE\\libindy\\prebuilt",
                            "ZMQPW_DIR=$WORKSPACE\\libindy\\prebuilt",
                            "SODIUM_LIB_DIR=$WORKSPACE\\libindy\\prebuilt",
                            "OPENSSL_DIR=$WORKSPACE\\libindy\\prebuilt",
                            "PATH=$WORKSPACE\\libindy\\prebuilt\\lib;$PATH",
                            "RUST_BACKTRACE=1"
                    ]) {
                        bat "cargo build --release"
                    }

                    withCredentials([file(credentialsId: 'EvernymRepoSSHKey', variable: 'evernym_repo_key')]) {
                        sh "./ci/libindy-win-zip-and-upload.sh $version '${evernym_repo_key}' $env.BRANCH_NAME $env.BUILD_NUMBER"
                    }
                }
            }
            finally {
                echo 'Publish Windows files: Cleanup'
                step([$class: 'WsCleanup'])
            }
        }
    }
    return version
}

def libindyDebPublishing(testEnv) {
    dir('libindy') {
        testEnv.inside('-u 0:0') {
            sh 'chmod -R 755 ci/*.sh'

            withCredentials([file(credentialsId: 'EvernymRepoSSHKey', variable: 'evernym_repo_key')]) {
                sh "./ci/libindy-deb-build-and-upload.sh $version $evernym_repo_key $env.BRANCH_NAME $env.BUILD_NUMBER"
                sh "rm -rf debian"
            }
        }
    }
}

def pythonWrapperPublishing(testEnv, isRelease) {
    dir('wrappers/python') {
        def suffix
        if (env.BRANCH_NAME == 'master' && !isRelease) {
            suffix = "-devel-$env.BUILD_NUMBER"
        } else if (env.BRANCH_NAME == 'rc') {
            if (isRelease) {
                suffix = ""
            } else {
                suffix = "-rc-$env.BUILD_NUMBER"
            }
        } else {
            error "Publish To Pypi: invalid case: branch ${env.BRANCH_NAME}, isRelease ${isRelease}"
        }


        testEnv.inside {
            withCredentials([file(credentialsId: 'pypi_credentials', variable: 'credentialsFile')]) {
                sh 'cp $credentialsFile ./'
                sh "sed -i -E \"s/version='([0-9,.]+).*/version='\\1$suffix',/\" setup.py"
                sh '''
                    python3.6 setup.py sdist
                    python3.6 -m twine upload dist/* --config-file .pypirc
                '''
            }
        }
    }
}

def publishingRCtoStable() {
    node('ubuntu') {
        stage('Moving RC artifacts to Stable') {
            try {
                echo 'Moving RC artifacts to Stable: Checkout csm'
                checkout scm

                version = getSrcVersion()

                echo 'Moving RC artifacts to Stable: libindy'
                publishLibindyRCtoStable(version)

                echo 'Moving RC artifacts to Stable: python wrapper'
                echo 'Moving RC artifacts to Stable: Build docker image for python publishing'
                testEnv = dockerHelpers.build('indy-sdk', 'libindy/ci/ubuntu.dockerfile libindy/ci')
                pythonWrapperPublishing(testEnv, true)
            } finally {
                echo 'Moving RC artifacts to Stable: Cleanup'
                step([$class: 'WsCleanup'])
            }
        }
    }
}

<<<<<<< HEAD
def publishingJavaWrapperToMaven() {
    node('ubuntu') {
        stage('Publish Java Wrapper To Maven Central') {
            try {
                def poolInst
                def network_name = "pool_network"
                def env_name = "Ubuntu Java"

                echo "Publish To Maven: Checkout csm"
                checkout scm

                dir('wrappers/java') {
                    echo "Publish To Maven Test: Build docker image"
                    def testEnv = dockerHelpers.build('java-indy-sdk', 'ci/java.dockerfile ci')

                    poolInst = openPool(env_name, network_name, '84', '1.0.82', '1.0.25', '1.0.84')

                    testEnv.inside("--ip=\"10.0.0.3\" --network=${network_name}") {
                        echo "Publish To Maven Test: Test"

                        sed -i -E -e 'H;1h;$!d;x' -e "s/<version>([0-9,.]+)<\/version>/<version>\1-$env.BUILD_NUMBER<\/version>/" pom.xml

                        withCredentials([file(credentialsId: 'artifactory-evernym-settings', variable: 'settingsFile')]) {
                            sh 'cp $settingsFile ~/.m2'
                            //sh 'cp gpgKeys ~/.gnupg'

                            sh "mvn clean deploy -DskipTests"
                            //sh "mvn nexus-staging:release"
                        }
                    }
                }
            }
            finally {
                closePool(env_name, network_name, poolInst)
            }
=======
def publishLibindyRCtoStable(version) {
    rcFullVersion = "${version}-${env.BUILD_NUMBER}"
    withCredentials([file(credentialsId: 'EvernymRepoSSHKey', variable: 'key')]) {
        for (os in ['ubuntu', 'windows']) { //FIXME add rhel IS-307
            src = "/var/repository/repos/libindy/$os/rc/$rcFullVersion/"
            target = "/var/repository/repos/libindy/$os/stable/$version"
            //should not exists
            sh "ssh -v -oStrictHostKeyChecking=no -i '$key' repo@192.168.11.111 '! ls $target'"
            sh "ssh -v -oStrictHostKeyChecking=no -i '$key' repo@192.168.11.111 cp -r $src $target"
>>>>>>> 431f71f6
        }
    }
}<|MERGE_RESOLUTION|>--- conflicted
+++ resolved
@@ -3,14 +3,14 @@
 @Library('SovrinHelpers') _
 
 try {
-    testing()
+    //testing()
     publishing()
     if (acceptanceTesting()) {
-        releasing()
-    }
-    notifyingSuccess()
+        //releasing()
+    }
+    //notifyingSuccess()
 } catch (err) {
-    notifyingFailure()
+    //notifyingFailure()
     throw err
 }
 
@@ -27,22 +27,20 @@
 
 def publishing() {
     stage('Publishing') {
-        if (!(env.BRANCH_NAME in ['master', 'rc'])) {
-            echo "${env.BRANCH_NAME}: skip publishing"
-            return
-        }
-        echo "${env.BRANCH_NAME}: start publishing"
+//        if (!(env.BRANCH_NAME in ['master', 'rc'])) {
+//            echo "${env.BRANCH_NAME}: skip publishing"
+//           return
+//        }
+//        echo "${env.BRANCH_NAME}: start publishing"
 
         publishedVersions = parallel([
-                //FIXME fix and restore 'rhel-files'     : { rhelPublishing() }, IS-307
-                'ubuntu-files' : { ubuntuPublishing() },
-                'windows-files': { windowsPublishing() },
+                'java-publishing' : { publishingJavaWrapperToMaven() }
         ])
 
-        version = publishedVersions['ubuntu-files']
-        if (publishedVersions['windows-files'] != version) { // FIXME check rhel too, IS-307
-            error "platforms artifacts have different versions"
-        }
+//        version = publishedVersions['ubuntu-files']
+//        if (publishedVersions['windows-files'] != version) { // FIXME check rhel too, IS-307
+//            error "platforms artifacts have different versions"
+//        }
     }
 }
 
@@ -447,43 +445,6 @@
     }
 }
 
-<<<<<<< HEAD
-def publishingJavaWrapperToMaven() {
-    node('ubuntu') {
-        stage('Publish Java Wrapper To Maven Central') {
-            try {
-                def poolInst
-                def network_name = "pool_network"
-                def env_name = "Ubuntu Java"
-
-                echo "Publish To Maven: Checkout csm"
-                checkout scm
-
-                dir('wrappers/java') {
-                    echo "Publish To Maven Test: Build docker image"
-                    def testEnv = dockerHelpers.build('java-indy-sdk', 'ci/java.dockerfile ci')
-
-                    poolInst = openPool(env_name, network_name, '84', '1.0.82', '1.0.25', '1.0.84')
-
-                    testEnv.inside("--ip=\"10.0.0.3\" --network=${network_name}") {
-                        echo "Publish To Maven Test: Test"
-
-                        sed -i -E -e 'H;1h;$!d;x' -e "s/<version>([0-9,.]+)<\/version>/<version>\1-$env.BUILD_NUMBER<\/version>/" pom.xml
-
-                        withCredentials([file(credentialsId: 'artifactory-evernym-settings', variable: 'settingsFile')]) {
-                            sh 'cp $settingsFile ~/.m2'
-                            //sh 'cp gpgKeys ~/.gnupg'
-
-                            sh "mvn clean deploy -DskipTests"
-                            //sh "mvn nexus-staging:release"
-                        }
-                    }
-                }
-            }
-            finally {
-                closePool(env_name, network_name, poolInst)
-            }
-=======
 def publishLibindyRCtoStable(version) {
     rcFullVersion = "${version}-${env.BUILD_NUMBER}"
     withCredentials([file(credentialsId: 'EvernymRepoSSHKey', variable: 'key')]) {
@@ -493,7 +454,46 @@
             //should not exists
             sh "ssh -v -oStrictHostKeyChecking=no -i '$key' repo@192.168.11.111 '! ls $target'"
             sh "ssh -v -oStrictHostKeyChecking=no -i '$key' repo@192.168.11.111 cp -r $src $target"
->>>>>>> 431f71f6
+        }
+    }
+}
+
+
+def publishingJavaWrapperToMaven() {
+    node('ubuntu') {
+        stage('Publish Java Wrapper To Maven Central') {
+            try {
+                def poolInst
+                def network_name = "pool_network"
+                def env_name = "Ubuntu Java"
+
+                echo "Publish To Maven: Checkout csm"
+                checkout scm
+
+                dir('wrappers/java') {
+                    echo "Publish To Maven Test: Build docker image"
+                    def testEnv = dockerHelpers.build('java-indy-sdk', 'ci/java.dockerfile ci')
+
+                    poolInst = openPool(env_name, network_name, '84', '1.0.82', '1.0.25', '1.0.84')
+
+                    testEnv.inside("--ip=\"10.0.0.3\" --network=${network_name}") {
+                        echo "Publish To Maven Test: Test"
+
+                        sed -i -E -e 'H;1h;$!d;x' -e "s/<version>([0-9,.]+)<\/version>/<version>\1-$env.BUILD_NUMBER<\/version>/" pom.xml
+
+                        withCredentials([file(credentialsId: 'artifactory-evernym-settings', variable: 'settingsFile')]) {
+                            sh 'cp $settingsFile ~/.m2'
+                            //sh 'cp gpgKeys ~/.gnupg'
+
+                            sh "mvn clean deploy -DskipTests"
+                            //sh "mvn nexus-staging:release"
+                        }
+                    }
+                }
+            }
+            finally {
+                closePool(env_name, network_name, poolInst)
+            }
         }
     }
 }