--- conflicted
+++ resolved
@@ -90,30 +90,14 @@
         def testEnv = dockerHelpers.build(name, file)
 
         testEnv.inside("--ip=\"10.0.0.3\" --network=${network_name}") {
-<<<<<<< HEAD
            echo "${env_name} Test: Test"
-
+           sh 'chmod -R 777 /home/indy/'
            sh 'cargo update'
 
            try {
-               sh 'RUST_BACKTRACE=1 RUST_TEST_THREADS=1 cargo test'
+                sh 'RUST_BACKTRACE=1 RUST_TEST_THREADS=1 cargo test --features "interoperability_tests"'
                /* TODO FIXME restore after xunit will be fixed
                sh 'RUST_TEST_THREADS=1 cargo test-xunit'
-=======
-            echo 'Ubuntu Test: Test'
-            sh 'chmod -R 777 /home/indy/'
-            sh 'cargo update'
-
-            try {
-                sh 'RUST_BACKTRACE=1 RUST_TEST_THREADS=1 cargo test --features "interoperability_tests"'
-                /* TODO FIXME restore after xunit will be fixed
-                sh 'RUST_TEST_THREADS=1 cargo test-xunit'
-                 */
-            }
-            finally {
-                /* TODO FIXME restore after xunit will be fixed
-                junit 'test-results.xml'
->>>>>>> 103165d9
                 */
            }
            finally {
