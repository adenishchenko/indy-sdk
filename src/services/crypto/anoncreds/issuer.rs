--- conflicted
+++ resolved
@@ -165,18 +165,10 @@
         Ok((revocation_registry, revocation_registry_private))
     }
 
-<<<<<<< HEAD
     pub fn create_claim(&self, claim_definition: ClaimDefinition,
                         claim_definition_private: ClaimDefinitionPrivate,
                         revocation_registry: &Option<RefCell<RevocationRegistry>>,
                         revocation_registry_private: &Option<RevocationRegistryPrivate>,
-=======
-    pub fn create_claim(&self,
-                        claim_definition: &ClaimDefinition,
-                        claim_definition_private: ClaimDefinitionPrivate,
-                        revocation_registry: &RefCell<RevocationRegistry>,
-                        revocation_registry_private: &RevocationRegistryPrivate,
->>>>>>> d26c6b4e
                         claim_request: &ClaimRequest,
                         attributes: &HashMap<String, Vec<String>>,
                         user_revoc_index: Option<i32>) -> Result<Claims, CryptoError> {
@@ -531,7 +523,6 @@
 pub mod mocks {
     use super::*;
 
-<<<<<<< HEAD
     pub fn get_claim_definition() -> ClaimDefinition {
         let mut r: HashMap<String, BigNumber> = HashMap::new();
         r.insert("sex".to_string(), BigNumber::from_dec("58606710922154038918005745652863947546479611221487923871520854046018234465128105585608812090213473225037875788462225679336791123783441657062831589984290779844020407065450830035885267846722229953206567087435754612694085258455822926492275621650532276267042885213400704012011608869094703483233081911010530256094461587809601298503874283124334225428746479707531278882536314925285434699376158578239556590141035593717362562548075653598376080466948478266094753818404986494459240364648986755479857098110402626477624280802323635285059064580583239726433768663879431610261724430965980430886959304486699145098822052003020688956471").unwrap());
@@ -552,7 +543,8 @@
     pub fn get_claim_definition_private() -> ClaimDefinitionPrivate {
         let secret_key = SecretKey::new(BigNumber::from_dec("149212738775716179659508649034140914067267873385650452563221860367878267143635191771233591587868730221903476199105022913859057555905442876114559838735355652672950963033972314646471235775711934244481758977047119803475879470383993713606231800156950590334088086141997103196482505556481059579729337361392854778311").unwrap(), BigNumber::from_dec("149212738775716179659508649034140914067267873385650452563221860367878267143635191771233591587868730221903476199105022913859057555905442876114559838735355652672950963033972314646471235775711934244481758977047119803475879470383993713606231800156950590334088086141997103196482505556481059579729337361392854778311").unwrap());
         ClaimDefinitionPrivate::new(secret_key, None)
-=======
+    }
+
     pub fn get_gvt_schema() -> Schema {
         let mut attr_names: HashSet<String> = HashSet::new();
         attr_names.insert("name".to_string());
@@ -579,7 +571,6 @@
             attribute_names: attr_names,
             seq_no: 2
         }
->>>>>>> d26c6b4e
     }
 
     pub fn get_gvt_attributes() -> HashMap<String, Vec<String>> {
