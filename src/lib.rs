--- conflicted
+++ resolved
@@ -7,14 +7,6 @@
 
 #[macro_use]
 extern crate serde_derive;
-<<<<<<< HEAD
-
-#[macro_use]
-extern crate lazy_static;
-
-extern crate rustc_serialize;
-=======
->>>>>>> e11dd5e9
 
 #[macro_use]
 extern crate lazy_static;
