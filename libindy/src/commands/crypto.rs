extern crate indy_crypto;
extern crate serde_json;
extern crate zeroize;

use std::collections::HashMap;

use domain::crypto::key::{Key, KeyInfo, KeyMetadata};
use domain::crypto::pack::*;
use errors::prelude::*;
use services::crypto::CryptoService;
use services::wallet::{RecordOptions, WalletService};

use std::rc::Rc;
use std::str;
use utils::crypto::base64;
use utils::crypto::chacha20poly1305_ietf;
use domain::crypto::combo_box::ComboBox;
use api::WalletHandle;

pub enum CryptoCommand {
    CreateKey(
        WalletHandle,
        KeyInfo, // key info
        Box<Fn(IndyResult<String /*verkey*/>) + Send>,
    ),
    SetKeyMetadata(
        WalletHandle,
        String, // verkey
        String, // metadata
        Box<Fn(IndyResult<()>) + Send>,
    ),
    GetKeyMetadata(
        WalletHandle,
        String, // verkey
        Box<Fn(IndyResult<String>) + Send>,
    ),
    CryptoSign(
        WalletHandle,
        String,  // my vk
        Vec<u8>, // msg
        Box<Fn(IndyResult<Vec<u8>>) + Send>,
    ),
    CryptoVerify(
        String,  // their vk
        Vec<u8>, // msg
        Vec<u8>, // signature
        Box<Fn(IndyResult<bool>) + Send>,
    ),
    AuthenticatedEncrypt(
        WalletHandle,
        String,  // my vk
        String,  // their vk
        Vec<u8>, // msg
        Box<Fn(IndyResult<Vec<u8>>) + Send>,
    ),
    AuthenticatedDecrypt(
        WalletHandle,
        String,  // my vk
        Vec<u8>, // encrypted msg
        Box<Fn(IndyResult<(String, Vec<u8>)>) + Send>,
    ),
    AnonymousEncrypt(
        String,  // their vk
        Vec<u8>, // msg
        Box<Fn(IndyResult<Vec<u8>>) + Send>,
    ),
    AnonymousDecrypt(
        WalletHandle,
        String,  // my vk
        Vec<u8>, // msg
        Box<Fn(IndyResult<Vec<u8>>) + Send>,
    ),
    PackMessage(
        Vec<u8>, // plaintext message
        String,  // list of receiver's keys
        Option<String>,  // senders verkey
        WalletHandle,
        Box<Fn(IndyResult<Vec<u8>>) + Send>,
    ),
    UnpackMessage(
        Vec<u8>, // JWE
        WalletHandle,
        Box<Fn(IndyResult<Vec<u8>>) + Send>,
    ),
}

pub struct CryptoCommandExecutor {
    wallet_service: Rc<WalletService>,
    crypto_service: Rc<CryptoService>,
}

impl CryptoCommandExecutor {
    pub fn new(
        wallet_service: Rc<WalletService>,
        crypto_service: Rc<CryptoService>,
    ) -> CryptoCommandExecutor {
        CryptoCommandExecutor {
            wallet_service,
            crypto_service,
        }
    }

    pub fn execute(&self, command: CryptoCommand) {
        match command {
            CryptoCommand::CreateKey(wallet_handle, key_info, cb) => {
                info!("CreateKey command received");
                cb(self.create_key(wallet_handle, &key_info));
            }
            CryptoCommand::SetKeyMetadata(wallet_handle, verkey, metadata, cb) => {
                info!("SetKeyMetadata command received");
                cb(self.set_key_metadata(wallet_handle, &verkey, &metadata));
            }
            CryptoCommand::GetKeyMetadata(wallet_handle, verkey, cb) => {
                info!("GetKeyMetadata command received");
                cb(self.get_key_metadata(wallet_handle, &verkey));
            }
            CryptoCommand::CryptoSign(wallet_handle, my_vk, msg, cb) => {
                info!("CryptoSign command received");
                cb(self.crypto_sign(wallet_handle, &my_vk, &msg));
            }
            CryptoCommand::CryptoVerify(their_vk, msg, signature, cb) => {
                info!("CryptoVerify command received");
                cb(self.crypto_verify(&their_vk, &msg, &signature));
            }
            CryptoCommand::AuthenticatedEncrypt(wallet_handle, my_vk, their_vk, msg, cb) => {
                info!("AuthenticatedEncrypt command received");
                cb(self.authenticated_encrypt(wallet_handle, &my_vk, &their_vk, &msg));
            }
            CryptoCommand::AuthenticatedDecrypt(wallet_handle, my_vk, encrypted_msg, cb) => {
                info!("AuthenticatedDecrypt command received");
                cb(self.authenticated_decrypt(wallet_handle, &my_vk, &encrypted_msg));
            }
            CryptoCommand::AnonymousEncrypt(their_vk, msg, cb) => {
                info!("AnonymousEncrypt command received");
                cb(self.anonymous_encrypt(&their_vk, &msg));
            }
            CryptoCommand::AnonymousDecrypt(wallet_handle, my_vk, encrypted_msg, cb) => {
                info!("AnonymousDecrypt command received");
                cb(self.anonymous_decrypt(wallet_handle, &my_vk, &encrypted_msg));
            }
            CryptoCommand::PackMessage(message, receivers, sender_vk, wallet_handle, cb) => {
                info!("PackMessage command received");
                cb(self.pack_msg(message, &receivers, sender_vk, wallet_handle));
            }
            CryptoCommand::UnpackMessage(jwe_json, wallet_handle, cb) => {
                info!("UnpackMessage command received");
                cb(self.unpack_msg(jwe_json, wallet_handle));
            }
        };
    }

    fn create_key(&self, wallet_handle: WalletHandle, key_info: &KeyInfo) -> IndyResult<String> {
        debug!(
            "create_key >>> wallet_handle: {:?}, key_info: {:?}",
            wallet_handle,
            secret!(key_info)
        );

        let key = self.crypto_service.create_key(key_info)?;
        self.wallet_service
            .add_indy_object(wallet_handle, &key.verkey, &key, &HashMap::new())?;

        let res = key.verkey.to_string();
        debug!("create_key <<< res: {:?}", res);
        Ok(res)
    }

    fn crypto_sign(&self, wallet_handle: WalletHandle, my_vk: &str, msg: &[u8]) -> IndyResult<Vec<u8>> {
        trace!(
            "crypto_sign >>> wallet_handle: {:?}, sender_vk: {:?}, msg: {:?}",
            wallet_handle, my_vk, msg
        );

        self.crypto_service.validate_key(my_vk)?;

        let key: Key = self.wallet_service.get_indy_object(
            wallet_handle,
            &my_vk,
            &RecordOptions::id_value(),
        )?;

        let res = self.crypto_service.sign(&key, msg)?;

        trace!("crypto_sign <<< res: {:?}", res);

        Ok(res)
    }

    fn crypto_verify(&self,
                     their_vk: &str,
                     msg: &[u8],
                     signature: &[u8]) -> IndyResult<bool> {
        trace!(
            "crypto_verify >>> their_vk: {:?}, msg: {:?}, signature: {:?}",
            their_vk, msg, signature
        );

        self.crypto_service.validate_key(their_vk)?;

        let res = self.crypto_service.verify(their_vk, msg, signature)?;

        trace!("crypto_verify <<< res: {:?}", res);

        Ok(res)
    }

    //TODO begin deprecation process this function. It will be replaced by pack
    fn authenticated_encrypt(
        &self,
        wallet_handle: WalletHandle,
        my_vk: &str,
        their_vk: &str,
        msg: &[u8],
    ) -> IndyResult<Vec<u8>> {
        trace!("authenticated_encrypt >>> wallet_handle: {:?}, my_vk: {:?}, their_vk: {:?}, msg: {:?}", wallet_handle, my_vk, their_vk, msg);

        self.crypto_service.validate_key(my_vk)?;
        self.crypto_service.validate_key(their_vk)?;

        let my_key: Key = self.wallet_service.get_indy_object(
            wallet_handle,
            my_vk,
            &RecordOptions::id_value(),
        )?;

        let msg = self.crypto_service.create_combo_box(&my_key, &their_vk, msg)?;

        let msg = msg.to_msg_pack()
            .map_err(|e| err_msg(IndyErrorKind::InvalidState, format!("Can't serialize ComboBox: {:?}", e)))?;

        let res = self.crypto_service.crypto_box_seal(&their_vk, &msg)?;

        trace!("authenticated_encrypt <<< res: {:?}", res);

        Ok(res)
    }

    //TODO begin deprecation process this function. It will be replaced by unpack
    fn authenticated_decrypt(
        &self,
        wallet_handle: WalletHandle,
        my_vk: &str,
        msg: &[u8],
    ) -> IndyResult<(String, Vec<u8>)> {
        trace!("authenticated_decrypt >>> wallet_handle: {:?}, my_vk: {:?}, msg: {:?}", wallet_handle, my_vk, msg);

        self.crypto_service.validate_key(my_vk)?;

        let my_key: Key = self.wallet_service.get_indy_object(
            wallet_handle,
            my_vk,
            &RecordOptions::id_value(),
        )?;

        let decrypted_msg = self.crypto_service.crypto_box_seal_open(&my_key, &msg)?;

        let parsed_msg = ComboBox::from_msg_pack(decrypted_msg.as_slice())
            .map_err(|err| err_msg(IndyErrorKind::InvalidStructure, format!("Can't deserialize ComboBox: {:?}", err)))?;

        let doc: Vec<u8> = base64::decode(&parsed_msg.msg)
            .map_err(|err| err_msg(IndyErrorKind::InvalidStructure, format!("Can't decode internal msg filed from base64 {}", err)))?;

        let nonce: Vec<u8> = base64::decode(&parsed_msg.nonce)
            .map_err(|err| err_msg(IndyErrorKind::InvalidStructure, format!("Can't decode nonce from base64 {}", err)))?;

        let decrypted_msg = self.crypto_service.crypto_box_open(&my_key, &parsed_msg.sender, &doc, &nonce)?;

        let res = (parsed_msg.sender, decrypted_msg);

        trace!("authenticated_decrypt <<< res: {:?}", res);

        Ok(res)
    }

    fn anonymous_encrypt(&self,
                         their_vk: &str,
                         msg: &[u8]) -> IndyResult<Vec<u8>> {
        trace!(
            "anonymous_encrypt >>> their_vk: {:?}, msg: {:?}",
            their_vk, msg
        );

        self.crypto_service.validate_key(their_vk)?;

        let res = self.crypto_service.crypto_box_seal(their_vk, &msg)?;

        trace!("anonymous_encrypt <<< res: {:?}", res);

        Ok(res)
    }

    fn anonymous_decrypt(&self,
                         wallet_handle: WalletHandle,
                         my_vk: &str,
                         encrypted_msg: &[u8]) -> IndyResult<Vec<u8>> {
        trace!(
            "anonymous_decrypt >>> wallet_handle: {:?}, my_vk: {:?}, encrypted_msg: {:?}",
            wallet_handle, my_vk, encrypted_msg
        );

        self.crypto_service.validate_key(&my_vk)?;

        let my_key: Key = self.wallet_service.get_indy_object(
            wallet_handle,
            &my_vk,
            &RecordOptions::id_value(),
        )?;

        let res = self
            .crypto_service
            .crypto_box_seal_open(&my_key, &encrypted_msg)?;

        trace!("anonymous_decrypt <<< res: {:?}", res);

        Ok(res)
    }

    fn set_key_metadata(&self, wallet_handle: WalletHandle, verkey: &str, metadata: &str) -> IndyResult<()> {
        debug!(
            "set_key_metadata >>> wallet_handle: {:?}, verkey: {:?}, metadata: {:?}",
            wallet_handle, verkey, metadata
        );

        self.crypto_service.validate_key(verkey)?;

        let metadata = KeyMetadata {
            value: metadata.to_string(),
        };

        self.wallet_service
            .upsert_indy_object(wallet_handle, &verkey, &metadata)?;

        debug!("set_key_metadata <<<");

        Ok(())
    }

    fn get_key_metadata(&self, wallet_handle: WalletHandle, verkey: &str) -> IndyResult<String> {
        debug!(
            "get_key_metadata >>> wallet_handle: {:?}, verkey: {:?}",
            wallet_handle, verkey
        );

        self.crypto_service.validate_key(verkey)?;

        let metadata = self.wallet_service.get_indy_object::<KeyMetadata>(
            wallet_handle,
            &verkey,
            &RecordOptions::id_value(),
        )?;

        let res = metadata.value;

        debug!("get_key_metadata <<< res: {:?}", res);

        Ok(res)
    }

    //TODO: Refactor pack to be more modular to version changes or crypto_scheme changes
    //this match statement is super messy, but the easiest way to comply with current architecture
    pub fn pack_msg(
        &self,
        message: Vec<u8>,
        receivers: &str,
        sender_vk: Option<String>,
        wallet_handle: WalletHandle,
    ) -> IndyResult<Vec<u8>> {

        //parse receivers to structs
        let receiver_list: Vec<String> = serde_json::from_str(receivers).map_err(|err| {
            err_msg(IndyErrorKind::InvalidStructure, format!(
                "Failed to deserialize receiver list of keys {}",
                err
            ))
        })?;

        //break early and error out if no receivers keys are provided
        if receiver_list.is_empty() {
            return Err(err_msg(IndyErrorKind::InvalidStructure, format!(
                "No receiver keys found"
            )));
        }

        //generate content encryption key that will encrypt `message`
        let cek = chacha20poly1305_ietf::gen_key();

        let base64_protected = if let Some(sender_vk) = sender_vk {
            self.crypto_service.validate_key(&sender_vk)?;

            //returns authcrypted pack_message format. See Wire message format HIPE for details
            self._prepare_protected_authcrypt(&cek, receiver_list, &sender_vk, wallet_handle)?
        } else {
            //returns anoncrypted pack_message format. See Wire message format HIPE for details
            self._prepare_protected_anoncrypt(&cek, receiver_list)?
        };

        // Use AEAD to encrypt `message` with "protected" data as "associated data"
        let (ciphertext, iv, tag) =
            self.crypto_service
                .encrypt_plaintext(message, &base64_protected, &cek);

        self._format_pack_message(&base64_protected, &ciphertext, &iv, &tag)
    }

    fn _prepare_protected_anoncrypt(&self,
                                    cek: &chacha20poly1305_ietf::Key,
                                    receiver_list: Vec<String>,
    ) -> IndyResult<String> {
        let mut encrypted_recipients_struct : Vec<Recipient> = vec![];

        for their_vk in receiver_list {
            //encrypt sender verkey
            let enc_cek = self.crypto_service.crypto_box_seal(&their_vk, &cek[..])?;

            //create recipient struct and push to encrypted list
            encrypted_recipients_struct.push(Recipient {
                encrypted_key: base64::encode_urlsafe(enc_cek.as_slice()),
                header: Header {
                    kid: their_vk,
                    sender: None,
                    iv: None
                },
            });
        } // end for-loop
        Ok(self._base64_encode_protected(encrypted_recipients_struct, false)?)
    }

    fn _prepare_protected_authcrypt(&self,
                                    cek: &chacha20poly1305_ietf::Key,
                                    receiver_list: Vec<String>, sender_vk: &str,
<<<<<<< HEAD
                                    wallet_handle: i32,
    ) -> IndyResult<String> {
=======
                                    wallet_handle: WalletHandle,
    ) -> IndyResult<(String, chacha20poly1305_ietf::Key)> {
>>>>>>> eb7ea544
        let mut encrypted_recipients_struct : Vec<Recipient> = vec![];

        //get my_key from my wallet
        let my_key = self.wallet_service.get_indy_object(
            wallet_handle,
            sender_vk,
            &RecordOptions::id_value()
        )?;

        //encrypt cek for recipient
        for their_vk in receiver_list {
            let (enc_cek, iv) = self.crypto_service.crypto_box(&my_key, &their_vk, &cek[..])?;

            let enc_sender = self.crypto_service.crypto_box_seal(&their_vk, sender_vk.as_bytes())?;

            //create recipient struct and push to encrypted list
            encrypted_recipients_struct.push(Recipient {
                encrypted_key: base64::encode_urlsafe(enc_cek.as_slice()),
                header: Header {
                    kid: their_vk,
                    sender: Some(base64::encode_urlsafe(enc_sender.as_slice())),
                    iv: Some(base64::encode_urlsafe(iv.as_slice()))
                },
            });
        } // end for-loop

        Ok(self._base64_encode_protected(encrypted_recipients_struct, true)?)
    }

    fn _base64_encode_protected(&self, encrypted_recipients_struct: Vec<Recipient>, alg_is_authcrypt: bool) -> IndyResult<String> {
        let alg_val = if alg_is_authcrypt { String::from("Authcrypt") } else { String::from("Anoncrypt") };

        //structure protected and base64URL encode it
        let protected_struct = Protected {
            enc: "xchacha20poly1305_ietf".to_string(),
            typ: "JWM/1.0".to_string(),
            alg: alg_val,
            recipients: encrypted_recipients_struct,
        };
        let protected_encoded = serde_json::to_string(&protected_struct).map_err(|err| {
            err_msg(IndyErrorKind::InvalidStructure, format!(
                "Failed to serialize protected field {}",
                err
            ))
        })?;

        Ok(base64::encode_urlsafe(protected_encoded.as_bytes()))
    }

    fn _format_pack_message(
        &self,
        base64_protected: &str,
        ciphertext: &str,
        iv: &str,
        tag: &str
    ) -> IndyResult<Vec<u8>> {

        //serialize pack message and return as vector of bytes
        let jwe_struct = JWE {
            protected: base64_protected.to_string(),
            iv: iv.to_string(),
            ciphertext: ciphertext.to_string(),
            tag: tag.to_string()
        };

        serde_json::to_vec(&jwe_struct).map_err(|err| {
            err_msg(IndyErrorKind::InvalidStructure, format!(
                "Failed to serialize JWE {}",
                err
            ))
        })
    }

    pub fn unpack_msg(&self, jwe_json: Vec<u8>, wallet_handle: WalletHandle) -> IndyResult<Vec<u8>> {
        //serialize JWE to struct
        let jwe_struct: JWE = serde_json::from_slice(jwe_json.as_slice()).map_err(|err| {
            err_msg(IndyErrorKind::InvalidStructure, format!(
                "Failed to deserialize JWE {}",
                err
            ))
        })?;
        //decode protected data
        let protected_decoded_vec = base64::decode_urlsafe(&jwe_struct.protected)?;
        let protected_decoded_str = String::from_utf8(protected_decoded_vec).map_err(|err| {
            err_msg(IndyErrorKind::InvalidStructure, format!(
                "Failed to utf8 encode data {}",
                err
            ))
        })?;
        //convert protected_data_str to struct
        let protected_struct: Protected = serde_json::from_str(&protected_decoded_str).map_err(|err| {
            err_msg(IndyErrorKind::InvalidStructure, format!(
                "Failed to deserialize protected data {}",
                err
            ))
        })?;

        //extract recipient that matches a key in the wallet
        let (recipient, is_auth_recipient) = self._find_correct_recipient(protected_struct, wallet_handle)?;

        //get cek and sender data
        let (sender_verkey_option, cek) = if is_auth_recipient {
            self._unpack_cek_authcrypt(recipient.clone(), wallet_handle)
        } else {
            self._unpack_cek_anoncrypt(recipient.clone(), wallet_handle)
        }?; //close cek and sender_data match statement

        //decrypt message
        let message = self.crypto_service.decrypt_ciphertext(
            &jwe_struct.ciphertext,
            &jwe_struct.protected,
            &jwe_struct.iv,
            &jwe_struct.tag,
            &cek,
        )?;

        //serialize and return decrypted message
        let res = UnpackMessage {
            message,
            sender_verkey: sender_verkey_option,
            recipient_verkey: recipient.header.kid
        };

        return serde_json::to_vec(&res).map_err(|err| {
            err_msg(IndyErrorKind::InvalidStructure, format!(
                "Failed to serialize message {}",
                err
            ))
        });
    }

    fn _find_correct_recipient(&self, protected_struct: Protected, wallet_handle: WalletHandle) -> IndyResult<(Recipient, bool)>{
        for recipient in protected_struct.recipients {
            let my_key_res = self.wallet_service.get_indy_object::<Key>(
                wallet_handle,
                &recipient.header.kid,
                &RecordOptions::id_value()
            );


            if my_key_res.is_ok() {
                return Ok((recipient.clone(), recipient.header.sender.is_some()))
            }
        }
        return Err(IndyError::from(IndyErrorKind::WalletItemNotFound));
    }

    fn _unpack_cek_authcrypt(&self, recipient: Recipient, wallet_handle: WalletHandle) -> IndyResult<(Option<String>, chacha20poly1305_ietf::Key)> {
        let encrypted_key_vec = base64::decode_urlsafe(&recipient.encrypted_key)?;
        let iv = base64::decode_urlsafe(&recipient.header.iv.unwrap())?;
        let enc_sender_vk = base64::decode_urlsafe(&recipient.header.sender.unwrap())?;

        //get my private key
        let my_key = self.wallet_service.get_indy_object(
            wallet_handle,
            &recipient.header.kid,
            &RecordOptions::id_value(),
        )?;

        //decrypt sender_vk
        let sender_vk_vec = self.crypto_service.crypto_box_seal_open(&my_key, enc_sender_vk.as_slice())?;
        let sender_vk = String::from_utf8(sender_vk_vec)
            .map_err(|err| err_msg(IndyErrorKind::InvalidStructure, format!("Failed to utf-8 encode sender_vk {}", err)))?;

        //decrypt cek
        let cek_as_vec = self.crypto_service.crypto_box_open(
            &my_key,
            &sender_vk,
            encrypted_key_vec.as_slice(),
            iv.as_slice())?;

        //convert cek to chacha Key struct
        let cek: chacha20poly1305_ietf::Key =
            chacha20poly1305_ietf::Key::from_slice(&cek_as_vec[..]).map_err(
                |err| {
                    err_msg(IndyErrorKind::InvalidStructure, format!("Failed to decrypt cek {}", err))
                },
            )?;

        Ok((Some(sender_vk), cek))
    }

    fn _unpack_cek_anoncrypt(&self, recipient: Recipient, wallet_handle: WalletHandle) -> IndyResult<(Option<String>, chacha20poly1305_ietf::Key)> {
        let encrypted_key_vec = base64::decode_urlsafe(&recipient.encrypted_key)?;

        //get my private key
        let my_key : Key = self.wallet_service.get_indy_object(
            wallet_handle,
            &recipient.header.kid,
            &RecordOptions::id_value(),
        )?;

        //decrypt cek
        let cek_as_vec = self.crypto_service
            .crypto_box_seal_open(&my_key, encrypted_key_vec.as_slice())?;

        //convert cek to chacha Key struct
        let cek: chacha20poly1305_ietf::Key =
            chacha20poly1305_ietf::Key::from_slice(&cek_as_vec[..]).map_err(
                |err| {
                    err_msg(IndyErrorKind::InvalidStructure, format!("Failed to decrypt cek {}", err))
                },
            )?;

        Ok((None, cek))
    }

}<|MERGE_RESOLUTION|>--- conflicted
+++ resolved
@@ -428,13 +428,8 @@
     fn _prepare_protected_authcrypt(&self,
                                     cek: &chacha20poly1305_ietf::Key,
                                     receiver_list: Vec<String>, sender_vk: &str,
-<<<<<<< HEAD
-                                    wallet_handle: i32,
+                                    wallet_handle: WalletHandle,
     ) -> IndyResult<String> {
-=======
-                                    wallet_handle: WalletHandle,
-    ) -> IndyResult<(String, chacha20poly1305_ietf::Key)> {
->>>>>>> eb7ea544
         let mut encrypted_recipients_struct : Vec<Recipient> = vec![];
 
         //get my_key from my wallet
