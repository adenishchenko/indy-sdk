use std::cell::RefCell;
use std::collections::{HashMap, HashSet};
use std::rc::Rc;

use ursa::cl::{
    new_nonce,
    RevocationRegistryDelta as CryptoRevocationRegistryDelta,
    Witness,
};
use ursa::cl::{CredentialKeyCorrectnessProof, CredentialPrivateKey};

use commands::{Command, CommandExecutor};
use commands::anoncreds::AnoncredsCommand;
use domain::anoncreds::credential::{AttributeValues, Credential};
use domain::anoncreds::credential_definition::{
    CredentialDefinition,
    CredentialDefinitionConfig,
    CredentialDefinitionCorrectnessProof,
    CredentialDefinitionData,
    CredentialDefinitionPrivateKey,
    CredentialDefinitionV1,
    SignatureType,
    TemporaryCredentialDefinition,
};
use domain::anoncreds::credential_offer::CredentialOffer;
use domain::anoncreds::credential_request::CredentialRequest;
use domain::anoncreds::revocation_registry::{
    RevocationRegistry,
    RevocationRegistryV1,
};
use domain::anoncreds::revocation_registry_definition::{
    IssuanceType,
    RegistryType,
    RevocationRegistryConfig,
    RevocationRegistryDefinition,
    RevocationRegistryDefinitionPrivate,
    RevocationRegistryDefinitionV1,
    RevocationRegistryDefinitionValue,
    RevocationRegistryInfo,
};
use domain::anoncreds::revocation_registry_delta::{
    RevocationRegistryDelta,
    RevocationRegistryDeltaV1,
};
use domain::anoncreds::schema::{AttributeNames, Schema, SchemaV1, MAX_ATTRIBUTES_COUNT};
use domain::wallet::Tags;
use errors::prelude::*;
use services::anoncreds::AnoncredsService;
use services::anoncreds::helpers::parse_cred_rev_id;
use services::blob_storage::BlobStorageService;
use services::crypto::CryptoService;
use services::pool::PoolService;
use services::wallet::{RecordOptions, WalletService};

use super::tails::{SDKTailsAccessor, store_tails_from_generator};
use api::{WalletHandle, CommandHandle, next_command_handle};

pub enum IssuerCommand {
    CreateSchema(
        String, // issuer did
        String, // name
        String, // version
        AttributeNames, // attribute names
        Box<Fn(IndyResult<(String, String)>) + Send>),
    CreateAndStoreCredentialDefinition(
        WalletHandle,
        String, // issuer did
        Schema, // schema
        String, // tag
        Option<String>, // type
        Option<CredentialDefinitionConfig>, // config
        Box<Fn(IndyResult<(String, String)>) + Send>),
    CreateAndStoreCredentialDefinitionContinue(
        WalletHandle,
        SchemaV1, // credentials
        String,
        String,
        String,
        SignatureType,
        IndyResult<(CredentialDefinitionData,
                    CredentialPrivateKey,
                    CredentialKeyCorrectnessProof)>,
<<<<<<< HEAD
        i32),
=======
        CommandHandle),
>>>>>>> 6cb41fab
    RotateCredentialDefinitionStart(
        WalletHandle,
        String, // cred def id
        Option<CredentialDefinitionConfig>, // config
        Box<Fn(IndyResult<String>) + Send>),
    RotateCredentialDefinitionStartComplete(
        WalletHandle,
        String,
        String,
        String,
        SignatureType,
        IndyResult<(CredentialDefinitionData,
                    CredentialPrivateKey,
                    CredentialKeyCorrectnessProof)>,
<<<<<<< HEAD
        i32),
=======
        CommandHandle),
>>>>>>> 6cb41fab
    RotateCredentialDefinitionApply(
        WalletHandle,
        String, // cred def did
        Box<Fn(IndyResult<()>) + Send>),
    CreateAndStoreRevocationRegistry(
        WalletHandle,
        String, // issuer did
        Option<String>, // type
        String, // tag
        String, // credential definition id
        RevocationRegistryConfig, // config
        i32, // tails writer handle
        Box<Fn(IndyResult<(String, String, String)>) + Send>),
    CreateCredentialOffer(
        WalletHandle,
        String, // credential definition id
        Box<Fn(IndyResult<String>) + Send>),
    CreateCredential(
        WalletHandle,
        CredentialOffer, // credential offer
        CredentialRequest, // credential request
        HashMap<String, AttributeValues>, // credential values
        Option<String>, // revocation registry id
        Option<i32>, // blob storage reader config handle
        Box<Fn(IndyResult<(String, Option<String>, Option<String>)>) + Send>),
    RevokeCredential(
        WalletHandle,
        i32, // blob storage reader config handle
        String, //revocation revoc id
        String, //credential revoc id
        Box<Fn(IndyResult<String>) + Send>),
    /*    RecoverCredential(
            WalletHandle,
            i32, // blob storage reader config handle
            String, //revocation revoc id
            String, //credential revoc id
            Box<Fn(Result<String, IndyError>) + Send>),*/
    MergeRevocationRegistryDeltas(
        RevocationRegistryDelta, //revocation registry delta
        RevocationRegistryDelta, //other revocation registry delta
        Box<Fn(IndyResult<String>) + Send>),
}

pub struct IssuerCommandExecutor {
    pub anoncreds_service: Rc<AnoncredsService>,
    pub blob_storage_service: Rc<BlobStorageService>,
    pub pool_service: Rc<PoolService>,
    pub wallet_service: Rc<WalletService>,
    pub crypto_service: Rc<CryptoService>,
<<<<<<< HEAD
    pending_str_str_callbacks: RefCell<HashMap<i32, Box<Fn(IndyResult<(String, String)>) + Send>>>,
    pending_str_callbacks: RefCell<HashMap<i32, Box<Fn(IndyResult<String>) + Send>>>,
=======
    pending_str_str_callbacks: RefCell<HashMap<CommandHandle, Box<Fn(IndyResult<(String, String)>) + Send>>>,
    pending_str_callbacks: RefCell<HashMap<CommandHandle, Box<Fn(IndyResult<String>) + Send>>>,
>>>>>>> 6cb41fab
}

impl IssuerCommandExecutor {
    pub fn new(anoncreds_service: Rc<AnoncredsService>,
               pool_service: Rc<PoolService>,
               blob_storage_service: Rc<BlobStorageService>,
               wallet_service: Rc<WalletService>,
               crypto_service: Rc<CryptoService>) -> IssuerCommandExecutor {
        IssuerCommandExecutor {
            anoncreds_service,
            pool_service,
            blob_storage_service,
            wallet_service,
            crypto_service,
            pending_str_str_callbacks: RefCell::new(HashMap::new()),
            pending_str_callbacks: RefCell::new(HashMap::new()),
        }
    }

    pub fn execute(&self, command: IssuerCommand) {
        match command {
            IssuerCommand::CreateSchema(issuer_did, name, version, attrs, cb) => {
                info!(target: "issuer_command_executor", "CreateSchema command received");
                cb(self.create_schema(&issuer_did, &name, &version, attrs));
            }
            IssuerCommand::CreateAndStoreCredentialDefinition(wallet_handle, issuer_did, schema, tag, type_, config, cb) => {
                info!(target: "issuer_command_executor", "CreateAndStoreCredentialDefinition command received");
                self.create_and_store_credential_definition(wallet_handle, &issuer_did, &SchemaV1::from(schema), &tag,
                                                            type_.as_ref().map(String::as_str), config.as_ref(), cb);
            }
            IssuerCommand::CreateAndStoreCredentialDefinitionContinue(wallet_handle, schema, schema_id, cred_def_id, tag, signature_type, result, cb_id) => {
                debug!(target: "wallet_command_executor", "CreateAndStoreCredentialDefinitionContinue command received");
                self._create_and_store_credential_definition_continue(cb_id, wallet_handle, &schema, &schema_id, &cred_def_id, &tag, &signature_type, result)
            }
            IssuerCommand::RotateCredentialDefinitionStart(wallet_handle, cred_def_id, cred_def_config, cb) => {
                debug!(target: "wallet_command_executor", "RotateCredentialDefinitionStart command received");
                self.rotate_credential_definition_start(wallet_handle, &cred_def_id, cred_def_config.as_ref(), cb);
            }
            IssuerCommand::RotateCredentialDefinitionStartComplete(wallet_handle, schema_id, cred_def_id, tag, signature_type, result, cb_id) => {
                debug!(target: "wallet_command_executor", "RotateCredentialDefinitionStartContinue command received");
                self.rotate_credential_definition_start_complete(cb_id, wallet_handle, &schema_id, &cred_def_id, &tag, &signature_type, result)
            }
            IssuerCommand::RotateCredentialDefinitionApply(wallet_handle, cred_def_id, cb) => {
                debug!(target: "wallet_command_executor", "RotateCredentialDefinitionApply command received");
                cb(self.rotate_credential_definition_apply(wallet_handle, &cred_def_id));
            }
            IssuerCommand::CreateAndStoreRevocationRegistry(wallet_handle, issuer_did, type_, tag, cred_def_id, config,
                                                            tails_writer_handle, cb) => {
                info!(target: "issuer_command_executor", "CreateAndStoreRevocationRegistryRegistry command received");
                cb(self.create_and_store_revocation_registry(wallet_handle,
                                                             &issuer_did,
                                                             type_.as_ref().map(String::as_str),
                                                             &tag,
                                                             &cred_def_id,
                                                             &config,
                                                             tails_writer_handle));
            }
            IssuerCommand::CreateCredentialOffer(wallet_handle, cred_def_id, cb) => {
                info!(target: "issuer_command_executor", "CreateCredentialOffer command received");
                cb(self.create_credential_offer(wallet_handle, &cred_def_id));
            }
            IssuerCommand::CreateCredential(wallet_handle, cred_offer, cred_req, cred_values, rev_reg_id, blob_storage_reader_handle, cb) => {
                info!(target: "issuer_command_executor", "CreateCredential command received");
                cb(self.new_credential(wallet_handle, &cred_offer, &cred_req, &cred_values, rev_reg_id.as_ref().map(String::as_str), blob_storage_reader_handle));
            }
            IssuerCommand::RevokeCredential(wallet_handle, blob_storage_reader_handle, rev_reg_id, cred_revoc_id, cb) => {
                info!(target: "issuer_command_executor", "RevokeCredential command received");
                cb(self.revoke_credential(wallet_handle, blob_storage_reader_handle, &rev_reg_id, &cred_revoc_id));
            }
            /*            IssuerCommand::RecoverCredential(wallet_handle, blob_storage_reader_handle, rev_reg_id, cred_revoc_id, cb) => {
                            info!(target: "issuer_command_executor", "RecoverCredential command received");
                            cb(self.recovery_credential(wallet_handle, blob_storage_reader_handle, &rev_reg_id, &cred_revoc_id));
                        }*/
            IssuerCommand::MergeRevocationRegistryDeltas(rev_reg_delta, other_rev_reg_delta, cb) => {
                info!(target: "issuer_command_executor", "MergeRevocationRegistryDeltas command received");
                cb(self.merge_revocation_registry_deltas(&mut RevocationRegistryDeltaV1::from(rev_reg_delta),
                                                         &RevocationRegistryDeltaV1::from(other_rev_reg_delta)));
            }
        };
    }

    fn create_schema(&self,
                     issuer_did: &str,
                     name: &str,
                     version: &str,
                     attrs: AttributeNames) -> IndyResult<(String, String)> {
        debug!("create_schema >>> issuer_did: {:?}, name: {:?}, version: {:?}, attrs: {:?}", issuer_did, name, version, attrs);

        self.crypto_service.validate_did(issuer_did)?;

        if attrs.len() > MAX_ATTRIBUTES_COUNT {
            return Err(err_msg(IndyErrorKind::InvalidStructure,
                               format!("The number of Schema attributes {} cannot be greater than {}", attrs.len(), MAX_ATTRIBUTES_COUNT)));
        }

        let schema_id = Schema::schema_id(issuer_did, name, version);

        let schema = Schema::SchemaV1(SchemaV1 {
            id: schema_id.clone(),
            name: name.to_string(),
            version: version.to_string(),
            attr_names: attrs,
            seq_no: None,
        });

        let schema_json = serde_json::to_string(&schema)
            .to_indy(IndyErrorKind::InvalidState, "Cannot serialize Schema")?;

        debug!("create_schema <<< schema_id: {:?}, schema_json: {:?}", schema_id, schema_json);

        Ok((schema_id, schema_json))
    }

    fn create_and_store_credential_definition(&self,
                                              wallet_handle: WalletHandle,
                                              issuer_did: &str,
                                              schema: &SchemaV1,
                                              tag: &str,
                                              type_: Option<&str>,
                                              config: Option<&CredentialDefinitionConfig>,
                                              cb: Box<Fn(IndyResult<(String, String)>) + Send>) {
        debug!("create_and_store_credential_definition >>> wallet_handle: {:?}, issuer_did: {:?}, schema: {:?}, tag: {:?}, \
              type_: {:?}, config: {:?}", wallet_handle, issuer_did, schema, tag, type_, config);

        let (cred_def_config, schema_id, cred_def_id, signature_type) =
            try_cb!(self._prepare_create_and_store_credential_definition(wallet_handle, issuer_did, schema, tag, type_, config), cb);

<<<<<<< HEAD
        let cb_id = ::utils::sequence::get_next_id();
=======
        let cb_id = next_command_handle();
>>>>>>> 6cb41fab
        self.pending_str_str_callbacks.borrow_mut().insert(cb_id, cb);

        let tag = tag.to_string();
        let attr_names = schema.attr_names.clone();
        let schema = schema.clone();

        self._create_credential_definition(&attr_names, cred_def_config.support_revocation, Box::new(move |res| {
            CommandExecutor::instance().send(
                Command::Anoncreds(
                    AnoncredsCommand::Issuer(
                        IssuerCommand::CreateAndStoreCredentialDefinitionContinue(
                            wallet_handle,
                            schema.clone(),
                            schema_id.clone(),
                            cred_def_id.clone(),
                            tag.clone(),
                            signature_type.clone(),
                            res,
                            cb_id,
                        ))
                )).unwrap();
        }));
    }

    fn _create_credential_definition(&self,
                                     attr_names: &AttributeNames,
                                     support_revocation: bool,
                                     cb: Box<Fn(IndyResult<(CredentialDefinitionData,
                                                            CredentialPrivateKey,
                                                            CredentialKeyCorrectnessProof)>) + Send>) {
        let attr_names = attr_names.clone();
        ::commands::THREADPOOL.lock().unwrap().execute(move || cb(::services::anoncreds::issuer::Issuer::new_credential_definition(&attr_names, support_revocation)));
    }

    fn _create_and_store_credential_definition_continue(&self,
                                                        cb_id: CommandHandle,
                                                        wallet_handle: WalletHandle,
                                                        schema: &SchemaV1,
                                                        schema_id: &str,
                                                        cred_def_id: &str,
                                                        tag: &str,
                                                        signature_type: &SignatureType,
                                                        result: IndyResult<(CredentialDefinitionData,
                                                                            CredentialPrivateKey,
                                                                            CredentialKeyCorrectnessProof)>) {
        let cb = self.pending_str_str_callbacks.borrow_mut().remove(&cb_id).expect("FIXME INVALID STATE");
        cb(result
            .and_then(|result| {
                self._complete_create_and_store_credential_definition(wallet_handle, schema, schema_id, cred_def_id, tag, signature_type.clone(), result)
            }))
    }

    fn _prepare_create_and_store_credential_definition(&self,
                                                       wallet_handle: WalletHandle,
                                                       issuer_did: &str,
                                                       schema: &SchemaV1,
                                                       tag: &str,
                                                       type_: Option<&str>,
                                                       config: Option<&CredentialDefinitionConfig>) -> IndyResult<(CredentialDefinitionConfig, String, String, SignatureType)> {
        self.crypto_service.validate_did(issuer_did)?;

        let default_cred_def_config = CredentialDefinitionConfig::default();
        let cred_def_config = config.unwrap_or(&default_cred_def_config);

        let signature_type = if let Some(type_) = type_ {
            serde_json::from_str::<SignatureType>(&format!("\"{}\"", type_))
                .to_indy(IndyErrorKind::InvalidStructure, "Invalid Signature Type format")?
        } else {
            SignatureType::CL
        };

        let schema_id = schema.seq_no.map(|n| n.to_string()).unwrap_or_else(|| schema.id.clone());

        let cred_def_id = CredentialDefinition::cred_def_id(issuer_did, &schema_id, &signature_type.to_str(), tag);

        if self.wallet_service.record_exists::<CredentialDefinition>(wallet_handle, &cred_def_id)? {
            return Err(err_msg(IndyErrorKind::CredDefAlreadyExists, format!("CredentialDefinition for cred_def_id: {:?} already exists, \
                         Use combination of `indy_issuer_rotate_credential_def_start` and `indy_issuer_rotate_credential_def_apply` functions to generate new CredDef keys.", cred_def_id)));
        };

        Ok((cred_def_config.clone(), schema_id, cred_def_id, signature_type))
    }

    fn _complete_create_and_store_credential_definition(&self,
                                                        wallet_handle: WalletHandle,
                                                        schema: &SchemaV1,
                                                        schema_id: &str,
                                                        cred_def_id: &str,
                                                        tag: &str,
                                                        signature_type: SignatureType,
                                                        res: (::domain::anoncreds::credential_definition::CredentialDefinitionData,
                                                              ursa::cl::CredentialPrivateKey,
                                                              ursa::cl::CredentialKeyCorrectnessProof)) -> IndyResult<(String, String)> {
        let (credential_definition_value, cred_priv_key, cred_key_correctness_proof) = res;

        let cred_def =
            CredentialDefinition::CredentialDefinitionV1(
                CredentialDefinitionV1 {
                    id: cred_def_id.to_string(),
                    schema_id: schema_id.to_string(),
                    signature_type,
                    tag: tag.to_string(),
                    value: credential_definition_value,
                });

        let cred_def_priv_key = CredentialDefinitionPrivateKey {
            value: cred_priv_key
        };

        let cred_def_correctness_proof = CredentialDefinitionCorrectnessProof {
            value: cred_key_correctness_proof
        };

        let schema_ = Schema::SchemaV1(schema.clone());

        let cred_def_json = self.wallet_service.add_indy_object(wallet_handle, &cred_def_id, &cred_def, &HashMap::new())?;
        self.wallet_service.add_indy_object(wallet_handle, &cred_def_id, &cred_def_priv_key, &HashMap::new())?;
        self.wallet_service.add_indy_object(wallet_handle, &cred_def_id, &cred_def_correctness_proof, &HashMap::new())?;
        let _ = self.wallet_service.add_indy_object(wallet_handle, &schema_id, &schema_, &HashMap::new()).ok();

        let schema_id = schema.id.clone();

        self._wallet_set_schema_id(wallet_handle, &cred_def_id, &schema_id)?; // TODO: FIXME delete temporary storing of schema id

        debug!("create_and_store_credential_definition <<< cred_def_id: {:?}, cred_def_json: {:?}", cred_def_id, cred_def_json);
        Ok((cred_def_id.to_string(), cred_def_json))
    }

    fn rotate_credential_definition_start(&self,
                                          wallet_handle: WalletHandle,
                                          cred_def_id: &str,
                                          cred_def_config: Option<&CredentialDefinitionConfig>,
                                          cb: Box<Fn(IndyResult<String>) + Send>) {
        debug!("rotate_credential_definition_start >>> wallet_handle: {:?}, cred_def_id: {:?}, cred_def_config: {:?}",
               wallet_handle, cred_def_id, cred_def_config);

        let cred_def: CredentialDefinitionV1 = match self.wallet_service.get_indy_object::<CredentialDefinition>(wallet_handle, &cred_def_id, &RecordOptions::id_value()) {
            Ok(cred_def) => CredentialDefinitionV1::from(cred_def),
            Err(err) => return cb(Err(err))
        };

        if let Ok(temp_cred_def) = self.wallet_service.get_indy_object::<TemporaryCredentialDefinition>(wallet_handle, &cred_def_id, &RecordOptions::id_value()) {
            debug!("Temporary Credential Definition already exists. Return it: {:?}", temp_cred_def.cred_def);

            let cred_def_json = try_cb!(::serde_json::to_string(&temp_cred_def.cred_def)
                .map_err(|err| IndyError::from_msg(IndyErrorKind::InvalidState, format!("Cannot serialize CredentialDefinition: {}", err))), cb);

            return cb(Ok(cred_def_json));
        }

        let schema: SchemaV1 = match self.wallet_service.get_indy_object::<Schema>(wallet_handle, &cred_def.schema_id, &RecordOptions::id_value()) {
            Ok(schema) => SchemaV1::from(schema),
            Err(err) => return cb(Err(err))
        };

        let cb_id = ::utils::sequence::get_next_id();
        self.pending_str_callbacks.borrow_mut().insert(cb_id, cb);

        let support_revocation = cred_def_config.map(|config| config.support_revocation).unwrap_or_default();

<<<<<<< HEAD
        CommandExecutor::instance().send(Command::Anoncreds(
            AnoncredsCommand::Issuer(
                IssuerCommand::CreateCredentialDefinition(
                    schema.attr_names.clone(),
                    support_revocation,
                    Box::new(move |res| {
                        CommandExecutor::instance().send(
                            Command::Anoncreds(
                                AnoncredsCommand::Issuer(
                                    IssuerCommand::RotateCredentialDefinitionStartComplete(
                                        wallet_handle,
                                        cred_def.schema_id.clone(),
                                        cred_def.id.clone(),
                                        cred_def.tag.clone(),
                                        cred_def.signature_type.clone(),
                                        res,
                                        cb_id,
                                    ))
                            )).unwrap();
                    }),
                ))
        )).unwrap();
    }

    fn rotate_credential_definition_start_complete(&self,
                                                   cb_id: CallbackHandle,
=======
        self._create_credential_definition(&schema.attr_names, support_revocation, Box::new(move |res| {
            CommandExecutor::instance().send(
                Command::Anoncreds(
                    AnoncredsCommand::Issuer(
                        IssuerCommand::RotateCredentialDefinitionStartComplete(
                            wallet_handle,
                            cred_def.schema_id.clone(),
                            cred_def.id.clone(),
                            cred_def.tag.clone(),
                            cred_def.signature_type.clone(),
                            res,
                            cb_id,
                        ))
                )).unwrap();
        }));
    }

    fn rotate_credential_definition_start_complete(&self,
                                                   cb_id: CommandHandle,
>>>>>>> 6cb41fab
                                                   wallet_handle: WalletHandle,
                                                   schema_id: &str,
                                                   cred_def_id: &str,
                                                   tag: &str,
                                                   signature_type: &SignatureType,
                                                   result: IndyResult<(CredentialDefinitionData,
                                                                       CredentialPrivateKey,
                                                                       CredentialKeyCorrectnessProof)>) {
        let cb = self.pending_str_callbacks.borrow_mut().remove(&cb_id).expect("FIXME INVALID STATE");
        cb(result
            .and_then(|result| {
                self._rotate_credential_definition_start_complete(wallet_handle, schema_id, cred_def_id, tag, signature_type.clone(), result)
            }))
    }

    fn _rotate_credential_definition_start_complete(&self,
                                                    wallet_handle: WalletHandle,
                                                    schema_id: &str,
                                                    cred_def_id: &str,
                                                    tag: &str,
                                                    signature_type: SignatureType,
                                                    res: (CredentialDefinitionData,
                                                          CredentialPrivateKey,
                                                          CredentialKeyCorrectnessProof)) -> IndyResult<String> {
        debug!("_rotate_credential_definition_start_complete >>> wallet_handle: {:?}, schema_id: {:?}, cred_def_id: {:?}, tag: {:?}, signature_type: {:?}",
               wallet_handle, schema_id, cred_def_id, tag, signature_type);

        let (credential_definition_value, cred_priv_key, cred_key_correctness_proof) = res;

        let cred_def =
            CredentialDefinition::CredentialDefinitionV1(
                CredentialDefinitionV1 {
                    id: cred_def_id.to_string(),
                    schema_id: schema_id.to_string(),
                    signature_type,
                    tag: tag.to_string(),
                    value: credential_definition_value,
                });

        let cred_def_priv_key = CredentialDefinitionPrivateKey {
            value: cred_priv_key
        };

        let cred_def_correctness_proof = CredentialDefinitionCorrectnessProof {
            value: cred_key_correctness_proof
        };

        let cred_def_json = ::serde_json::to_string(&cred_def)
            .map_err(|err| IndyError::from_msg(IndyErrorKind::InvalidState, format!("Cannot serialize CredentialDefinition: {}", err)))?;

        let temp_cred_def = TemporaryCredentialDefinition {
            cred_def,
            cred_def_priv_key,
            cred_def_correctness_proof,
        };

        self.wallet_service.add_indy_object(wallet_handle, &cred_def_id, &temp_cred_def, &HashMap::new())?;

        debug!("_rotate_credential_definition_start_complete <<< cred_def_id: {:?}, cred_def_json: {:?}", cred_def_id, cred_def_json);
        Ok(cred_def_json)
    }

    fn rotate_credential_definition_apply(&self,
                                          wallet_handle: WalletHandle,
                                          cred_def_id: &str) -> IndyResult<()> {
        debug!("rotate_credential_definition_apply >>> wallet_handle: {:?}, cred_def_id: {:?}", wallet_handle, cred_def_id);

        let _cred_def: CredentialDefinition = self.wallet_service.get_indy_object(wallet_handle, &cred_def_id, &RecordOptions::id_value())?;
        let temp_cred_def: TemporaryCredentialDefinition = self.wallet_service.get_indy_object(wallet_handle, &cred_def_id, &RecordOptions::id_value())?;

        self.wallet_service.update_indy_object(wallet_handle, &cred_def_id, &temp_cred_def.cred_def)?;
        self.wallet_service.update_indy_object(wallet_handle, &cred_def_id, &temp_cred_def.cred_def_priv_key)?;
        self.wallet_service.update_indy_object(wallet_handle, &cred_def_id, &temp_cred_def.cred_def_correctness_proof)?;

        self.wallet_service.delete_indy_record::<TemporaryCredentialDefinition>(wallet_handle, &cred_def_id)?;

        debug!("rotate_credential_definition_apply <<<");

        Ok(())
    }

    fn create_and_store_revocation_registry(&self,
                                            wallet_handle: WalletHandle,
                                            issuer_did: &str,
                                            type_: Option<&str>,
                                            tag: &str,
                                            cred_def_id: &str,
                                            config: &RevocationRegistryConfig,
                                            tails_writer_handle: i32) -> IndyResult<(String, String, String)> {
        debug!("create_and_store_revocation_registry >>> wallet_handle: {:?}, issuer_did: {:?}, type_: {:?}, tag: {:?}, cred_def_id: {:?}, config: {:?}, \
               tails_handle: {:?}", wallet_handle, issuer_did, type_, tag, cred_def_id, config, tails_writer_handle);

        let rev_reg_type = if let Some(type_) = type_ {
            serde_json::from_str::<RegistryType>(&format!("\"{}\"", type_))
                .to_indy(IndyErrorKind::InvalidStructure, "Invalid Registry Type format")?
        } else {
            RegistryType::CL_ACCUM
        };

        let issuance_type = if let Some(ref type_) = config.issuance_type {
            serde_json::from_str::<IssuanceType>(&format!("\"{}\"", type_))
                .to_indy(IndyErrorKind::InvalidStructure, "Invalid Issuance Type format")?
        } else {
            IssuanceType::ISSUANCE_ON_DEMAND
        };

        let max_cred_num = config.max_cred_num.unwrap_or(100000);

        let rev_reg_id = RevocationRegistryDefinition::rev_reg_id(issuer_did, cred_def_id, &rev_reg_type, tag);

        let cred_def: CredentialDefinition = self.wallet_service.get_indy_object(wallet_handle, &cred_def_id, &RecordOptions::id_value())?;

        let (revoc_public_keys, revoc_key_private, revoc_registry, mut revoc_tails_generator) =
            self.anoncreds_service.issuer.new_revocation_registry(&CredentialDefinitionV1::from(cred_def),
                                                                  max_cred_num,
                                                                  issuance_type.to_bool(),
                                                                  issuer_did)?;

        let (tails_location, tails_hash) =
            store_tails_from_generator(self.blob_storage_service.clone(), tails_writer_handle, &mut revoc_tails_generator)?;

        let revoc_reg_def_value = RevocationRegistryDefinitionValue {
            max_cred_num,
            issuance_type: issuance_type.clone(),
            public_keys: revoc_public_keys,
            tails_location,
            tails_hash,
        };

        let revoc_reg_def =
            RevocationRegistryDefinition::RevocationRegistryDefinitionV1(
                RevocationRegistryDefinitionV1 {
                    id: rev_reg_id.clone(),
                    revoc_def_type: rev_reg_type,
                    tag: tag.to_string(),
                    cred_def_id: cred_def_id.to_string(),
                    value: revoc_reg_def_value,
                });

        let revoc_reg =
            RevocationRegistry::RevocationRegistryV1(
                RevocationRegistryV1 {
                    value: revoc_registry
                }
            );

        let revoc_reg_def_priv = RevocationRegistryDefinitionPrivate {
            value: revoc_key_private
        };

        let revoc_reg_def_json = self.wallet_service.add_indy_object(wallet_handle, &rev_reg_id, &revoc_reg_def, &HashMap::new())?;

        let revoc_reg_json = self.wallet_service.add_indy_object(wallet_handle, &rev_reg_id, &revoc_reg, &HashMap::new())?;

        self.wallet_service.add_indy_object(wallet_handle, &rev_reg_id, &revoc_reg_def_priv, &HashMap::new())?;

        let rev_reg_info = RevocationRegistryInfo {
            id: rev_reg_id.clone(),
            curr_id: 0,
            used_ids: HashSet::new(),
        };

        self.wallet_service.add_indy_object(wallet_handle, &rev_reg_id, &rev_reg_info, &HashMap::new())?;

        debug!("create_and_store_revocation_registry <<< rev_reg_id: {:?}, revoc_reg_def_json: {:?}, revoc_reg_json: {:?}",
               rev_reg_id, revoc_reg_def_json, revoc_reg_json);

        Ok((rev_reg_id, revoc_reg_def_json, revoc_reg_json))
    }

    fn create_credential_offer(&self,
                               wallet_handle: WalletHandle,
                               cred_def_id: &str) -> IndyResult<String> {
        debug!("create_credential_offer >>> wallet_handle: {:?}, cred_def_id: {:?}", wallet_handle, cred_def_id);

        let cred_def_correctness_proof: CredentialDefinitionCorrectnessProof =
            self.wallet_service.get_indy_object(wallet_handle, &cred_def_id, &RecordOptions::id_value())?;

        let nonce = new_nonce()?;

        let schema_id = self._wallet_get_schema_id(wallet_handle, &cred_def_id)?; // TODO: FIXME get CredDef from wallet and use CredDef.schema_id

        let credential_offer = CredentialOffer {
            schema_id: schema_id.to_string(),
            cred_def_id: cred_def_id.to_string(),
            key_correctness_proof: cred_def_correctness_proof.value,
            nonce,
        };

        let credential_offer_json = serde_json::to_string(&credential_offer)
            .to_indy(IndyErrorKind::InvalidState, "Cannot serialize CredentialOffer")?;

        debug!("create_credential_offer <<< credential_offer_json: {:?}", credential_offer_json);

        Ok(credential_offer_json)
    }

    fn new_credential(&self,
                      wallet_handle: WalletHandle,
                      cred_offer: &CredentialOffer,
                      cred_request: &CredentialRequest,
                      cred_values: &HashMap<String, AttributeValues>,
                      rev_reg_id: Option<&str>,
                      blob_storage_reader_handle: Option<i32>) -> IndyResult<(String, Option<String>, Option<String>)> {
        debug!("new_credential >>> wallet_handle: {:?}, cred_offer: {:?}, cred_req: {:?}, cred_values_json: {:?}, rev_reg_id: {:?}, blob_storage_reader_handle: {:?}",
               wallet_handle, secret!(&cred_offer), secret!(&cred_request), secret!(&cred_values), rev_reg_id, blob_storage_reader_handle);

        let cred_def: CredentialDefinitionV1 =
            CredentialDefinitionV1::from(
                self.wallet_service.get_indy_object::<CredentialDefinition>(wallet_handle, &cred_offer.cred_def_id, &RecordOptions::id_value())?);

        let cred_def_priv_key: CredentialDefinitionPrivateKey =
            self.wallet_service.get_indy_object(wallet_handle, &cred_request.cred_def_id, &RecordOptions::id_value())?;

        let schema_id = self._wallet_get_schema_id(wallet_handle, &cred_offer.cred_def_id)?;  // TODO: FIXME get CredDef from wallet and use CredDef.schema_id

        let (rev_reg_def, mut rev_reg,
            rev_reg_def_priv, sdk_tails_accessor, rev_reg_info) = match rev_reg_id {
            Some(ref r_reg_id) => {
                let rev_reg_def: RevocationRegistryDefinitionV1 =
                    RevocationRegistryDefinitionV1::from(
                        self._wallet_get_rev_reg_def(wallet_handle, &r_reg_id)?);

                let rev_reg: RevocationRegistryV1 =
                    RevocationRegistryV1::from(
                        self._wallet_get_rev_reg(wallet_handle, &r_reg_id)?);

                let rev_key_priv: RevocationRegistryDefinitionPrivate =
                    self.wallet_service.get_indy_object(wallet_handle, &r_reg_id, &RecordOptions::id_value())?;

                let mut rev_reg_info = self._wallet_get_rev_reg_info(wallet_handle, &r_reg_id)?;

                rev_reg_info.curr_id += 1;

                if rev_reg_info.curr_id > rev_reg_def.value.max_cred_num {
                    return Err(err_msg(IndyErrorKind::RevocationRegistryFull, "RevocationRegistryAccumulator is full"));
                }

                if rev_reg_def.value.issuance_type == IssuanceType::ISSUANCE_ON_DEMAND {
                    rev_reg_info.used_ids.insert(rev_reg_info.curr_id);
                }

                // TODO: FIXME: Review error kind!
                let blob_storage_reader_handle = blob_storage_reader_handle
                    .ok_or(err_msg(IndyErrorKind::InvalidStructure, "TailsReaderHandle not found"))?;

                let sdk_tails_accessor = SDKTailsAccessor::new(self.blob_storage_service.clone(),
                                                               blob_storage_reader_handle,
                                                               &rev_reg_def)?;

                (Some(rev_reg_def), Some(rev_reg), Some(rev_key_priv), Some(sdk_tails_accessor), Some(rev_reg_info))
            }
            None => (None, None, None, None, None)
        };

        let (credential_signature, signature_correctness_proof, rev_reg_delta) =
            self.anoncreds_service.issuer.new_credential(&cred_def,
                                                         &cred_def_priv_key.value,
                                                         &cred_offer.nonce,
                                                         &cred_request,
                                                         &cred_values,
                                                         rev_reg_info.as_ref().map(|r_reg_info| r_reg_info.curr_id),
                                                         rev_reg_def.as_ref(),
                                                         rev_reg.as_mut().map(|r_reg| &mut r_reg.value),
                                                         rev_reg_def_priv.as_ref().map(|r_reg_def_priv| &r_reg_def_priv.value),
                                                         sdk_tails_accessor.as_ref())?;

        let witness =
            if let (&Some(ref r_reg_def), &Some(ref r_reg), &Some(ref rev_tails_accessor), &Some(ref rev_reg_info)) =
            (&rev_reg_def, &rev_reg, &sdk_tails_accessor, &rev_reg_info) {
                let (issued, revoked) = match r_reg_def.value.issuance_type {
                    IssuanceType::ISSUANCE_ON_DEMAND => (rev_reg_info.used_ids.clone(), HashSet::new()),
                    IssuanceType::ISSUANCE_BY_DEFAULT => (HashSet::new(), rev_reg_info.used_ids.clone())
                };

                let rev_reg_delta = CryptoRevocationRegistryDelta::from_parts(None, &r_reg.value, &issued, &revoked);

                Some(Witness::new(rev_reg_info.curr_id, r_reg_def.value.max_cred_num,
                                  r_reg_def.value.issuance_type.to_bool(), &rev_reg_delta, rev_tails_accessor)?)
            } else {
                None
            };

        let credential = Credential {
            schema_id,
            cred_def_id: cred_request.cred_def_id.clone(),
            rev_reg_id: rev_reg_id.map(String::from),
            values: cred_values.clone(),
            signature: credential_signature,
            signature_correctness_proof,
            rev_reg: rev_reg.map(|r_reg| r_reg.value),
            witness,
        };

        let cred_json = serde_json::to_string(&credential)
            .to_indy(IndyErrorKind::InvalidState, "Cannot serialize Credential")?;

        let rev_reg_delta_json = rev_reg_delta
            .map(|r_reg_delta| RevocationRegistryDelta::RevocationRegistryDeltaV1(RevocationRegistryDeltaV1 { value: r_reg_delta }))
            .as_ref()
            .map(serde_json::to_string)
            .map_or(Ok(None), |v| v.map(Some))
            .to_indy(IndyErrorKind::InvalidState, "Cannot serialize RevocationRegistryDelta")?;

        if let (Some(r_reg), Some(r_reg_id), Some(r_reg_info)) = (credential.rev_reg, rev_reg_id, rev_reg_info.clone()) {
            let revoc_reg = RevocationRegistry::RevocationRegistryV1(RevocationRegistryV1 { value: r_reg });

            self.wallet_service.update_indy_object(wallet_handle, &r_reg_id, &revoc_reg)?;
            self.wallet_service.update_indy_object(wallet_handle, &r_reg_id, &r_reg_info)?;
        };

        let cred_rev_id = rev_reg_info.map(|r_reg_info| r_reg_info.curr_id.to_string());

        debug!("new_credential <<< cred_json: {:?}, cred_rev_id: {:?}, rev_reg_delta_json: {:?}", secret!(&cred_json), secret!(&cred_rev_id), rev_reg_delta_json);

        Ok((cred_json, cred_rev_id, rev_reg_delta_json))
    }

    fn revoke_credential(&self,
                         wallet_handle: WalletHandle,
                         blob_storage_reader_handle: i32,
                         rev_reg_id: &str,
                         cred_revoc_id: &str) -> IndyResult<String> {
        debug!("revoke_credential >>> wallet_handle: {:?}, blob_storage_reader_handle:  {:?}, rev_reg_id: {:?}, cred_revoc_id: {:?}",
               wallet_handle, blob_storage_reader_handle, rev_reg_id, secret!(cred_revoc_id));

        let cred_revoc_id = parse_cred_rev_id(cred_revoc_id)?;

        let revocation_registry_definition: RevocationRegistryDefinitionV1 =
            RevocationRegistryDefinitionV1::from(
                self._wallet_get_rev_reg_def(wallet_handle, &rev_reg_id)?);

        let mut rev_reg: RevocationRegistryV1 =
            RevocationRegistryV1::from(
                self._wallet_get_rev_reg(wallet_handle, &rev_reg_id)?);

        let sdk_tails_accessor = SDKTailsAccessor::new(self.blob_storage_service.clone(),
                                                       blob_storage_reader_handle,
                                                       &revocation_registry_definition)?;

        if cred_revoc_id > revocation_registry_definition.value.max_cred_num + 1 {
            return Err(err_msg(IndyErrorKind::InvalidUserRevocId, format!("Revocation id: {:?} not found in RevocationRegistry", cred_revoc_id)));
        }

        let mut rev_reg_info = self._wallet_get_rev_reg_info(wallet_handle, &rev_reg_id)?;

        match revocation_registry_definition.value.issuance_type {
            IssuanceType::ISSUANCE_ON_DEMAND => {
                if !rev_reg_info.used_ids.remove(&cred_revoc_id) {
                    return Err(err_msg(IndyErrorKind::InvalidUserRevocId, format!("Revocation id: {:?} not found in RevocationRegistry", cred_revoc_id)));
                };
            }
            IssuanceType::ISSUANCE_BY_DEFAULT => {
                if !rev_reg_info.used_ids.insert(cred_revoc_id) {
                    return Err(err_msg(IndyErrorKind::InvalidUserRevocId, format!("Revocation id: {:?} not found in RevocationRegistry", cred_revoc_id)));
                }
            }
        };

        let rev_reg_delta =
            self.anoncreds_service.issuer.revoke(&mut rev_reg.value, revocation_registry_definition.value.max_cred_num, cred_revoc_id, &sdk_tails_accessor)?;

        let rev_reg_delta = RevocationRegistryDelta::RevocationRegistryDeltaV1(RevocationRegistryDeltaV1 { value: rev_reg_delta });

        let rev_reg_delta_json = serde_json::to_string(&rev_reg_delta)
            .to_indy(IndyErrorKind::InvalidState, "Cannot serialize RevocationRegistryDelta")?;

        let rev_reg = RevocationRegistry::RevocationRegistryV1(rev_reg);

        self.wallet_service.update_indy_object(wallet_handle, &rev_reg_id, &rev_reg)?;
        self.wallet_service.update_indy_object(wallet_handle, &rev_reg_id, &rev_reg_info)?;

        debug!("revoke_credential <<< rev_reg_delta_json: {:?}", rev_reg_delta_json);

        Ok(rev_reg_delta_json)
    }

    fn _recovery_credential(&self,
                            wallet_handle: WalletHandle,
                            blob_storage_reader_handle: i32,
                            rev_reg_id: &str,
                            cred_revoc_id: &str) -> IndyResult<String> {
        debug!("recovery_credential >>> wallet_handle: {:?}, blob_storage_reader_handle: {:?}, rev_reg_id: {:?}, cred_revoc_id: {:?}",
               wallet_handle, blob_storage_reader_handle, rev_reg_id, secret!(cred_revoc_id));

        let cred_revoc_id = parse_cred_rev_id(cred_revoc_id)?;

        let revocation_registry_definition: RevocationRegistryDefinitionV1 =
            RevocationRegistryDefinitionV1::from(
                self._wallet_get_rev_reg_def(wallet_handle, &rev_reg_id)?);

        let mut rev_reg: RevocationRegistryV1 =
            RevocationRegistryV1::from(
                self._wallet_get_rev_reg(wallet_handle, &rev_reg_id)?);

        let sdk_tails_accessor = SDKTailsAccessor::new(self.blob_storage_service.clone(),
                                                       blob_storage_reader_handle,
                                                       &revocation_registry_definition)?;

        if cred_revoc_id > revocation_registry_definition.value.max_cred_num + 1 {
            return Err(err_msg(IndyErrorKind::InvalidUserRevocId, format!("Revocation id: {:?} not found in RevocationRegistry", cred_revoc_id)));
        }

        let mut rev_reg_info = self._wallet_get_rev_reg_info(wallet_handle, &rev_reg_id)?;

        match revocation_registry_definition.value.issuance_type {
            IssuanceType::ISSUANCE_ON_DEMAND => {
                if !rev_reg_info.used_ids.insert(cred_revoc_id) {
                    return Err(err_msg(IndyErrorKind::InvalidUserRevocId, format!("Revocation id: {:?} not found in RevocationRegistry", cred_revoc_id)));
                }
            }
            IssuanceType::ISSUANCE_BY_DEFAULT => {
                if !rev_reg_info.used_ids.remove(&cred_revoc_id) {
                    return Err(err_msg(IndyErrorKind::InvalidUserRevocId, format!("Revocation id: {:?} not found in RevocationRegistry", cred_revoc_id)));
                }
            }
        };

        let revocation_registry_delta =
            self.anoncreds_service.issuer.recovery(&mut rev_reg.value, revocation_registry_definition.value.max_cred_num, cred_revoc_id, &sdk_tails_accessor)?;

        let rev_reg_delta = RevocationRegistryDelta::RevocationRegistryDeltaV1(RevocationRegistryDeltaV1 { value: revocation_registry_delta });

        let rev_reg_delta_json = serde_json::to_string(&rev_reg_delta)
            .to_indy(IndyErrorKind::InvalidState, "Cannot serialize RevocationRegistryDelta: {:?}")?;

        let rev_reg = RevocationRegistry::RevocationRegistryV1(rev_reg);

        self.wallet_service.update_indy_object(wallet_handle, &rev_reg_id, &rev_reg)?;
        self.wallet_service.update_indy_object(wallet_handle, &rev_reg_id, &rev_reg_info)?;

        debug!("recovery_credential <<< rev_reg_delta_json: {:?}", rev_reg_delta_json);

        Ok(rev_reg_delta_json)
    }

    fn merge_revocation_registry_deltas(&self,
                                        rev_reg_delta: &mut RevocationRegistryDeltaV1,
                                        other_rev_reg_delta: &RevocationRegistryDeltaV1) -> IndyResult<String> {
        debug!("merge_revocation_registry_deltas >>> rev_reg_delta: {:?}, other_rev_reg_delta: {:?}", rev_reg_delta, other_rev_reg_delta);

        rev_reg_delta.value.merge(&other_rev_reg_delta.value)?;

        let rev_reg_delta = RevocationRegistryDelta::RevocationRegistryDeltaV1(rev_reg_delta.clone());

        let merged_rev_reg_delta_json = serde_json::to_string(&rev_reg_delta)
            .to_indy(IndyErrorKind::InvalidState, "Cannot serialize RevocationRegistryDelta")?;

        debug!("merge_revocation_registry_deltas <<< merged_rev_reg_delta: {:?}", merged_rev_reg_delta_json);

        Ok(merged_rev_reg_delta_json)
    }

    // TODO: DELETE IT
    fn _wallet_set_schema_id(&self, wallet_handle: WalletHandle, id: &str, schema_id: &str) -> IndyResult<()> {
        self.wallet_service.add_record(wallet_handle, &self.wallet_service.add_prefix("SchemaId"), id, schema_id, &Tags::new())
    }

    // TODO: DELETE IT
    fn _wallet_get_schema_id(&self, wallet_handle: WalletHandle, key: &str) -> IndyResult<String> {
        let schema_id_record = self.wallet_service.get_record(wallet_handle, &self.wallet_service.add_prefix("SchemaId"), &key, &RecordOptions::id_value())?;
        Ok(schema_id_record.get_value()
            .ok_or(err_msg(IndyErrorKind::InvalidStructure, format!("SchemaId not found for id: {}", key)))?.to_string())
    }

    fn _wallet_get_rev_reg_def(&self, wallet_handle: WalletHandle, key: &str) -> IndyResult<RevocationRegistryDefinition> {
        self.wallet_service.get_indy_object(wallet_handle, &key, &RecordOptions::id_value())
    }

    fn _wallet_get_rev_reg(&self, wallet_handle: WalletHandle, key: &str) -> IndyResult<RevocationRegistry> {
        self.wallet_service.get_indy_object(wallet_handle, &key, &RecordOptions::id_value())
    }

    fn _wallet_get_rev_reg_info(&self, wallet_handle: WalletHandle, key: &str) -> IndyResult<RevocationRegistryInfo> {
        self.wallet_service.get_indy_object(wallet_handle, &key, &RecordOptions::id_value())
    }
}<|MERGE_RESOLUTION|>--- conflicted
+++ resolved
@@ -80,11 +80,7 @@
         IndyResult<(CredentialDefinitionData,
                     CredentialPrivateKey,
                     CredentialKeyCorrectnessProof)>,
-<<<<<<< HEAD
-        i32),
-=======
         CommandHandle),
->>>>>>> 6cb41fab
     RotateCredentialDefinitionStart(
         WalletHandle,
         String, // cred def id
@@ -99,11 +95,7 @@
         IndyResult<(CredentialDefinitionData,
                     CredentialPrivateKey,
                     CredentialKeyCorrectnessProof)>,
-<<<<<<< HEAD
-        i32),
-=======
         CommandHandle),
->>>>>>> 6cb41fab
     RotateCredentialDefinitionApply(
         WalletHandle,
         String, // cred def did
@@ -153,13 +145,8 @@
     pub pool_service: Rc<PoolService>,
     pub wallet_service: Rc<WalletService>,
     pub crypto_service: Rc<CryptoService>,
-<<<<<<< HEAD
-    pending_str_str_callbacks: RefCell<HashMap<i32, Box<Fn(IndyResult<(String, String)>) + Send>>>,
-    pending_str_callbacks: RefCell<HashMap<i32, Box<Fn(IndyResult<String>) + Send>>>,
-=======
     pending_str_str_callbacks: RefCell<HashMap<CommandHandle, Box<Fn(IndyResult<(String, String)>) + Send>>>,
     pending_str_callbacks: RefCell<HashMap<CommandHandle, Box<Fn(IndyResult<String>) + Send>>>,
->>>>>>> 6cb41fab
 }
 
 impl IssuerCommandExecutor {
@@ -287,11 +274,7 @@
         let (cred_def_config, schema_id, cred_def_id, signature_type) =
             try_cb!(self._prepare_create_and_store_credential_definition(wallet_handle, issuer_did, schema, tag, type_, config), cb);
 
-<<<<<<< HEAD
-        let cb_id = ::utils::sequence::get_next_id();
-=======
         let cb_id = next_command_handle();
->>>>>>> 6cb41fab
         self.pending_str_str_callbacks.borrow_mut().insert(cb_id, cb);
 
         let tag = tag.to_string();
@@ -452,34 +435,6 @@
 
         let support_revocation = cred_def_config.map(|config| config.support_revocation).unwrap_or_default();
 
-<<<<<<< HEAD
-        CommandExecutor::instance().send(Command::Anoncreds(
-            AnoncredsCommand::Issuer(
-                IssuerCommand::CreateCredentialDefinition(
-                    schema.attr_names.clone(),
-                    support_revocation,
-                    Box::new(move |res| {
-                        CommandExecutor::instance().send(
-                            Command::Anoncreds(
-                                AnoncredsCommand::Issuer(
-                                    IssuerCommand::RotateCredentialDefinitionStartComplete(
-                                        wallet_handle,
-                                        cred_def.schema_id.clone(),
-                                        cred_def.id.clone(),
-                                        cred_def.tag.clone(),
-                                        cred_def.signature_type.clone(),
-                                        res,
-                                        cb_id,
-                                    ))
-                            )).unwrap();
-                    }),
-                ))
-        )).unwrap();
-    }
-
-    fn rotate_credential_definition_start_complete(&self,
-                                                   cb_id: CallbackHandle,
-=======
         self._create_credential_definition(&schema.attr_names, support_revocation, Box::new(move |res| {
             CommandExecutor::instance().send(
                 Command::Anoncreds(
@@ -499,7 +454,6 @@
 
     fn rotate_credential_definition_start_complete(&self,
                                                    cb_id: CommandHandle,
->>>>>>> 6cb41fab
                                                    wallet_handle: WalletHandle,
                                                    schema_id: &str,
                                                    cred_def_id: &str,
