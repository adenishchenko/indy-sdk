pub mod anoncreds;
pub mod blob_storage;
pub mod crypto;
pub mod ledger;
pub mod pool;
pub mod did;
pub mod wallet;
pub mod pairwise;
pub mod non_secrets;
pub mod payments;
pub mod agent;

extern crate indy_crypto;
extern crate threadpool;

use self::threadpool::ThreadPool;

use commands::anoncreds::{AnoncredsCommand, AnoncredsCommandExecutor};
use commands::blob_storage::{BlobStorageCommand, BlobStorageCommandExecutor};
use commands::crypto::{CryptoCommand, CryptoCommandExecutor};
use commands::ledger::{LedgerCommand, LedgerCommandExecutor};
use commands::pool::{PoolCommand, PoolCommandExecutor};
use commands::did::{DidCommand, DidCommandExecutor};
use commands::wallet::{WalletCommand, WalletCommandExecutor};
use commands::pairwise::{PairwiseCommand, PairwiseCommandExecutor};
use commands::non_secrets::{NonSecretsCommand, NonSecretsCommandExecutor};
use commands::payments::{PaymentsCommand, PaymentsCommandExecutor};
// use commands::agent::{AgentCommand, AgentCommandExecutor};

use errors::common::CommonError;

use services::anoncreds::AnoncredsService;
use services::blob_storage::BlobStorageService;
use services::payments::PaymentsService;
use services::pool::PoolService;
use services::wallet::WalletService;
use services::crypto::CryptoService;
use services::ledger::LedgerService;
use services::agent::AgentService;

use domain::IndyConfig;


use std::error::Error;
use std::sync::mpsc::{Sender, channel};
use std::rc::Rc;
use std::thread;
use std::sync::{Mutex, MutexGuard};

pub enum Command {
    Exit,
    Anoncreds(AnoncredsCommand),
    BlobStorage(BlobStorageCommand),
    Crypto(CryptoCommand),
    Ledger(LedgerCommand),
    Pool(PoolCommand),
    Did(DidCommand),
    Wallet(WalletCommand),
    Pairwise(PairwiseCommand),
    NonSecrets(NonSecretsCommand),
    Payments(PaymentsCommand),
<<<<<<< HEAD
    //Agent(AgentCommand)
=======
>>>>>>> 0150ff55
}

lazy_static! {
    static ref THREADPOOL: Mutex<ThreadPool> = Mutex::new(ThreadPool::new(4));
}

pub fn indy_set_runtime_config(config: IndyConfig) {
    THREADPOOL.lock().unwrap().set_num_threads(config.crypto_thread_pool_size)
}

pub struct CommandExecutor {
    worker: Option<thread::JoinHandle<()>>,
    sender: Sender<Command>
}

// Global (lazy inited) instance of CommandExecutor
lazy_static! {
    static ref COMMAND_EXECUTOR: Mutex<CommandExecutor> = Mutex::new(CommandExecutor::new());
}

impl CommandExecutor {
    pub fn instance<'mutex>() -> MutexGuard<'mutex, CommandExecutor> {
        COMMAND_EXECUTOR.lock().unwrap()
    }

    fn new() -> CommandExecutor {
        let (sender, receiver) = channel();

        CommandExecutor {
            sender,
            worker: Some(thread::spawn(move || {
                info!(target: "command_executor", "Worker thread started");

                let anoncreds_service = Rc::new(AnoncredsService::new());
                let blob_storage_service = Rc::new(BlobStorageService::new());
                let crypto_service = Rc::new(CryptoService::new());
                let ledger_service = Rc::new(LedgerService::new());
                let payments_service = Rc::new(PaymentsService::new());
                let pool_service = Rc::new(PoolService::new());
                let wallet_service = Rc::new(WalletService::new());
                //let agent_service = Rc::new(AgentService::new());

                let anoncreds_command_executor = AnoncredsCommandExecutor::new(anoncreds_service.clone(), blob_storage_service.clone(), pool_service.clone(), wallet_service.clone(), crypto_service.clone());
                let crypto_command_executor = CryptoCommandExecutor::new(wallet_service.clone(), crypto_service.clone());
                let ledger_command_executor = LedgerCommandExecutor::new(pool_service.clone(), crypto_service.clone(), wallet_service.clone(), ledger_service.clone());
                let pool_command_executor = PoolCommandExecutor::new(pool_service.clone());
                let did_command_executor = DidCommandExecutor::new(wallet_service.clone(), crypto_service.clone(), ledger_service.clone());
                let wallet_command_executor = WalletCommandExecutor::new(wallet_service.clone(), crypto_service.clone());
                let pairwise_command_executor = PairwiseCommandExecutor::new(wallet_service.clone());
                let blob_storage_command_executor = BlobStorageCommandExecutor::new(blob_storage_service.clone());
                let non_secret_command_executor = NonSecretsCommandExecutor::new(wallet_service.clone());
                let payments_command_executor = PaymentsCommandExecutor::new(payments_service.clone(), wallet_service.clone(), crypto_service.clone());
                //let agent_command_executor = AgentCommandExecutor::new(wallet_service.clone(), crypto_service.clone(), agent_service.clone());

                loop {
                    match receiver.recv() {
                        Ok(Command::Anoncreds(cmd)) => {
                            info!("AnoncredsCommand command received");
                            anoncreds_command_executor.execute(cmd);
                        }
                        Ok(Command::BlobStorage(cmd)) => {
                            info!("BlobStorageCommand command received");
                            blob_storage_command_executor.execute(cmd);
                        }
                        Ok(Command::Crypto(cmd)) => {
                            info!("CryptoCommand command received");
                            crypto_command_executor.execute(cmd);
                        }
                        Ok(Command::Ledger(cmd)) => {
                            info!("LedgerCommand command received");
                            ledger_command_executor.execute(cmd);
                        }
                        Ok(Command::Pool(cmd)) => {
                            info!("PoolCommand command received");
                            pool_command_executor.execute(cmd);
                        }
                        Ok(Command::Did(cmd)) => {
                            info!("DidCommand command received");
                            did_command_executor.execute(cmd);
                        }
                        Ok(Command::Wallet(cmd)) => {
                            info!("WalletCommand command received");
                            wallet_command_executor.execute(cmd);
                        }
                        Ok(Command::Pairwise(cmd)) => {
                            info!("PairwiseCommand command received");
                            pairwise_command_executor.execute(cmd);
                        }
                        Ok(Command::NonSecrets(cmd)) => {
                            info!("NonSecretCommand command received");
                            non_secret_command_executor.execute(cmd);
                        }
                        Ok(Command::Payments(cmd)) => {
                            info!("PaymentsCommand command received");
                            payments_command_executor.execute(cmd);
                        }
//                        Ok(Command::Agent(cmd)) => {
//                            info!("AgentCommand command received");
//                            agent_command_executor.execute(cmd);
//                        }
                        Ok(Command::Exit) => {
                            info!("Exit command received");
                            break
                        }
                        Err(err) => {
                            error!("Failed to get command!");
                            panic!("Failed to get command! {:?}", err)
                        }
                    }
                }
            }))
        }
    }

    pub fn send(&self, cmd: Command) -> Result<(), CommonError> {
        self.sender.send(cmd).map_err(|err|
            CommonError::InvalidState(err.description().to_string()))
    }
}

impl Drop for CommandExecutor {
    fn drop(&mut self) {
        info!(target: "command_executor", "Drop started");
        self.send(Command::Exit).unwrap();
        // Option worker type and this kludge is workaround for rust
        self.worker.take().unwrap().join().unwrap();
        info!(target: "command_executor", "Drop finished");
    }
}

#[cfg(test)]
mod tests {
    use super::*;

    #[test]
    fn command_executor_can_be_created() {
        let _command_executor = CommandExecutor::new();
        assert!(true, "No crashes on CommandExecutor::new");
    }

    #[test]
    fn command_executor_can_be_dropped() {
        fn drop_test() {
            let _command_executor = CommandExecutor::new();
        }

        drop_test();
        assert!(true, "No crashes on CommandExecutor::drop");
    }

    #[test]
    fn command_executor_can_get_instance() {
        let ref _command_executor: CommandExecutor = *CommandExecutor::instance();
        // Deadlock if another one instance will be requested (try to uncomment the next line)
        // let ref other_ce: CommandExecutor = *CommandExecutor::instance();
    }
}<|MERGE_RESOLUTION|>--- conflicted
+++ resolved
@@ -8,7 +8,6 @@
 pub mod pairwise;
 pub mod non_secrets;
 pub mod payments;
-pub mod agent;
 
 extern crate indy_crypto;
 extern crate threadpool;
@@ -25,7 +24,6 @@
 use commands::pairwise::{PairwiseCommand, PairwiseCommandExecutor};
 use commands::non_secrets::{NonSecretsCommand, NonSecretsCommandExecutor};
 use commands::payments::{PaymentsCommand, PaymentsCommandExecutor};
-// use commands::agent::{AgentCommand, AgentCommandExecutor};
 
 use errors::common::CommonError;
 
@@ -36,7 +34,6 @@
 use services::wallet::WalletService;
 use services::crypto::CryptoService;
 use services::ledger::LedgerService;
-use services::agent::AgentService;
 
 use domain::IndyConfig;
 
@@ -59,10 +56,6 @@
     Pairwise(PairwiseCommand),
     NonSecrets(NonSecretsCommand),
     Payments(PaymentsCommand),
-<<<<<<< HEAD
-    //Agent(AgentCommand)
-=======
->>>>>>> 0150ff55
 }
 
 lazy_static! {
@@ -103,7 +96,6 @@
                 let payments_service = Rc::new(PaymentsService::new());
                 let pool_service = Rc::new(PoolService::new());
                 let wallet_service = Rc::new(WalletService::new());
-                //let agent_service = Rc::new(AgentService::new());
 
                 let anoncreds_command_executor = AnoncredsCommandExecutor::new(anoncreds_service.clone(), blob_storage_service.clone(), pool_service.clone(), wallet_service.clone(), crypto_service.clone());
                 let crypto_command_executor = CryptoCommandExecutor::new(wallet_service.clone(), crypto_service.clone());
@@ -115,7 +107,6 @@
                 let blob_storage_command_executor = BlobStorageCommandExecutor::new(blob_storage_service.clone());
                 let non_secret_command_executor = NonSecretsCommandExecutor::new(wallet_service.clone());
                 let payments_command_executor = PaymentsCommandExecutor::new(payments_service.clone(), wallet_service.clone(), crypto_service.clone());
-                //let agent_command_executor = AgentCommandExecutor::new(wallet_service.clone(), crypto_service.clone(), agent_service.clone());
 
                 loop {
                     match receiver.recv() {
@@ -159,10 +150,6 @@
                             info!("PaymentsCommand command received");
                             payments_command_executor.execute(cmd);
                         }
-//                        Ok(Command::Agent(cmd)) => {
-//                            info!("AgentCommand command received");
-//                            agent_command_executor.execute(cmd);
-//                        }
                         Ok(Command::Exit) => {
                             info!("Exit command received");
                             break
