use errors::common::CommonError;
use errors::did::DidError;
use errors::wallet::WalletError;
use errors::indy::IndyError;
use domain::crypto::key::KeyInfo;
use domain::crypto::did::{MyDidInfo, Did, TheirDidInfo, TheirDid, TemporaryDid, DidWithMeta, DidMetadata};
use domain::ledger::response::Reply;
use domain::ledger::nym::{GetNymReplyResult, GetNymResultDataV0};
use domain::ledger::attrib::{GetAttrReplyResult, AttribData, Endpoint};
use services::wallet::{WalletService, RecordOptions, SearchOptions};
use services::crypto::CryptoService;
use services::ledger::LedgerService;

use serde_json;
use std::error::Error;
use std::rc::Rc;
use std::str;
use std::cell::RefCell;

use commands::ledger::LedgerCommand;
use commands::{Command, CommandExecutor};
use std::collections::HashMap;
use utils::sequence::SequenceUtils;
use utils::crypto::base58;

pub enum DidCommand {
    CreateAndStoreMyDid(
        i32, // wallet handle
        MyDidInfo, // my did info
        Box<Fn(Result<(String, String), IndyError>) + Send>),
    ReplaceKeysStart(
        i32, // wallet handle
        KeyInfo, // key info
        String, // did
        Box<Fn(Result<String, IndyError>) + Send>),
    ReplaceKeysApply(
        i32, // wallet handle
        String, // my did
        Box<Fn(Result<(), IndyError>) + Send>),
    StoreTheirDid(
        i32, // wallet handle
        String, // their did info json
        Box<Fn(Result<(), IndyError>) + Send>),
    GetMyDidWithMeta(
        i32, // wallet handle
        String, // my did
        Box<Fn(Result<String, IndyError>) + Send>),
    ListMyDidsWithMeta(
        i32, // wallet handle
        Box<Fn(Result<String, IndyError>) + Send>),
    KeyForDid(
        i32, // pool handle
        i32, // wallet handle
        String, // did (my or their)
        Box<Fn(Result<String/*key*/, IndyError>) + Send>),
    KeyForLocalDid(
        i32, // wallet handle
        String, // did (my or their)
        Box<Fn(Result<String/*key*/, IndyError>) + Send>),
    SetEndpointForDid(
        i32, // wallet handle
        String, // did
        String, // address
        String, // transport_key
        Box<Fn(Result<(), IndyError>) + Send>),
    GetEndpointForDid(
        i32, // wallet handle
        i32, // pool handle
        String, // did
        Box<Fn(Result<(String, Option<String>), IndyError>) + Send>),
    SetDidMetadata(
        i32, // wallet handle
        String, // did
        String, // metadata
        Box<Fn(Result<(), IndyError>) + Send>),
    GetDidMetadata(
        i32, // wallet handle
        String, // did
        Box<Fn(Result<String, IndyError>) + Send>),
    AbbreviateVerkey(
        String, // did
        String, // verkey
        Box<Fn(Result<String, IndyError>) + Send>),
    // Internal commands
    GetNymAck(
        i32, // wallet_handle
        Result<String, IndyError>, // GetNym Result
        i32, // deferred cmd id
    ),
    // Internal commands
    GetAttribAck(
        i32, // wallet_handle
        Result<String, IndyError>, // GetAttrib Result
        i32, // deferred cmd id
    )
}

macro_rules! ensure_their_did {
    ($self_:ident, $wallet_handle:ident, $pool_handle:ident, $their_did:ident, $deferred_cmd:expr, $cb:ident) => (match $self_._wallet_get_their_did($wallet_handle, &$their_did) {
          Ok(val) => val,
          Err(WalletError::ItemNotFound) => {
              // No their their_did present in the wallet. Defer this command until it is fetched from ledger.
              return $self_._fetch_their_did_from_ledger($wallet_handle, $pool_handle, &$their_did, $deferred_cmd);
            }
            Err(err) => return $cb(Err(IndyError::from(err)))
        });
}

pub struct DidCommandExecutor {
    wallet_service: Rc<WalletService>,
    crypto_service: Rc<CryptoService>,
    ledger_service: Rc<LedgerService>,
    deferred_commands: RefCell<HashMap<i32, DidCommand>>,
}

impl DidCommandExecutor {
    pub fn new(wallet_service: Rc<WalletService>,
               crypto_service: Rc<CryptoService>,
               ledger_service: Rc<LedgerService>) -> DidCommandExecutor {
        DidCommandExecutor {
            wallet_service,
            crypto_service,
            ledger_service,
            deferred_commands: RefCell::new(HashMap::new()),
        }
    }

    pub fn execute(&self, command: DidCommand) {
        match command {
            DidCommand::CreateAndStoreMyDid(wallet_handle, my_did_info, cb) => {
                info!("CreateAndStoreMyDid command received");
                cb(self.create_and_store_my_did(wallet_handle, &my_did_info));
            }
            DidCommand::ReplaceKeysStart(wallet_handle, key_info, did, cb) => {
                info!("ReplaceKeysStart command received");
                cb(self.replace_keys_start(wallet_handle, &key_info, &did));
            }
            DidCommand::ReplaceKeysApply(wallet_handle, did, cb) => {
                info!("ReplaceKeysApply command received");
                cb(self.replace_keys_apply(wallet_handle, &did));
            }
            DidCommand::StoreTheirDid(wallet_handle, identity_json, cb) => {
                info!("StoreTheirDid command received");
                cb(self.store_their_did(wallet_handle, &identity_json));
            }
            DidCommand::GetMyDidWithMeta(wallet_handle, my_did, cb) => {
                info!("GetMyDidWithMeta command received");
                cb(self.get_my_did_with_meta(wallet_handle, &my_did))
            }
            DidCommand::ListMyDidsWithMeta(wallet_handle, cb) => {
                info!("ListMyDidsWithMeta command received");
                cb(self.list_my_dids_with_meta(wallet_handle));
            }
            DidCommand::KeyForDid(pool_handle, wallet_handle, did, cb) => {
                info!("KeyForDid command received");
                self.key_for_did(pool_handle, wallet_handle, did, cb);
            }
            DidCommand::KeyForLocalDid(wallet_handle, did, cb) => {
                info!("KeyForLocalDid command received");
                cb(self.key_for_local_did(wallet_handle, &did));
            }
            DidCommand::SetEndpointForDid(wallet_handle, did, address, transport_key, cb) => {
                info!("SetEndpointForDid command received");
                cb(self.set_endpoint_for_did(wallet_handle, &did, &address, &transport_key));
            }
            DidCommand::GetEndpointForDid(wallet_handle, pool_handle, did, cb) => {
                info!("GetEndpointForDid command received");
                self.get_endpoint_for_did(wallet_handle, pool_handle, did, cb);
            }
            DidCommand::SetDidMetadata(wallet_handle, did, metadata, cb) => {
                info!("SetDidMetadata command received");
                cb(self.set_did_metadata(wallet_handle, &did, metadata));
            }
            DidCommand::GetDidMetadata(wallet_handle, did, cb) => {
                info!("GetDidMetadata command received");
                cb(self.get_did_metadata(wallet_handle, &did));
            }
            DidCommand::AbbreviateVerkey(did, verkey, cb) => {
                info!("AbbreviateVerkey command received");
                cb(self.abbreviate_verkey(&did, verkey));
            }
            DidCommand::GetNymAck(wallet_handle, result, deferred_cmd_id) => {
                info!("GetNymAck command received");
                self.get_nym_ack(wallet_handle, result, deferred_cmd_id);
            }
            DidCommand::GetAttribAck(wallet_handle, result, deferred_cmd_id) => {
                info!("GetAttribAck command received");
                self.get_attrib_ack(wallet_handle, result, deferred_cmd_id);
            }
        };
    }

    fn create_and_store_my_did(&self,
                               wallet_handle: i32,
                               my_did_info: &MyDidInfo) -> Result<(String, String), IndyError> {
        debug!("create_and_store_my_did >>> wallet_handle: {:?}, my_did_info_json: {:?}", wallet_handle, secret!(my_did_info));

        let (did, key) = self.crypto_service.create_my_did(&my_did_info)?;

        if self.wallet_service.record_exists::<Did>(wallet_handle, &did.did)? {
            return Err(IndyError::DidError(DidError::AlreadyExistsError(did.did)));
        };

        self.wallet_service.add_indy_object(wallet_handle, &did.did, &did, &HashMap::new())?;
        self.wallet_service.add_indy_object(wallet_handle, &key.verkey, &key, &HashMap::new())?;

        let res = (did.did, did.verkey);

        debug!("create_and_store_my_did <<< res: {:?}", res);

        Ok(res)
    }

    fn replace_keys_start(&self,
                          wallet_handle: i32,
                          key_info: &KeyInfo,
                          my_did: &str) -> Result<String, IndyError> {
        debug!("replace_keys_start >>> wallet_handle: {:?}, key_info_json: {:?}, my_did: {:?}", wallet_handle, secret!(key_info), my_did);

        self.crypto_service.validate_did(my_did)?;

        let my_did = self._wallet_get_my_did(wallet_handle, my_did)?;

        let temporary_key = self.crypto_service.create_key(&key_info)?;
        let my_temporary_did = TemporaryDid { did: my_did.did, verkey: temporary_key.verkey.clone() };

        self.wallet_service.add_indy_object(wallet_handle, &temporary_key.verkey, &temporary_key, &HashMap::new())?;
        self.wallet_service.add_indy_object(wallet_handle, &my_temporary_did.did, &my_temporary_did, &HashMap::new())?;

        let res = my_temporary_did.verkey;

        debug!("replace_keys_start <<< res: {:?}", res);

        Ok(res)
    }

    fn replace_keys_apply(&self,
                          wallet_handle: i32,
                          my_did: &str) -> Result<(), IndyError> {
        debug!("replace_keys_apply >>> wallet_handle: {:?}, my_did: {:?}", wallet_handle, my_did);

        self.crypto_service.validate_did(my_did)?;

        let my_did = self._wallet_get_my_did(wallet_handle, my_did)?;
        let my_temporary_did: TemporaryDid =
            self.wallet_service.get_indy_object(wallet_handle, &my_did.did, &RecordOptions::id_value(), &mut String::new())?;

        let my_did = Did::from(my_temporary_did);

        self.wallet_service.update_indy_object(wallet_handle, &my_did.did, &my_did)?;
        self.wallet_service.delete_indy_record::<TemporaryDid>(wallet_handle, &my_did.did)?;

        debug!("replace_keys_apply <<<");

        Ok(())
    }

    fn store_their_did(&self,
                       wallet_handle: i32,
                       their_did_info_json: &str) -> Result<(), IndyError> {
        debug!("store_their_did >>> wallet_handle: {:?}, their_did_info_json: {:?}", wallet_handle, their_did_info_json);

        let their_did_info: TheirDidInfo = serde_json::from_str(their_did_info_json)
            .map_err(map_err_trace!())
            .map_err(|err|
                CommonError::InvalidStructure(format!("Invalid TheirDidInfo json: {}", err.description())))?;

        let their_did = self.crypto_service.create_their_did(&their_did_info)?;

        self.wallet_service.add_indy_object(wallet_handle, &their_did.did, &their_did, &HashMap::new())?;

        debug!("store_their_did <<<");

        Ok(())
    }

    fn get_my_did_with_meta(&self, wallet_handle: i32, my_did: &str) -> Result<String, IndyError> {
        debug!("get_my_did_with_meta >>> wallet_handle: {:?}, my_did: {:?}", wallet_handle, my_did);

        self.crypto_service.validate_did(&my_did)?;

        let did = self.wallet_service.get_indy_object::<Did>(wallet_handle, &my_did, &RecordOptions::id_value(), &mut String::new())?;
        let metadata = self.wallet_service.get_indy_opt_object::<DidMetadata>(wallet_handle, &did.did, &RecordOptions::id_value(), &mut String::new())?;

        let did_with_meta = DidWithMeta {
            did: did.did,
            verkey: did.verkey,
            metadata: metadata.map(|m|m.value)
        };

        let res = serde_json::to_string(&did_with_meta)
            .map_err(|err|
                IndyError::CommonError(CommonError::InvalidState(format!("Can't serialize DID {}", err))))?;

        debug!("get_my_did_with_meta <<< res: {:?}", res);

        Ok(res)
    }

    fn list_my_dids_with_meta(&self, wallet_handle: i32) -> Result<String, IndyError> {
        debug!("list_my_dids_with_meta >>> wallet_handle: {:?}", wallet_handle);

        let mut did_search =
            self.wallet_service.search_indy_records::<Did>(wallet_handle, "{}", &SearchOptions::id_value())?;

        let mut dids: Vec<DidWithMeta> = Vec::new();

        while let Some(did_record) = did_search.fetch_next_record()? {
            let did_id = did_record.get_id();

            let did: Did = did_record.get_value()
                .and_then(|tags_json| serde_json::from_str(&tags_json).ok())
                .ok_or(CommonError::InvalidStructure(format!("Cannot deserialize Did: {:?}", did_id)))?;

            let metadata = self.wallet_service.get_indy_opt_object::<DidMetadata>(wallet_handle, &did.did, &RecordOptions::id_value(), &mut String::new())?;

            let did_with_meta = DidWithMeta {
                did: did.did,
                verkey: did.verkey,
                metadata: metadata.map(|m|m.value)
            };

            dids.push(did_with_meta);
        }

        let res = serde_json::to_string(&dids)
            .map_err(|err|
                IndyError::CommonError(CommonError::InvalidState(format!("Can't serialize DIDs list {}", err))))?;

        debug!("list_my_dids_with_meta <<< res: {:?}", res);

        Ok(res)
    }

    fn key_for_did(&self,
                   pool_handle: i32,
                   wallet_handle: i32,
                   did: String,
                   cb: Box<Fn(Result<String, IndyError>) + Send>) {
        debug!("key_for_did >>> pool_handle: {:?}, wallet_handle: {:?}, did: {:?}", pool_handle, wallet_handle, did);

        try_cb!(self.crypto_service.validate_did(&did), cb);

        // Look to my did
        match self._wallet_get_my_did(wallet_handle, &did) {
            Ok(my_did) => return cb(Ok(my_did.verkey)),
            Err(WalletError::ItemNotFound) => {}
            Err(err) => return cb(Err(IndyError::from(err)))
        };

        // look to their did
        let their_did = ensure_their_did!(self,
                                          wallet_handle,
                                          pool_handle,
                                          did,
                                          DidCommand::KeyForDid(
                                              pool_handle,
                                              wallet_handle,
                                              did.clone(),
                                              cb),
                                           cb);

        let res = their_did.verkey;

        debug!("key_for_did <<< res: {:?}", res);

        cb(Ok(res))
    }

    fn key_for_local_did(&self,
                         wallet_handle: i32,
                         did: &str) -> Result<String, IndyError> {
        info!("key_for_local_did >>> wallet_handle: {:?}, did: {:?}", wallet_handle, did);

        self.crypto_service.validate_did(&did)?;

        // Look to my did
        match self._wallet_get_my_did(wallet_handle, did) {
            Ok(my_did) => return Ok(my_did.verkey),
            Err(WalletError::ItemNotFound) => {}
            Err(err) => return Err(IndyError::from(err))
        };

        // look to their did
        let their_did = self._wallet_get_their_did(wallet_handle, did)?;

        let res = their_did.verkey;

        info!("key_for_local_did <<< res: {:?}", res);

        Ok(res)
    }

    fn set_endpoint_for_did(&self,
                            wallet_handle: i32,
                            did: &str,
                            address: &str,
                            transport_key: &str) -> Result<(), IndyError> {
        debug!("set_endpoint_for_did >>> wallet_handle: {:?}, did: {:?}, address: {:?}, transport_key: {:?}", wallet_handle, did, address, transport_key);

        self.crypto_service.validate_did(did)?;
        self.crypto_service.validate_key(transport_key)?;

        let endpoint = Endpoint::new(address.to_string(), Some(transport_key.to_string()));

        self.wallet_service.upsert_indy_object(wallet_handle, did, &endpoint)?;

        debug!("set_endpoint_for_did <<<");
        Ok(())
    }

    fn get_endpoint_for_did(&self,
                            wallet_handle: i32,
                            pool_handle: i32,
                            did: String,
                            cb: Box<Fn(Result<(String, Option<String>), IndyError>) + Send>) {
        debug!("get_endpoint_for_did >>> wallet_handle: {:?}, pool_handle: {:?}, did: {:?}", wallet_handle, pool_handle, did);

        try_cb!(self.crypto_service.validate_did(&did), cb);

        let endpoint =
            self.wallet_service.get_indy_object::<Endpoint>(wallet_handle, &did, &RecordOptions::id_value(), &mut String::new());

        match endpoint {
            Ok(endpoint) => cb(Ok((endpoint.ha, endpoint.verkey))),
            Err(WalletError::ItemNotFound) => {
                return self._fetch_attrib_from_ledger(wallet_handle,
                                                      pool_handle,
                                                      &did,
                                                      DidCommand::GetEndpointForDid(
                                                          wallet_handle,
                                                          pool_handle,
                                                          did.clone(),
                                                          cb));
            }
            Err(err) => cb(Err(IndyError::from(err)))
        };
    }

    fn set_did_metadata(&self,
                        wallet_handle: i32,
                        did: &str,
                        metadata: String) -> Result<(), IndyError> {
        debug!("set_did_metadata >>> wallet_handle: {:?}, did: {:?}, metadata: {:?}", wallet_handle, did, metadata);

        self.crypto_service.validate_did(did)?;

<<<<<<< HEAD
        self.wallet_service.get_indy_record::<Did>(wallet_handle, did, &RecordOptions::id())?;
=======
        let metadata = DidMetadata { value: metadata };
>>>>>>> 239aa0e4

        self.wallet_service.upsert_indy_object(wallet_handle, &did, &metadata)?;

<<<<<<< HEAD
        let res = self.wallet_service.add_indy_record_tags::<Did>(wallet_handle, did, &tags)?;
=======
        debug!("set_did_metadata >>>");
>>>>>>> 239aa0e4

        Ok(())
    }

    fn get_did_metadata(&self,
                        wallet_handle: i32,
                        did: &str) -> Result<String, IndyError> {
        debug!("get_did_metadata >>> wallet_handle: {:?}, did: {:?}", wallet_handle, did);

        self.crypto_service.validate_did(did)?;

<<<<<<< HEAD
        let res = self.wallet_service.get_indy_record::<Did>(wallet_handle, did, &RecordOptions::full())?
            .get_tags()
            .and_then(|tags| tags.get("metadata").cloned())
            .ok_or(WalletError::ItemNotFound)?;
=======
        let metadata =
            self.wallet_service.get_indy_object::<DidMetadata>(wallet_handle, &did, &RecordOptions::id_value(), &mut String::new())?;

        let res = metadata.value;
>>>>>>> 239aa0e4

        debug!("get_did_metadata <<< res: {:?}", res);

        Ok(res)
    }

    fn abbreviate_verkey(&self,
                         did: &str,
                         verkey: String) -> Result<String, IndyError> {
        info!("abbreviate_verkey >>> did: {:?}, verkey: {:?}", did, verkey);

        self.crypto_service.validate_did(&did)?;
        self.crypto_service.validate_key(&verkey)?;

        let did = base58::decode(&did)?;
        let dverkey = base58::decode(&verkey)?;

        let (first_part, second_part) = dverkey.split_at(16);

        let res = if first_part.eq(did.as_slice()) {
            format!("~{}", base58::encode(second_part))
        } else {
            verkey
        };

        debug!("abbreviate_verkey <<< res: {:?}", res);

        Ok(res)
    }

    fn get_nym_ack(&self,
                   wallet_handle: i32,
                   get_nym_reply_result: Result<String, IndyError>,
                   deferred_cmd_id: i32) {
        let res = self._get_nym_ack(wallet_handle, get_nym_reply_result);
        self._execute_deferred_command(deferred_cmd_id, res.err());
    }

    fn _get_nym_ack(&self, wallet_handle: i32, get_nym_reply_result: Result<String, IndyError>) -> Result<(), IndyError> {
        trace!("_get_nym_ack >>> wallet_handle: {:?}, get_nym_reply_result: {:?}", wallet_handle, get_nym_reply_result);

        let get_nym_reply = get_nym_reply_result?;

        let get_nym_response: Reply<GetNymReplyResult> = serde_json::from_str(&get_nym_reply)
            .map_err(map_err_trace!())
            .map_err(|err| CommonError::InvalidState(format!("Invalid GetNymReplyResult json: {:?}", err)))?;

        let their_did_info = match get_nym_response.result() {
            GetNymReplyResult::GetNymReplyResultV0(res) => {
                if let Some(data) = &res.data {
                    let gen_nym_result_data: GetNymResultDataV0 = serde_json::from_str(data)
                        .map_err(map_err_trace!())
                        .map_err(|_| CommonError::InvalidState("Invalid GetNymResultData json".to_string()))?;

                    TheirDidInfo::new(gen_nym_result_data.dest, gen_nym_result_data.verkey)
                } else {
                    return Err(WalletError::ItemNotFound.into()); //TODO FIXME use separate error
                }
            }
            GetNymReplyResult::GetNymReplyResultV1(res) => TheirDidInfo::new(res.txn.data.did, res.txn.data.verkey)
        };

        let their_did = self.crypto_service.create_their_did(&their_did_info)?;

        self.wallet_service.add_indy_object(wallet_handle, &their_did.did, &their_did, &HashMap::new())?;

        trace!("_get_nym_ack <<<");

        Ok(())
    }

    fn get_attrib_ack(&self,
                      wallet_handle: i32,
                      get_attrib_reply_result: Result<String, IndyError>,
                      deferred_cmd_id: i32) {
        let res = self._get_attrib_ack(wallet_handle, get_attrib_reply_result);
        self._execute_deferred_command(deferred_cmd_id, res.err());
    }

    fn _get_attrib_ack(&self, wallet_handle: i32, get_attrib_reply_result: Result<String, IndyError>) -> Result<(), IndyError> {
        trace!("_get_attrib_ack >>> wallet_handle: {:?}, get_attrib_reply_result: {:?}", wallet_handle, get_attrib_reply_result);

        let get_attrib_reply = get_attrib_reply_result?;

        let get_attrib_reply: Reply<GetAttrReplyResult> = serde_json::from_str(&get_attrib_reply)
            .map_err(map_err_trace!())
            .map_err(|err| CommonError::InvalidState(format!("Invalid GetAttrReplyResult json {:?}", err)))?;

        let (raw, did) = match get_attrib_reply.result() {
            GetAttrReplyResult::GetAttrReplyResultV0(res) => (res.data, res.dest),
            GetAttrReplyResult::GetAttrReplyResultV1(res) => (res.txn.data.raw, res.txn.data.did)
        };

        let attrib_data: AttribData = serde_json::from_str(&raw)
            .map_err(map_err_trace!())
            .map_err(|err| CommonError::InvalidState(format!("Invalid GetAttReply json: {:?}", err)))?;

        let endpoint = Endpoint::new(attrib_data.endpoint.ha, attrib_data.endpoint.verkey);

        self.wallet_service.add_indy_object(wallet_handle, &did, &endpoint, &HashMap::new())?;

        trace!("_get_attrib_ack <<<");

        Ok(())
    }

    fn _defer_command(&self, cmd: DidCommand) -> i32 {
        let deferred_cmd_id = SequenceUtils::get_next_id();
        self.deferred_commands.borrow_mut().insert(deferred_cmd_id, cmd);
        deferred_cmd_id
    }

    fn _execute_deferred_command(&self, deferred_cmd_id: i32, err: Option<IndyError>) {
        if let Some(cmd) = self.deferred_commands.borrow_mut().remove(&deferred_cmd_id) {
            if let Some(err) = err {
                self._call_error_cb(cmd, err);
            } else {
                self.execute(cmd);
            }
        } else {
            error!("No deferred command for id: {}", deferred_cmd_id)
        }
    }

    fn _call_error_cb(&self, command: DidCommand, err: IndyError) {
        match command {
            DidCommand::CreateAndStoreMyDid(_, _, cb) => {
                return cb(Err(err));
            }
            DidCommand::ReplaceKeysStart(_, _, _, cb) => {
                return cb(Err(err));
            }
            DidCommand::ReplaceKeysApply(_, _, cb) => {
                return cb(Err(err));
            }
            DidCommand::StoreTheirDid(_, _, cb) => {
                return cb(Err(err));
            }
            DidCommand::KeyForDid(_, _, _, cb) => {
                return cb(Err(err));
            }
            DidCommand::GetEndpointForDid(_, _, _, cb) => {
                return cb(Err(err));
            }
            _ => {}
        }
    }

    fn _fetch_their_did_from_ledger(&self,
                                    wallet_handle: i32, pool_handle: i32,
                                    did: &str, deferred_cmd: DidCommand) {
        // Defer this command until their did is fetched from ledger.
        let deferred_cmd_id = self._defer_command(deferred_cmd);

        // TODO we need passing of my_did as identifier
        let get_nym_request = self.ledger_service.build_get_nym_request(did, did)
            .map_err(map_err_trace!())
            .map_err(|err|
                CommonError::InvalidState(
                    // TODO: FIXME: Remove this unwrap by sending GetNymAck with the error.
                    format!("Invalid Get Nym Request: {}", err.description()))).unwrap();

        CommandExecutor::instance()
            .send(Command::Ledger(LedgerCommand::SubmitRequest(
                pool_handle,
                get_nym_request,
                Box::new(move |result| {
                    CommandExecutor::instance()
                        .send(Command::Did(DidCommand::GetNymAck(
                            wallet_handle,
                            result,
                            deferred_cmd_id
                        ))).unwrap();
                })
            ))).unwrap();
    }

    fn _fetch_attrib_from_ledger(&self,
                                 wallet_handle: i32, pool_handle: i32,
                                 did: &str, deferred_cmd: DidCommand) {
        // Defer this command until their did is fetched from ledger.
        let deferred_cmd_id = self._defer_command(deferred_cmd);

        // TODO we need passing of my_did as identifier
        let get_attrib_request = self.ledger_service.build_get_attrib_request(did, did, Some("endpoint"), None, None)
            .map_err(map_err_trace!())
            .map_err(|err|
                CommonError::InvalidState(
                    // TODO: FIXME: Remove this unwrap by sending GetAttribAck with the error.
                    format!("Invalid Get Attrib Request: {}", err.description()))).unwrap();

        CommandExecutor::instance()
            .send(Command::Ledger(LedgerCommand::SubmitRequest(
                pool_handle,
                get_attrib_request,
                Box::new(move |result| {
                    CommandExecutor::instance()
                        .send(Command::Did(DidCommand::GetAttribAck(
                            wallet_handle,
                            result,
                            deferred_cmd_id
                        ))).unwrap();
                })
            ))).unwrap();
    }

    fn _wallet_get_my_did(&self, wallet_handle: i32, my_did: &str) -> Result<Did, WalletError> {
        self.wallet_service.get_indy_object(wallet_handle, &my_did, &RecordOptions::id_value(), &mut String::new())
    }

    fn _wallet_get_their_did(&self, wallet_handle: i32, their_did: &str) -> Result<TheirDid, WalletError> {
        self.wallet_service.get_indy_object(wallet_handle, &their_did, &RecordOptions::id_value(), &mut String::new())
    }
}<|MERGE_RESOLUTION|>--- conflicted
+++ resolved
@@ -445,19 +445,11 @@
 
         self.crypto_service.validate_did(did)?;
 
-<<<<<<< HEAD
-        self.wallet_service.get_indy_record::<Did>(wallet_handle, did, &RecordOptions::id())?;
-=======
         let metadata = DidMetadata { value: metadata };
->>>>>>> 239aa0e4
 
         self.wallet_service.upsert_indy_object(wallet_handle, &did, &metadata)?;
 
-<<<<<<< HEAD
-        let res = self.wallet_service.add_indy_record_tags::<Did>(wallet_handle, did, &tags)?;
-=======
         debug!("set_did_metadata >>>");
->>>>>>> 239aa0e4
 
         Ok(())
     }
@@ -469,17 +461,10 @@
 
         self.crypto_service.validate_did(did)?;
 
-<<<<<<< HEAD
-        let res = self.wallet_service.get_indy_record::<Did>(wallet_handle, did, &RecordOptions::full())?
-            .get_tags()
-            .and_then(|tags| tags.get("metadata").cloned())
-            .ok_or(WalletError::ItemNotFound)?;
-=======
         let metadata =
-            self.wallet_service.get_indy_object::<DidMetadata>(wallet_handle, &did, &RecordOptions::id_value(), &mut String::new())?;
+            self.wallet_service.get_indy_object::<DidMetadata>(wallet_handle, did, &RecordOptions::id_value(), &mut String::new())?;
 
         let res = metadata.value;
->>>>>>> 239aa0e4
 
         debug!("get_did_metadata <<< res: {:?}", res);
 
