extern crate log_derive;
extern crate rmp_serde;

use std::collections::HashMap;
use std::ffi::{CStr, CString};

use base64;
use rlp::{
    UntrustedRlp,
};
use serde_json;
use serde_json::Value as SJsonValue;

use api::ErrorCode;
use domain::ledger::{constants, request::ProtocolVersion};
use errors::prelude::*;
use services::pool::events::{REQUESTS_FOR_STATE_PROOFS, REQUESTS_FOR_MULTI_STATE_PROOFS};
use utils::crypto::hash::hash as openssl_hash;

use super::PoolService;
use super::types::*;

<<<<<<< HEAD
use hex::ToHex;
=======
use digest::FixedOutput;
use digest::Input;
>>>>>>> c1badf4b
use self::log_derive::logfn;
use ursa::bls::{Bls, Generator, MultiSignature, VerKey};
use self::node::{Node, TrieDB};
use rust_base58::FromBase58;

mod node;

pub fn parse_generic_reply_for_proof_checking(json_msg: &SJsonValue, raw_msg: &str, sp_key: Option<&[u8]>) -> Option<Vec<ParsedSP>> {
    let type_ = if let Some(type_) = json_msg["type"].as_str() {
        trace!("TransactionHandler::parse_generic_reply_for_proof_checking: type_: {:?}", type_);
        type_
    } else {
        debug!("TransactionHandler::parse_generic_reply_for_proof_checking: <<< No type field");
        return None;
    };

    if REQUESTS_FOR_STATE_PROOFS.contains(&type_) {
        trace!("TransactionHandler::parse_generic_reply_for_proof_checking: built-in");
        if let Some(sp_key) = sp_key {
            _parse_reply_for_builtin_sp(json_msg, type_, sp_key)
        } else {
            warn!("parse_generic_reply_for_proof_checking: can't get key in sp for built-in type");
            return None;
        }
    } else if let Some((parser, free)) = PoolService::get_sp_parser(type_) {
        trace!("TransactionHandler::parse_generic_reply_for_proof_checking: plugged: parser {:?}, free {:?}",
               parser, free);

        let msg = CString::new(raw_msg).ok()?;
        let mut parsed_c_str = ::std::ptr::null();
        let err = parser(msg.as_ptr(), &mut parsed_c_str);
        if err != ErrorCode::Success {
            debug!("TransactionHandler::parse_generic_reply_for_proof_checking: <<< plugin return err {:?}", err);
            return None;
        }
        let c_str = if parsed_c_str.is_null() { None } else { Some(unsafe { CStr::from_ptr(parsed_c_str) }) };
        let parsed_sps = c_str
            .and_then(|c_str| c_str.to_str().map_err(map_err_trace!()).ok())
            .and_then(|c_str|
                serde_json::from_str::<Vec<ParsedSP>>(c_str)
                    .map_err(|err|
                        debug!("TransactionHandler::parse_generic_reply_for_proof_checking: <<< can't parse plugin response {}", err))
                    .ok());

        let err = free(parsed_c_str);
        trace!("TransactionHandler::parse_generic_reply_for_proof_checking: plugin free res {:?}", err);

        parsed_sps
    } else {
        trace!("TransactionHandler::parse_generic_reply_for_proof_checking: <<< type not supported");
        None
    }
}

pub fn verify_parsed_sp(parsed_sps: Vec<ParsedSP>,
                        nodes: &HashMap<String, Option<VerKey>>,
                        f: usize,
                        gen: &Generator) -> bool {
    for parsed_sp in parsed_sps {
        if parsed_sp.multi_signature["value"]["state_root_hash"].as_str().ne(
            &Some(&parsed_sp.root_hash)) {
            return false;
        }

        let data_to_check_proof_signature =
            _parse_reply_for_proof_signature_checking(&parsed_sp.multi_signature);
        let (signature, participants, value) = unwrap_opt_or_return!(data_to_check_proof_signature, false);
        if !_verify_proof_signature(signature,
                                    participants.as_slice(),
                                    &value,
                                    nodes, f, gen)
            .map_err(|err| warn!("{:?}", err)).unwrap_or(false) {
            return false;
        }

        let proof_nodes = unwrap_or_return!(base64::decode(&parsed_sp.proof_nodes), false);
        let root_hash = unwrap_or_return!(parsed_sp.root_hash.from_base58(), false);
        match parsed_sp.kvs_to_verify {
            KeyValuesInSP::Simple(kvs) => {
                for (k, v) in kvs.kvs {
                    let key = unwrap_or_return!(base64::decode(&k), false);
                    if !_verify_proof(proof_nodes.as_slice(),
                                      root_hash.as_slice(),
                                      &key,
                                      v.as_ref().map(String::as_str)) {
                        return false;
                    }
                }
            }
            //TODO IS-713 support KeyValuesInSP::SubTrie
            kvs @ _ => {
                warn!("Unsupported parsed state proof format for key-values {:?} ", kvs);
                return false;
            }
        }
    }

    true
}

#[logfn(Trace)]
pub fn parse_key_from_request_for_builtin_sp(json_msg: &SJsonValue) -> Option<Vec<u8>> {
    use sha2::digest::{FixedOutput, Input};
    let type_ = json_msg["operation"]["type"].as_str()?;
    let json_msg = &json_msg["operation"];
    let key_suffix: String = match type_ {
        constants::GET_ATTR => {
            if let Some(attr_name) = json_msg["raw"].as_str()
                .or(json_msg["enc"].as_str())
                .or(json_msg["hash"].as_str()) {
                trace!("TransactionHandler::parse_reply_for_builtin_sp: GET_ATTR attr_name {:?}", attr_name);

                let mut hasher = sha2::Sha256::default();
                hasher.input(attr_name.as_bytes());
                let marker = if ProtocolVersion::is_node_1_3() { '\x01' } else { '1' };
                format!(":{}:{}", marker, hex::encode(hasher.fixed_result()))
            } else {
                trace!("TransactionHandler::parse_reply_for_builtin_sp: <<< GET_ATTR No key suffix");
                return None;
            }
        }
        constants::GET_CRED_DEF => {
            if let (Some(sign_type), Some(sch_seq_no)) = (json_msg["signature_type"].as_str(),
                                                          json_msg["ref"].as_u64()) {
                trace!("TransactionHandler::parse_reply_for_builtin_sp: GET_CRED_DEF sign_type {:?}, sch_seq_no: {:?}", sign_type, sch_seq_no);
                let marker = if ProtocolVersion::is_node_1_3() { '\x03' } else { '3' };
                let tag = if ProtocolVersion::is_node_1_3() { None } else { json_msg["tag"].as_str() };
                let tag = tag.map(|t| format!(":{}", t)).unwrap_or("".to_owned());
                format!(":{}:{}:{}{}", marker, sign_type, sch_seq_no, tag)
            } else {
                trace!("TransactionHandler::parse_reply_for_builtin_sp: <<< GET_CRED_DEF No key suffix");
                return None;
            }
        }
        constants::GET_NYM | constants::GET_REVOC_REG_DEF => {
            trace!("TransactionHandler::parse_reply_for_builtin_sp: GET_NYM");
            "".to_string()
        }
        constants::GET_SCHEMA => {
            if let (Some(name), Some(ver)) = (json_msg["data"]["name"].as_str(),
                                              json_msg["data"]["version"].as_str()) {
                trace!("TransactionHandler::parse_reply_for_builtin_sp: GET_SCHEMA name {:?}, ver: {:?}", name, ver);
                let marker = if ProtocolVersion::is_node_1_3() { '\x02' } else { '2' };
                format!(":{}:{}:{}", marker, name, ver)
            } else {
                trace!("TransactionHandler::parse_reply_for_builtin_sp: <<< GET_SCHEMA No key suffix");
                return None;
            }
        }
        constants::GET_REVOC_REG => {
            //{MARKER}:{REVOC_REG_DEF_ID} MARKER = 6
            if let Some(revoc_reg_def_id) = json_msg["revocRegDefId"].as_str() {
                trace!("TransactionHandler::parse_reply_for_builtin_sp: GET_REVOC_REG revoc_reg_def_id {:?}", revoc_reg_def_id);
                let marker = if ProtocolVersion::is_node_1_3() { '\x06' } else { '6' };
                format!("{}:{}", marker, revoc_reg_def_id)
            } else {
                trace!("TransactionHandler::parse_reply_for_builtin_sp: <<< GET_REVOC_REG No key suffix");
                return None;
            }
        }
        constants::GET_AUTH_RULE => {
            if let (Some(auth_type), Some(auth_action), Some(field),
                new_value, old_value) = (json_msg["auth_type"].as_str(),
                                         json_msg["auth_action"].as_str(),
                                         json_msg["field"].as_str(),
                                         json_msg["new_value"].as_str(),
                                         json_msg["old_value"].as_str()) {
                trace!("TransactionHandler::parse_reply_for_builtin_sp: GET_AUTH_RULE auth_type {:?}", auth_type);
                let default_old_value = if auth_action == "ADD" { "*" } else { "" };
                format!("1:{}--{}--{}--{}--{}", auth_type, auth_action, field, old_value.unwrap_or(default_old_value), new_value.unwrap_or(""))
            } else {
                trace!("TransactionHandler::parse_reply_for_builtin_sp: <<< GET_AUTH_RULE No key suffix");
                return None;
            }
        }
        constants::GET_REVOC_REG_DELTA if json_msg["from"].is_null() => {
            //{MARKER}:{REVOC_REG_DEF_ID} MARKER = 5
            if let Some(revoc_reg_def_id) = json_msg["revocRegDefId"].as_str() {
                trace!("TransactionHandler::parse_reply_for_builtin_sp: GET_REVOC_REG_DELTA revoc_reg_def_id {:?}", revoc_reg_def_id);
                let marker = if ProtocolVersion::is_node_1_3() { '\x05' } else { '5' };
                format!("{}:{}", marker, revoc_reg_def_id)
            } else {
                trace!("TransactionHandler::parse_reply_for_builtin_sp: <<< GET_REVOC_REG_DELTA No key suffix");
                return None;
            }
        }
        // TODO add external verification of indexes
        constants::GET_REVOC_REG_DELTA if !json_msg["from"].is_null() => {
            //{MARKER}:{REVOC_REG_DEF_ID} MARKER = 6 for both
            if let Some(revoc_reg_def_id) = json_msg["revocRegDefId"].as_str() {
                trace!("TransactionHandler::parse_reply_for_builtin_sp: GET_REVOC_REG_DELTA revoc_reg_def_id {:?}", revoc_reg_def_id);
                let marker = if ProtocolVersion::is_node_1_3() { '\x06' } else { '6' };
                format!("{}:{}", marker, revoc_reg_def_id)
            } else {
                trace!("TransactionHandler::parse_reply_for_builtin_sp: <<< GET_REVOC_REG_DELTA No key suffix");
                return None;
            }
        }
        constants::GET_TXN_AUTHR_AGRMT => {
            match (json_msg["version"].as_str(), json_msg["digest"].as_str(), json_msg["timestamp"].as_u64()) {
                (None, None, _ts) => "2:latest".to_owned(),
                (None, Some(digest), None) => format!("2:d:{}", digest),
                (Some(version), None, None) => format!("2:v:{}", version),
                _ => {
                    error!("parse_key_from_request_for_builtin_sp: <<< GET_TXN_AUTHR_AGRMT Unexpected combination of request parameters, skip StateProof logic");
                    return None;
                }
            }
        }
        constants::GET_TXN_AUTHR_AGRMT_AML => {
            if let Some(version) = json_msg["version"].as_str() {
                format!("3:v:{}", version)
            } else {
                "3:latest".to_owned()
            }
        }
        _ => {
            trace!("TransactionHandler::parse_reply_for_builtin_sp: <<< Unsupported transaction");
            return None;
        }
    };

    let dest = json_msg["dest"].as_str().or(json_msg["origin"].as_str());
    let key_prefix = match type_ {
        constants::GET_NYM => {
            if let Some(dest) = dest {
                let mut hasher = sha2::Sha256::default();
                hasher.input(dest.as_bytes());
                hasher.fixed_result().to_vec()
            } else {
                debug!("TransactionHandler::parse_reply_for_builtin_sp: <<< No dest");
                return None;
            }
        }
        constants::GET_REVOC_REG | constants::GET_REVOC_REG_DELTA | constants::GET_TXN_AUTHR_AGRMT | constants::GET_TXN_AUTHR_AGRMT_AML | constants::GET_AUTH_RULE => {
            Vec::new()
        }
        constants::GET_REVOC_REG_DEF => {
            if let Some(id) = json_msg["id"].as_str() {
                //FIXME
                id.as_bytes().to_vec()
            } else {
                debug!("TransactionHandler::parse_reply_for_builtin_sp: <<< No dest");
                return None;
            }
        }
        _ => {
            if let Some(dest) = dest {
                dest.as_bytes().to_vec()
            } else {
                debug!("TransactionHandler::parse_reply_for_builtin_sp: <<< No dest");
                return None;
            }
        }
    };

    let mut key = key_prefix;
    key.extend_from_slice(key_suffix.as_bytes());

    Some(key)
}

fn _parse_reply_for_builtin_sp(json_msg: &SJsonValue, type_: &str, key: &[u8]) -> Option<Vec<ParsedSP>> {
    trace!("TransactionHandler::parse_reply_for_builtin_sp: >>> json_msg: {:?}", json_msg);

    assert!(REQUESTS_FOR_STATE_PROOFS.contains(&type_));

    // TODO: FIXME: It is a workaround for Node's problem. Node returns some transactions as strings and some as objects.
    // If node returns marshaled json it can contain spaces and it can cause invalid hash.
    // So we have to save the original string too.
    // See https://jira.hyperledger.org/browse/INDY-699
    let (data, parsed_data): (Option<String>, SJsonValue) = match json_msg["data"] {
        SJsonValue::Null => {
            trace!("TransactionHandler::parse_reply_for_builtin_sp: Data is null");
            (None, SJsonValue::Null)
        }
        SJsonValue::String(ref str) => {
            trace!("TransactionHandler::parse_reply_for_builtin_sp: Data is string");
            if let Ok(parsed_data) = serde_json::from_str(str) {
                (Some(str.to_owned()), parsed_data)
            } else {
                trace!("TransactionHandler::parse_reply_for_builtin_sp: <<< Data field is invalid json");
                return None;
            }
        }
        SJsonValue::Object(ref map) => {
            trace!("TransactionHandler::parse_reply_for_builtin_sp: Data is object");
            (Some(json_msg["data"].to_string()), SJsonValue::from(map.clone()))
        }
        SJsonValue::Array(ref array) => {
            trace!("TransactionHandler::parse_reply_for_builtin_sp: Data is array");
            (Some(json_msg["data"].to_string()), SJsonValue::from(array.clone()))
        }
        _ => {
            trace!("TransactionHandler::parse_reply_for_builtin_sp: <<< Data field is invalid type");
            return None;
        }
    };

    trace!("TransactionHandler::parse_reply_for_builtin_sp: data: {:?}, parsed_data: {:?}", data, parsed_data);

    let mut state_proofs = vec![];

    match _parse_reply_for_sp(json_msg, data.as_ref().map(String::as_str), &parsed_data, type_, key) {
        Ok(state_proof) => {
            trace!("TransactionHandler::_parse_reply_for_sp: proof: {:?}", state_proof);
            state_proofs.push(state_proof)
        }
        Err(err) => {
            trace!("TransactionHandler::_parse_reply_for_sp: <<<  {:?}", err);
            return None;
        }
    }

    if REQUESTS_FOR_MULTI_STATE_PROOFS.contains(&type_) {
        match _parse_reply_for_multi_sp(json_msg, data.as_ref().map(String::as_str), &parsed_data, type_, key) {
            Ok(Some(state_proof)) => {
                trace!("TransactionHandler::_parse_reply_for_multi_sp: proof: {:?}", state_proof);
                state_proofs.push(state_proof);
            }
            Ok(None) => {
                trace!("TransactionHandler::_parse_reply_for_multi_sp: <<<  No proof");
            }
            Err(err) => {
                trace!("TransactionHandler::_parse_reply_for_multi_sp: <<<  {:?}", err);
                return None;
            }
        }
    }

    Some(state_proofs)
}

fn _parse_reply_for_sp(json_msg: &SJsonValue, data: Option<&str>, parsed_data: &SJsonValue, xtype: &str, sp_key: &[u8]) -> Result<ParsedSP, String> {
    trace!("TransactionHandler::_parse_reply_for_sp: data: {:?}, parsed_data: {:?}", data, parsed_data);

    let proof = if let Some(proof) = json_msg["state_proof"]["proof_nodes"].as_str() {
        trace!("TransactionHandler::parse_reply_for_builtin_sp: proof: {:?}", proof);
        proof
    } else {
        return Err("No proof".to_string());
    };

    let root_hash = if let Some(root_hash) = json_msg["state_proof"]["root_hash"].as_str() {
        trace!("TransactionHandler::parse_reply_for_builtin_sp: root_hash: {:?}", root_hash);
        root_hash
    } else {
        return Err("No root hash".to_string());
    };

    let value: Option<String> = match _parse_reply_for_proof_value(json_msg, data, parsed_data, xtype, sp_key) {
        Ok(value) => value,
        Err(err_str) => {
            return Err(err_str);
        }
    };

    trace!("parse_reply_for_builtin_sp: <<< proof {:?}, root_hash: {:?}, dest: {:?}, value: {:?}", proof, root_hash, sp_key, value);

    Ok(ParsedSP {
        root_hash: root_hash.to_owned(),
        proof_nodes: proof.to_owned(),
        multi_signature: json_msg["state_proof"]["multi_signature"].clone(),
        kvs_to_verify: KeyValuesInSP::Simple(KeyValueSimpleData {
            kvs: vec![(base64::encode(sp_key), value)]
        }),
    })
}

fn _parse_reply_for_multi_sp(_json_msg: &SJsonValue, data: Option<&str>, parsed_data: &SJsonValue, xtype: &str, sp_key: &[u8]) -> Result<Option<ParsedSP>, String> {
    trace!("TransactionHandler::_parse_reply_for_multi_sp: data: {:?}, parsed_data: {:?}", data, parsed_data);

    let (proof_nodes, root_hash, multi_signature, value) = match xtype {
        constants::GET_REVOC_REG_DELTA if _if_rev_delta_multi_state_proof_expected(sp_key) => {
            let proof = if let Some(proof) = parsed_data["stateProofFrom"]["proof_nodes"].as_str() {
                trace!("TransactionHandler::_parse_reply_for_multi_sp: proof: {:?}", proof);
                proof
            } else {
                return Err("No proof".to_string());
            };

            let root_hash = if let Some(root_hash) = parsed_data["stateProofFrom"]["root_hash"].as_str() {
                trace!("TransactionHandler::_parse_reply_for_multi_sp: root_hash: {:?}", root_hash);
                root_hash
            } else {
                return Err("No root hash".to_string());
            };

            let multi_signature = parsed_data["stateProofFrom"]["multi_signature"].clone();

            let value_str = if !parsed_data["value"]["accum_from"].is_null() {
                Some(json!({
                    "lsn": parsed_data["value"]["accum_from"]["seqNo"],
                    "lut": parsed_data["value"]["accum_from"]["txnTime"],
                    "val": parsed_data["value"]["accum_from"],
                }).to_string())
            } else {
                None
            };

            (proof.to_owned(), root_hash.to_owned(), multi_signature, value_str)
        }
        constants::GET_REVOC_REG_DELTA => return Ok(None),
        _ => {
            return Err("Unsupported transaction".to_string());
        }
    };

    trace!("_parse_reply_for_multi_sp: <<< proof {:?}, root_hash: {:?}, dest: {:?}, value: {:?}", proof_nodes, root_hash, sp_key, value);

    Ok(Some(ParsedSP {
        root_hash,
        proof_nodes,
        multi_signature,
        kvs_to_verify: KeyValuesInSP::Simple(KeyValueSimpleData {
            kvs: vec![(base64::encode(sp_key), value)]
        }),
    }))
}

fn _parse_reply_for_proof_signature_checking(json_msg: &SJsonValue) -> Option<(&str, Vec<&str>, Vec<u8>)> {
    match (json_msg["signature"].as_str(),
           json_msg["participants"].as_array(),
           rmp_serde::to_vec_named(&json_msg["value"])
               .map_err(map_err_trace!())) {
        (Some(signature), Some(participants), Ok(value)) => {
            let participants_unwrap: Vec<&str> = participants
                .iter()
                .flat_map(SJsonValue::as_str)
                .collect();

            if participants.len() == participants_unwrap.len() {
                Some((signature, participants_unwrap, value))
            } else {
                None
            }
        }
        _ => None
    }
}

fn _verify_proof(proofs_rlp: &[u8], root_hash: &[u8], key: &[u8], expected_value: Option<&str>) -> bool {
    debug!("verify_proof >> key {:?}, expected_value {:?}", key, expected_value);
    let nodes: Vec<Node> = UntrustedRlp::new(proofs_rlp).as_list().unwrap_or_default(); //default will cause error below
    let mut map: TrieDB = HashMap::new();
    for node in &nodes {
        map.insert(node.get_hash(), node);
    }
    map.get(root_hash).map(|root| {
        root
            .get_str_value(&map, key)
            .map_err(map_err_trace!())
            .map(|value| value.as_ref().map(String::as_str).eq(&expected_value))
            .unwrap_or(false)
    }).unwrap_or(false)
}

fn _verify_proof_signature(signature: &str,
                           participants: &[&str],
                           value: &[u8],
                           nodes: &HashMap<String, Option<VerKey>>,
                           f: usize,
                           gen: &Generator) -> IndyResult<bool> {
    trace!("verify_proof_signature: >>> signature: {:?}, participants: {:?}, pool_state_root: {:?}", signature, participants, value);

    let mut ver_keys: Vec<&VerKey> = Vec::new();

    for (name, verkey) in nodes {
        if participants.contains(&name.as_str()) {
            match *verkey {
                Some(ref blskey) => ver_keys.push(blskey),
                _ => return Err(err_msg(IndyErrorKind::InvalidState, format!("Blskey not found for node: {:?}", name)))
            };
        }
    }

    debug!("verify_proof_signature: ver_keys.len(): {:?}", ver_keys.len());

    if ver_keys.len() < (nodes.len() - f) {
        return Ok(false);
    }

    let signature =
        if let Ok(signature) = signature.from_base58() {
            signature
        } else {
            return Ok(false);
        };

    let signature =
        if let Ok(signature) = MultiSignature::from_bytes(signature.as_slice()) {
            signature
        } else {
            return Ok(false);
        };

    debug!("verify_proof_signature: signature: {:?}", signature);

    let res = Bls::verify_multi_sig(&signature, value, ver_keys.as_slice(), gen).unwrap_or(false);

    debug!("verify_proof_signature: <<< res: {:?}", res);
    Ok(res)
}

fn _parse_reply_for_proof_value(json_msg: &SJsonValue, data: Option<&str>, parsed_data: &SJsonValue, xtype: &str, sp_key: &[u8]) -> Result<Option<String>, String> {
    use sha2::digest::{FixedOutput, Input};
    if let Some(data) = data {
        let mut value = json!({});

        let (seq_no, time) = (json_msg["seqNo"].clone(), json_msg["txnTime"].clone());

        match xtype {
            constants::GET_NYM => {
                value["seqNo"] = seq_no;
                value["txnTime"] = time;
            }
            constants::GET_AUTH_RULE => {}
            xtype if xtype.ne(constants::GET_TXN_AUTHR_AGRMT) || _is_full_taa_state_value_expected(sp_key) => {
                value["lsn"] = seq_no;
                value["lut"] = time;
            }
            _ => {}
        }

        match xtype {
            //TODO constants::GET_TXN => check ledger MerkleTree proofs?
            //TODO constants::GET_DDO => support DDO
            constants::GET_NYM => {
                value["identifier"] = parsed_data["identifier"].clone();
                value["role"] = parsed_data["role"].clone();
                value["verkey"] = parsed_data["verkey"].clone();
            }
            constants::GET_ATTR => {
                let mut hasher = sha2::Sha256::default();
<<<<<<< HEAD
                hasher.input(data.as_bytes());
                value["val"] = SJsonValue::String(hasher.fixed_result().to_hex());
=======
                hasher.process(data.as_bytes());
                value["val"] = SJsonValue::String(hex::encode(hasher.fixed_result()));
>>>>>>> c1badf4b
            }
            constants::GET_CRED_DEF | constants::GET_REVOC_REG_DEF | constants::GET_REVOC_REG | constants::GET_TXN_AUTHR_AGRMT_AML => {
                value["val"] = parsed_data.clone();
            }
            constants::GET_AUTH_RULE => {
                let constraint = parsed_data
                    .as_array()
                    .and_then(|data| data.first())
                    .map(|auth_rule| auth_rule["constraint"].clone());
                match constraint {
                    Some(ref x) => value = x.clone(),
                    None => return Ok(None)
                };
            }
            constants::GET_SCHEMA => {
                if let Some(map) = parsed_data.as_object() {
                    let mut map = map.clone();
                    map.remove("name");
                    map.remove("version");
                    if map.is_empty() {
                        return Ok(None); // TODO FIXME remove after INDY-699 will be fixed
                    } else {
                        value["val"] = SJsonValue::from(map)
                    }
                } else {
                    return Err("Invalid data for GET_SCHEMA".to_string());
                };
            }
            constants::GET_REVOC_REG_DELTA => {
                value["val"] = parsed_data["value"]["accum_to"].clone();
            }
            constants::GET_TXN_AUTHR_AGRMT => {
                if _is_full_taa_state_value_expected(sp_key) {
                    value["val"] = parsed_data.clone();
                } else {
                    value = SJsonValue::String(hex::encode(_calculate_taa_digest(parsed_data["text"].as_str().unwrap_or(""),
                                                                     parsed_data["version"].as_str().unwrap_or(""))
                        .map_err(|err| format!("Can't calculate expected TAA digest to verify StateProof on the request ({})", err))?));
                }
            }
            _ => {
                return Err("Unknown transaction".to_string());
            }
        }

        let value_str = if let Some(value) = value.as_str() {
            value.to_owned()
        } else {
            value.to_string()
        };

        Ok(Some(value_str))
    } else {
        Ok(None)
    }
}

fn _calculate_taa_digest(text: &str, version: &str) -> IndyResult<Vec<u8>> {
    let content: String = version.to_string() + text;
    openssl_hash(content.as_bytes())
}

fn _is_full_taa_state_value_expected(expected_state_key: &[u8]) -> bool {
    expected_state_key.starts_with("2:d:".as_bytes())
}

fn _if_rev_delta_multi_state_proof_expected(sp_key: &[u8]) -> bool {
    sp_key.starts_with("\x06:".as_bytes()) || sp_key.starts_with("6:".as_bytes())
}

#[cfg(test)]
mod tests {
    use super::*;

    use hex::FromHex;
    use libc::c_char;

    #[test]
    fn state_proof_nodes_parse_and_get_works() {
        /*
            '33' -> 'v1'
            '34' -> 'v2'
            '3C' -> 'v3'
            '4'  -> 'v4'
            'D'  -> 'v5asdfasdf'
            'E'  -> 'v6fdsfdfs'
        */
        let str = "f8c0f7808080a0762fc4967c792ef3d22fefd3f43209e2185b25e9a97640f09bb4b61657f67cf3c62084c3827634808080808080808080808080f4808080dd808080c62084c3827631c62084c3827632808080808080808080808080c63384c3827633808080808080808080808080f851808080a0099d752f1d5a4b9f9f0034540153d2d2a7c14c11290f27e5d877b57c801848caa06267640081beb8c77f14f30c68f30688afc3e5d5a388194c6a42f699fe361b2f808080808080808080808080";
        let vec = Vec::from_hex(str).unwrap();
        let rlp = UntrustedRlp::new(vec.as_slice());
        let proofs: Vec<Node> = rlp.as_list().unwrap();
        info!("Input");
        for rlp in rlp.iter() {
            info!("{:?}", rlp.as_raw());
        }
        info!("parsed");
        let mut map: TrieDB = HashMap::new();
        for node in &proofs {
            info!("{:?}", node);
            let out = node.get_hash();
            info!("{:?}", out);
            map.insert(out, node);
        }
        for k in 33..35 {
            info!("Try get {}", k);
            let x = proofs[2].get_str_value(&map, k.to_string().as_bytes()).unwrap().unwrap();
            info!("{:?}", x);
            assert_eq!(x, format!("v{}", k - 32));
        }
    }

    #[test]
    fn state_proof_verify_proof_works_for_get_value_from_leaf() {
        /*
            '33' -> 'v1'
            '34' -> 'v2'
            '3C' -> 'v3'
            '4'  -> 'v4'
            'D'  -> 'v5asdfasdf'
            'E'  -> 'v6fdsfdfs'
        */
        let proofs = Vec::from_hex("f8c0f7808080a0762fc4967c792ef3d22fefd3f43209e2185b25e9a97640f09bb4b61657f67cf3c62084c3827634808080808080808080808080f4808080dd808080c62084c3827631c62084c3827632808080808080808080808080c63384c3827633808080808080808080808080f851808080a0099d752f1d5a4b9f9f0034540153d2d2a7c14c11290f27e5d877b57c801848caa06267640081beb8c77f14f30c68f30688afc3e5d5a388194c6a42f699fe361b2f808080808080808080808080").unwrap();
        let root_hash = Vec::from_hex("badc906111df306c6afac17b62f29792f0e523b67ba831651d6056529b6bf690").unwrap();
        assert!(_verify_proof(proofs.as_slice(), root_hash.as_slice(), "33".as_bytes(), Some("v1")));
        assert!(_verify_proof(proofs.as_slice(), root_hash.as_slice(), "34".as_bytes(), Some("v2")));
        assert!(_verify_proof(proofs.as_slice(), root_hash.as_slice(), "3C".as_bytes(), Some("v3")));
        assert!(_verify_proof(proofs.as_slice(), root_hash.as_slice(), "4".as_bytes(), Some("v4")));
    }

    #[test]
    fn state_proof_verify_proof_works_for_get_value_from_leaf_through_extension() {
        /*
            '33'  -> 'v1'
            'D'   -> 'v2'
            'E'   -> 'v3'
            '333' -> 'v4'
            '334' -> 'v5'
        */
        let proofs = Vec::from_hex("f8a8e4821333a05fff9765fa0c56a26b361c81b7883478da90259d0c469896e8da7edd6ad7c756f2808080dd808080c62084c3827634c62084c382763580808080808080808080808080808080808080808080808084c3827631f84e808080a06a4096e59e980d2f2745d0ed2d1779eb135a1831fd3763f010316d99fd2adbb3dd80808080c62084c3827632c62084c38276338080808080808080808080808080808080808080808080").unwrap();
        let root_hash = Vec::from_hex("d01bd87a6105a945c5eb83e328489390e2843a9b588f03d222ab1a51db7b9fab").unwrap();
        assert!(_verify_proof(proofs.as_slice(), root_hash.as_slice(), "333".as_bytes(), Some("v4")));
    }

    #[test]
    fn state_proof_verify_proof_works_for_get_value_from_full_node() {
        /*
            '33'  -> 'v1'
            'D'   -> 'v2'
            'E'   -> 'v3'
            '333' -> 'v4'
            '334' -> 'v5'
        */
        let proofs = Vec::from_hex("f8a8e4821333a05fff9765fa0c56a26b361c81b7883478da90259d0c469896e8da7edd6ad7c756f2808080dd808080c62084c3827634c62084c382763580808080808080808080808080808080808080808080808084c3827631f84e808080a06a4096e59e980d2f2745d0ed2d1779eb135a1831fd3763f010316d99fd2adbb3dd80808080c62084c3827632c62084c38276338080808080808080808080808080808080808080808080").unwrap();
        let root_hash = Vec::from_hex("d01bd87a6105a945c5eb83e328489390e2843a9b588f03d222ab1a51db7b9fab").unwrap();
        assert!(_verify_proof(proofs.as_slice(), root_hash.as_slice(), "33".as_bytes(), Some("v1")));
    }

    #[test]
    fn state_proof_verify_proof_works_for_corrupted_rlp_bytes_for_proofs() {
        let proofs = Vec::from_hex("f8c0f7798080a0792fc4967c792ef3d22fefd3f43209e2185b25e9a97640f09bb4b61657f67cf3c62084c3827634808080808080808080808080f4808080dd808080c62084c3827631c62084c3827632808080808080808080808080c63384c3827633808080808080808080808080f851808080a0099d752f1d5a4b9f9f0034540153d2d2a7c14c11290f27e5d877b57c801848caa06267640081beb8c77f14f30c68f30688afc3e5d5a388194c6a42f699fe361b2f808080808080808080808080").unwrap();
        assert_eq!(_verify_proof(proofs.as_slice(), &[0x00], "".as_bytes(), None), false);
    }

    #[test]
    fn transaction_handler_parse_generic_reply_for_proof_checking_works_for_plugged() {
        extern fn parse(msg: *const c_char, parsed: *mut *const c_char) -> ErrorCode {
            unsafe { *parsed = msg; }
            ErrorCode::Success
        }
        extern fn free(_data: *const c_char) -> ErrorCode { ErrorCode::Success }

        let parsed_sp = json!([{
            "root_hash": "rh",
            "proof_nodes": "pns",
            "multi_signature": "ms",
            "kvs_to_verify": {
                "type": "Simple",
                "kvs": [],
            },
        }]);

        PoolService::register_sp_parser("test", parse, free).unwrap();
        let mut parsed_sps = super::parse_generic_reply_for_proof_checking(&json!({"type".to_owned(): "test"}),
                                                                           parsed_sp.to_string().as_str(),
                                                                           None)
            .unwrap();

        assert_eq!(parsed_sps.len(), 1);
        let parsed_sp = parsed_sps.remove(0);
        assert_eq!(parsed_sp.root_hash, "rh");
        assert_eq!(parsed_sp.multi_signature, "ms");
        assert_eq!(parsed_sp.proof_nodes, "pns");
        assert_eq!(parsed_sp.kvs_to_verify,
                   KeyValuesInSP::Simple(KeyValueSimpleData { kvs: Vec::new() }));
    }
}<|MERGE_RESOLUTION|>--- conflicted
+++ resolved
@@ -20,12 +20,8 @@
 use super::PoolService;
 use super::types::*;
 
-<<<<<<< HEAD
-use hex::ToHex;
-=======
 use digest::FixedOutput;
 use digest::Input;
->>>>>>> c1badf4b
 use self::log_derive::logfn;
 use ursa::bls::{Bls, Generator, MultiSignature, VerKey};
 use self::node::{Node, TrieDB};
@@ -560,13 +556,8 @@
             }
             constants::GET_ATTR => {
                 let mut hasher = sha2::Sha256::default();
-<<<<<<< HEAD
                 hasher.input(data.as_bytes());
-                value["val"] = SJsonValue::String(hasher.fixed_result().to_hex());
-=======
-                hasher.process(data.as_bytes());
                 value["val"] = SJsonValue::String(hex::encode(hasher.fixed_result()));
->>>>>>> c1badf4b
             }
             constants::GET_CRED_DEF | constants::GET_REVOC_REG_DEF | constants::GET_REVOC_REG | constants::GET_TXN_AUTHR_AGRMT_AML => {
                 value["val"] = parsed_data.clone();
