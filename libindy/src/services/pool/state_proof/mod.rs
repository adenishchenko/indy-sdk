--- conflicted
+++ resolved
@@ -232,17 +232,7 @@
         */
         constants::GET_TXN_AUTHR_AGRMT => {
             match (json_msg["version"].as_str(), json_msg["digest"].as_str(), json_msg["timestamp"].as_u64()) {
-<<<<<<< HEAD
                 (None, None, _ts) => "2:latest".to_owned(),
-=======
-                (None, None, None) => "2:latest".to_owned(),
-                (None, None, Some(_ts)) => {
-                    // TODO validation should check freshness on receiving entities for some moment in the history
-                    // So key should be "2:latest" but validation should check freshness appropriately
-                    debug!("parse_key_from_request_for_builtin_sp: <<< GET_TXN_AUTHR_AGRMT Trying to request TAA for timestamp, skip StateProof logic");
-                    return None;
-                }
->>>>>>> 7eea7003
                 (None, Some(digest), None) => format!("2:d:{}", digest),
                 (Some(version), None, None) => format!("2:v:{}", version),
                 _ => {
