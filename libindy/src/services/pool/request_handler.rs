--- conflicted
+++ resolved
@@ -69,11 +69,7 @@
 impl<T: Networker> RequestSM<T> {
     pub fn new(networker: Rc<RefCell<T>>,
                f: usize,
-<<<<<<< HEAD
-               cmd_ids: &[i32],
-=======
-               cmd_ids: &Vec<CommandHandle>,
->>>>>>> d82c4b60
+               cmd_ids: &[CommandHandle],
                nodes: &HashMap<String, Option<VerKey>>,
                pool_name: &str, timeout: i64, extended_timeout: i64) -> Self {
         let generator : Generator = Generator::from_bytes(&DEFAULT_GENERATOR.from_base58().unwrap()).unwrap();
@@ -519,11 +515,7 @@
 
     fn _full_request_handle_consensus_state(mut state: FullState<T>,
                                             req_id: String, node_alias: String, node_result: String,
-<<<<<<< HEAD
-                                            cmd_ids: &[i32],
-=======
-                                            cmd_ids: &Vec<CommandHandle>,
->>>>>>> d82c4b60
+                                            cmd_ids: &[CommandHandle],
                                             nodes: &HashMap<String, Option<VerKey>>) -> RequestState<T> {
         let is_first_resp = state.accum_reply.is_none();
         if is_first_resp {
@@ -609,11 +601,7 @@
 }
 
 pub trait RequestHandler<T: Networker> {
-<<<<<<< HEAD
-    fn new(networker: Rc<RefCell<T>>, f: usize, cmd_ids: &[i32], nodes: &HashMap<String, Option<VerKey>>, pool_name: &str, timeout: i64, extended_timeout: i64) -> Self;
-=======
-    fn new(networker: Rc<RefCell<T>>, f: usize, cmd_ids: &Vec<CommandHandle>, nodes: &HashMap<String, Option<VerKey>>, pool_name: &str, timeout: i64, extended_timeout: i64) -> Self;
->>>>>>> d82c4b60
+    fn new(networker: Rc<RefCell<T>>, f: usize, cmd_ids: &[CommandHandle], nodes: &HashMap<String, Option<VerKey>>, pool_name: &str, timeout: i64, extended_timeout: i64) -> Self;
     fn process_event(&mut self, ore: Option<RequestEvent>) -> Option<PoolEvent>;
     fn is_terminal(&self) -> bool;
 }
@@ -623,11 +611,7 @@
 }
 
 impl<T: Networker> RequestHandler<T> for RequestHandlerImpl<T> {
-<<<<<<< HEAD
-    fn new(networker: Rc<RefCell<T>>, f: usize, cmd_ids: &[i32], nodes: &HashMap<String, Option<VerKey>>, pool_name: &str, timeout: i64, extended_timeout: i64) -> Self {
-=======
-    fn new(networker: Rc<RefCell<T>>, f: usize, cmd_ids: &Vec<CommandHandle>, nodes: &HashMap<String, Option<VerKey>>, pool_name: &str, timeout: i64, extended_timeout: i64) -> Self {
->>>>>>> d82c4b60
+    fn new(networker: Rc<RefCell<T>>, f: usize, cmd_ids: &[CommandHandle], nodes: &HashMap<String, Option<VerKey>>, pool_name: &str, timeout: i64, extended_timeout: i64) -> Self {
         RequestHandlerImpl {
             request_wrapper: Some(RequestSM::new(networker, f, cmd_ids, nodes, pool_name, timeout, extended_timeout)),
         }
@@ -659,11 +643,7 @@
             < total_nodes_cnt
     }
 
-<<<<<<< HEAD
-    fn try_to_continue(self, req_id: String, node_alias: String, cmd_ids: &[i32], nodes_cnt: usize, timeout: i64) -> RequestState<T> {
-=======
-    fn try_to_continue(self, req_id: String, node_alias: String, cmd_ids: &Vec<CommandHandle>, nodes_cnt: usize, timeout: i64) -> RequestState<T> {
->>>>>>> d82c4b60
+    fn try_to_continue(self, req_id: String, node_alias: String, cmd_ids: &[CommandHandle], nodes_cnt: usize, timeout: i64) -> RequestState<T> {
         if self.is_consensus_reachable(nodes_cnt) {
             self.networker.borrow_mut().process_event(Some(NetworkerEvent::Resend(req_id.clone(), timeout)));
             self.networker.borrow_mut().process_event(Some(NetworkerEvent::Resend(req_id.clone(), timeout)));
@@ -686,11 +666,7 @@
     }
 }
 
-<<<<<<< HEAD
-fn _parse_nack(denied_nodes: &mut HashSet<String>, f: usize, raw_msg: &str, cmd_ids: &[i32], node_alias: &str) -> bool {
-=======
-fn _parse_nack(denied_nodes: &mut HashSet<String>, f: usize, raw_msg: &str, cmd_ids: &Vec<CommandHandle>, node_alias: &str) -> bool {
->>>>>>> d82c4b60
+fn _parse_nack(denied_nodes: &mut HashSet<String>, f: usize, raw_msg: &str, cmd_ids: &[CommandHandle], node_alias: &str) -> bool {
     if denied_nodes.len() == f {
         _send_ok_replies(cmd_ids, raw_msg);
         true
@@ -720,29 +696,16 @@
     Ok(merkle)
 }
 
-<<<<<<< HEAD
-fn _send_ok_replies(cmd_ids: &[i32], msg: &str) {
+fn _send_ok_replies(cmd_ids: &[CommandHandle], msg: &str) {
     _send_replies(cmd_ids, Ok(msg.to_string()))
 }
 
-fn _finish_request(cmd_ids: &[i32]) {
+fn _finish_request(cmd_ids: &[CommandHandle]) {
     _send_replies(cmd_ids, Err(err_msg(IndyErrorKind::PoolTerminated, "Pool is terminated")))
 }
 
-fn _send_replies(cmd_ids: &[i32], msg: IndyResult<String>) {
+fn _send_replies(cmd_ids: &[CommandHandle], msg: IndyResult<String>) {
     cmd_ids.iter().for_each(|id| {
-=======
-fn _send_ok_replies(cmd_ids: &Vec<CommandHandle>, msg: &str) {
-    _send_replies(cmd_ids, Ok(msg.to_string()))
-}
-
-fn _finish_request(cmd_ids: &Vec<CommandHandle>) {
-    _send_replies(cmd_ids, Err(err_msg(IndyErrorKind::PoolTerminated, "Pool is terminated")))
-}
-
-fn _send_replies(cmd_ids: &Vec<CommandHandle>, msg: IndyResult<String>) {
-    cmd_ids.into_iter().for_each(|id| {
->>>>>>> d82c4b60
         CommandExecutor::instance().send(
             Command::Ledger(
                 LedgerCommand::SubmitAck(*id, msg.clone()))
@@ -887,11 +850,7 @@
     pub struct MockRequestHandler {}
 
     impl<T: Networker> RequestHandler<T> for MockRequestHandler {
-<<<<<<< HEAD
-        fn new(_networker: Rc<RefCell<T>>, _f: usize, _cmd_ids: &[i32], _nodes: &HashMap<String, Option<VerKey>>, _pool_name: &str, _timeout: i64, _extended_timeout: i64) -> Self {
-=======
-        fn new(_networker: Rc<RefCell<T>>, _f: usize, _cmd_ids: &Vec<CommandHandle>, _nodes: &HashMap<String, Option<VerKey>>, _pool_name: &str, _timeout: i64, _extended_timeout: i64) -> Self {
->>>>>>> d82c4b60
+        fn new(_networker: Rc<RefCell<T>>, _f: usize, _cmd_ids: &[CommandHandle], _nodes: &HashMap<String, Option<VerKey>>, _pool_name: &str, _timeout: i64, _extended_timeout: i64) -> Self {
             MockRequestHandler {}
         }
 
