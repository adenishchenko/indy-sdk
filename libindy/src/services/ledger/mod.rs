--- conflicted
+++ resolved
@@ -448,7 +448,6 @@
         build_result!(GetTxnAuthorAgreementOperation, identifier, data)
     }
 
-<<<<<<< HEAD
     #[logfn(Info)]
     pub fn build_acceptance_mechanism_request(&self, identifier: &str, aml: AcceptanceMechanisms, version: &str, aml_context: Option<&str>) -> IndyResult<String> {
         build_result!(SetAcceptanceMechanismOperation, Some(identifier), aml, version.to_string(), aml_context.map(String::from))
@@ -456,42 +455,11 @@
 
     #[logfn(Info)]
     pub fn build_get_acceptance_mechanism_request(&self, identifier: Option<&str>, timestamp: Option<u64>, version: Option<&str>) -> IndyResult<String> {
-=======
-    pub fn build_acceptance_mechanisms_request(&self, identifier: &str, aml: AcceptanceMechanisms, version: &str, aml_context: Option<&str>) -> IndyResult<String> {
-        info!("build_acceptance_mechanisms_request >>> identifier: {:?}, aml {:?}, version {:?}, aml_context {:?}", identifier, aml, version, aml_context);
-
-        let operation = SetAcceptanceMechanismOperation::new(aml,
-                                                             version.to_string(),
-                                                             aml_context.map(String::from));
-
-        let request = Request::build_request(Some(identifier), operation)
-            .to_indy(IndyErrorKind::InvalidState, "TXN_AUTHR_AGRMT_AML request json is invalid")?;
-
-        info!("build_acceptance_mechanisms_request <<< request: {:?}", request);
-
-        Ok(request)
-    }
-
-    pub fn build_get_acceptance_mechanisms_request(&self, identifier: Option<&str>, timestamp: Option<u64>, version: Option<&str>) -> IndyResult<String> {
-        info!("build_get_acceptance_mechanisms_request >>> identifier: {:?}, timestamp {:?}, version {:?}", identifier, timestamp, version);
-
->>>>>>> 51e519bc
         if timestamp.is_some() && version.is_some() {
             return Err(err_msg(IndyErrorKind::InvalidStructure, "timestamp and version cannot be specified together."));
         }
 
-<<<<<<< HEAD
         build_result!(GetAcceptanceMechanismOperation, identifier, timestamp, version.map(String::from))
-=======
-        let operation = GetAcceptanceMechanismOperation::new(timestamp, version.map(String::from));
-
-        let request = Request::build_request(identifier, operation)
-            .to_indy(IndyErrorKind::InvalidState, "GET_TXN_AUTHR_AGRMT_AML request json is invalid")?;
-
-        info!("build_get_acceptance_mechanisms_request <<< request: {:?}", request);
-
-        Ok(request)
->>>>>>> 51e519bc
     }
 
     #[logfn(Info)]
