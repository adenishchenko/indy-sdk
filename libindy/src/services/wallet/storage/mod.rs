--- conflicted
+++ resolved
@@ -45,16 +45,10 @@
 
 pub trait WalletStorage {
     fn get(&self, type_: &Vec<u8>, name: &Vec<u8>, options: &str) -> Result<StorageEntity, WalletStorageError>;
-<<<<<<< HEAD
     fn add(&mut self, type_: &Vec<u8>, name: &Vec<u8>, value: &EncryptedValue, tags: &[Tag]) -> Result<(), WalletStorageError>;
+    fn update(&self, type_: &Vec<u8>, name: &Vec<u8>, value: &EncryptedValue) -> Result<(), WalletStorageError>;
     fn add_tags(&mut self, type_: &Vec<u8>, name: &Vec<u8>, tags: &[Tag]) -> Result<(), WalletStorageError>;
     fn update_tags(&mut self, type_: &Vec<u8>, name: &Vec<u8>, tags: &[Tag]) -> Result<(), WalletStorageError>;
-=======
-    fn add(&self, type_: &Vec<u8>, name: &Vec<u8>, value: &EncryptedValue, tags: &HashMap<Vec<u8>, TagValue>) -> Result<(), WalletStorageError>;
-    fn update(&self, type_: &Vec<u8>, name: &Vec<u8>, value: &EncryptedValue) -> Result<(), WalletStorageError>;
-    fn add_tags(&mut self, type_: &Vec<u8>, name: &Vec<u8>, tags: &HashMap<Vec<u8>, TagValue>) -> Result<(), WalletStorageError>;
-    fn update_tags(&mut self, type_: &Vec<u8>, name: &Vec<u8>, tags: &HashMap<Vec<u8>, TagValue>) -> Result<(), WalletStorageError>;
->>>>>>> ac5fa72c
     fn delete_tags(&mut self, type_: &Vec<u8>, name: &Vec<u8>, tag_names: &[TagName]) -> Result<(), WalletStorageError>;
     fn delete(&self, type_: &Vec<u8>, name: &Vec<u8>) -> Result<(), WalletStorageError>;
     fn get_storage_metadata(&self) -> Result<Vec<u8>, WalletStorageError>;
