extern crate libc;
extern crate indy_crypto;

mod storage;
mod encryption;
mod query_encryption;
mod iterator;
mod language;
mod wallet;

use std::cell::RefCell;
use std::collections::HashMap;
use std::fs;
use std::fs::{File, DirBuilder};
use std::io::{Read, Write};
use std::path::PathBuf;
use named_type::NamedType;

use serde_json;

use api::wallet::*;
use errors::wallet::WalletError;
use errors::common::CommonError;
use utils::environment::EnvironmentUtils;
use utils::sequence::SequenceUtils;
use utils::crypto::chacha20poly1305_ietf::ChaCha20Poly1305IETF;

use self::storage::{WalletStorage, WalletStorageType};
use self::storage::default::SQLiteStorageType;
use self::storage::plugged::PluggedStorageType;
use self::wallet::{Wallet, Keys};
use self::indy_crypto::utils::json::{JsonDecodable, JsonEncodable};
use utils::crypto::pwhash_argon2i13::PwhashArgon2i13;


#[derive(Serialize, Deserialize, Debug, PartialEq)]
pub struct WalletDescriptor {
    pool_name: String,
    #[serde(rename = "type")]
    xtype: String,
    name: String
}

impl WalletDescriptor {
    pub fn new(pool_name: &str, xtype: &str, name: &str) -> WalletDescriptor {
        WalletDescriptor {
            pool_name: pool_name.to_string(),
            xtype: xtype.to_string(),
            name: name.to_string()
        }
    }
}

impl JsonEncodable for WalletDescriptor {}

impl<'a> JsonDecodable<'a> for WalletDescriptor {}

#[derive(Deserialize, Debug)]
pub struct WalletConfig {
    salt: [u8; PwhashArgon2i13::SALTBYTES]
}

impl<'a> JsonDecodable<'a> for WalletConfig {}

#[derive(Debug)]
pub struct WalletCredentials {
    master_key: [u8; 32],
    rekey: Option<[u8; 32]>,
    storage_credentials: String,
}


impl WalletCredentials {
    fn parse(json: &str, salt: &[u8; ChaCha20Poly1305IETF::KEYBYTES]) -> Result<WalletCredentials, WalletError> {
        if let serde_json::Value::Object(m) = serde_json::from_str(json)? {
            let master_key = if let Some(key) = m.get("key").and_then(|s| s.as_str()) {
                let mut master_key: [u8; ChaCha20Poly1305IETF::KEYBYTES] = [0; ChaCha20Poly1305IETF::KEYBYTES];
                PwhashArgon2i13::derive_key(&mut master_key, key.as_bytes(), &salt)?;
                master_key
            } else {
                return Err(WalletError::InputError(String::from("Credentials missing 'key' field")));
            };

            let rekey = if let Some(key) = m.get("rekey").and_then(|s| s.as_str()) {
                let mut rekey: [u8; ChaCha20Poly1305IETF::KEYBYTES] = [0; ChaCha20Poly1305IETF::KEYBYTES];
                PwhashArgon2i13::derive_key(&mut rekey, key.as_bytes(), salt)?;
                Some(rekey)
            } else {
                None
            };

            let storage_credentials = serde_json::to_string(
                &m.get("storage_credentials")
                    .and_then(|storage_credentials| storage_credentials.as_object())
                    .unwrap_or(&serde_json::map::Map::new())
            )?;

            Ok(WalletCredentials {
                master_key,
                rekey,
                storage_credentials
            })
        } else {
            return Err(WalletError::InputError(String::from("Credentials must be JSON object")));
        }
    }
}


pub struct WalletService {
    storage_types: RefCell<HashMap<String, Box<WalletStorageType>>>,
    wallets: RefCell<HashMap<i32, Box<Wallet>>>
}

impl WalletService {
    pub fn new() -> WalletService {
        let mut types: HashMap<String, Box<WalletStorageType>> = HashMap::new();
        types.insert("default".to_string(), Box::new(SQLiteStorageType::new()));

        WalletService {
            storage_types: RefCell::new(types),
            wallets: RefCell::new(HashMap::new())
        }
    }

    pub fn register_wallet_storage(&self,
                                   type_: &str,
                                   create: WalletCreate,
                                   open: WalletOpen,
                                   close: WalletClose,
                                   delete: WalletDelete,
                                   add_record: WalletAddRecord,
                                   update_record_value: WalletUpdateRecordValue,
                                   update_record_tags: WalletUpdateRecordTags,
                                   add_record_tags: WalletAddRecordTags,
                                   delete_record_tags: WalletDeleteRecordTags,
                                   delete_record: WalletDeleteRecord,
                                   get_record: WalletGetRecord,
                                   get_record_id: WalletGetRecordId,
                                   get_record_type: WalletGetRecordType,
                                   get_record_value: WalletGetRecordValue,
                                   get_record_tags: WalletGetRecordTags,
                                   free_record: WalletFreeRecord,
                                   get_storage_metadata: WalletGetStorageMetadata,
                                   set_storage_metadata: WalletSetStorageMetadata,
                                   free_storage_metadata: WalletFreeStorageMetadata,
                                   search_records: WalletSearchRecords,
                                   search_all_records: WalletSearchAllRecords,
                                   get_search_total_count: WalletGetSearchTotalCount,
                                   fetch_search_next_record: WalletFetchSearchNextRecord,
                                   free_search: WalletFreeSearch) -> Result<(), WalletError> {
        trace!("register_wallet_storage >>> type_: {:?}", type_);

        let mut storage_types = self.storage_types.borrow_mut();

        if storage_types.contains_key(type_) {
            return Err(WalletError::TypeAlreadyRegistered(type_.to_string()));
        }

        storage_types.insert(type_.to_string(),
                             Box::new(
                                 PluggedStorageType::new(create, open, close, delete,
                                                         add_record, update_record_value,
                                                         update_record_tags, add_record_tags, delete_record_tags,
                                                         delete_record, get_record, get_record_id,
                                                         get_record_type, get_record_value, get_record_tags, free_record,
                                                         get_storage_metadata, set_storage_metadata, free_storage_metadata,
                                                         search_records, search_all_records,
                                                         get_search_total_count,
                                                         fetch_search_next_record, free_search)));

        trace!("register_wallet_storage <<<");

        Ok(())
    }

    pub fn create_wallet(&self,
                         pool_name: &str,
                         name: &str,
                         storage_type: Option<&str>,
                         storage_config: Option<&str>,
                         credentials: &str) -> Result<(), WalletError> {
        trace!("create_wallet >>> pool_name: {:?}, name: {:?}, storage_type: {:?}, storage_config: {:?}, credentials: {:?}",
               pool_name, name, storage_type, storage_config, credentials);

        let xtype = storage_type.unwrap_or("default");

        let storage_types = self.storage_types.borrow();
        let storage_type = match storage_types.get(xtype) {
            None => return Err(WalletError::UnknownType(xtype.to_string())),
            Some(storage_type) => storage_type,
        };

        let wallet_path = _wallet_path(name);
        let wallet_descriptor_path = _wallet_descriptor_path(name);
        if wallet_path.exists() && wallet_descriptor_path.exists() {
            return Err(WalletError::AlreadyExists(name.to_string()));
        }

        let mut config = match storage_config {
            Some(config) => serde_json::from_str::<serde_json::Value>(config)
                .map_err(|err| CommonError::InvalidStructure(format!("Cannot deserialize storage config: {:?}", err)))?,
            None => serde_json::Value::Object(serde_json::map::Map::new())
        };

        let salt = PwhashArgon2i13::gen_salt();
        config["salt"] = serde_json::Value::from(salt.to_vec());

        let config_json = serde_json::to_string(&config)
            .map_err(|err| CommonError::InvalidState(format!("Cannot serialize storage config: {:?}", err)))?;

        let credentials = WalletCredentials::parse(credentials, &salt)?;

        DirBuilder::new()
            .recursive(true)
            .create(wallet_path)?;

        storage_type.create_storage(name, storage_config, &credentials.storage_credentials, &Keys::gen_keys(credentials.master_key))?;

        let wallet_descriptor_json = WalletDescriptor::new(pool_name, xtype, name).to_json()?;

        _write_file(wallet_descriptor_path, &wallet_descriptor_json)?;
        _write_file(_wallet_config_path(name), &config_json)?;

        trace!("create_wallet <<<");

        Ok(())
    }

    fn decrypt_keys(storage: &WalletStorage, credentials: &WalletCredentials) -> Result<Vec<u8>, WalletError> {
        let storage_metadata = storage.get_storage_metadata()?;

        let keys_vector = self::encryption::decrypt(&storage_metadata, &credentials.master_key)
            .map_err(|_| WalletError::AccessFailed("Invalid master key provided".to_string()))?;

        Ok(keys_vector)
    }

    pub fn delete_wallet(&self, name: &str, credentials: &str) -> Result<(), WalletError> {
        trace!("delete_wallet >>> name: {:?}, credentials: {:?}", name, credentials);

        let descriptor_json = _read_file(_wallet_descriptor_path(name))?; // FIXME: Better error!)?;
        let descriptor: WalletDescriptor = WalletDescriptor::from_json(&descriptor_json)?;

        let storage_types = self.storage_types.borrow();
        let storage_type = match storage_types.get(descriptor.xtype.as_str()) {
            None => return Err(WalletError::UnknownType(descriptor.xtype)),
            Some(storage_type) => storage_type
        };

        let (config_json, config) = _read_config(name)?;

<<<<<<< HEAD
        let config = serde_json::from_str::<WalletConfig>(&config_json)
            .map_err(|err| CommonError::InvalidState("Cannot deserialize Storage Config".to_string()))?;
=======
        let credentials = WalletCredentials::parse(credentials, &config.salt)?;
>>>>>>> 4459d2f9

        {
            // check credentials and close conntection before deleting directory
            let storage = storage_type.open_storage(name, Some(&config_json), &credentials.storage_credentials)?;

            WalletService::decrypt_keys(storage.as_ref(), &credentials)?;
        }

        storage_type.delete_storage(name, Some(&config_json), &credentials.storage_credentials)?;

        fs::remove_dir_all(_wallet_path(name))?;

        trace!("delete_wallet <<<");

        Ok(())
    }

    pub fn open_wallet(&self, name: &str, runtime_config: Option<&str>, credentials: &str) -> Result<i32, WalletError> {
        trace!("open_wallet >>> name: {:?}, runtime_config: {:?}, credentials: {:?}", name, runtime_config, credentials);

        let descriptor_json = _read_file(_wallet_descriptor_path(name))?; // FIXME: Better error!)?;
        let descriptor: WalletDescriptor = WalletDescriptor::from_json(&descriptor_json)?;

        let storage_types = self.storage_types.borrow();
        let storage_type = match storage_types.get(descriptor.xtype.as_str()) {
            None => return Err(WalletError::UnknownType(descriptor.xtype)),
            Some(storage_type) => storage_type,
        };

        let mut wallets = self.wallets.borrow_mut();
        if wallets.values().any(|ref wallet| wallet.get_name() == name) {
            return Err(WalletError::AlreadyOpened(name.to_string()));
        }

<<<<<<< HEAD
        let config_json = WalletService::read_config(name)?;
        let config = serde_json::from_str::<WalletConfig>(&config_json)
            .map_err(|err| CommonError::InvalidState("Cannot deserialize Storage Config".to_string()))?;

        let credentials = WalletCredentials::from_json(credentials, &config.salt)?;
        let storage = storage_type.open_storage(name,
                                                Some(&config_json),
                                                &credentials.storage_credentials)?;

        let key_decryption_result = ChaCha20Poly1305IETF::decrypt(
            &storage.get_storage_metadata()?,
            &credentials.master_key
        );
        let keys_vector = match key_decryption_result {
            Ok(keys_vector) => keys_vector,
            Err(_) => return Err(WalletError::AccessFailed("Invalid master key provided".to_string())),
        };
=======
        let (config_json, config) = _read_config(name)?;
>>>>>>> 4459d2f9

        let credentials = WalletCredentials::parse(credentials, &config.salt)?;

        let storage = storage_type.open_storage(name, Some(&config_json), &credentials.storage_credentials)?;

        let keys_vector = WalletService::decrypt_keys(storage.as_ref(), &credentials)?;
        let keys = Keys::new(keys_vector)?;

        let wallet = Wallet::new(name, &descriptor.pool_name, storage, keys);
        if let Some(ref rekey) = credentials.rekey {
            wallet.rotate_key(&rekey[..])?;
        }
        let wallet_handle = SequenceUtils::get_next_id();
        wallets.insert(wallet_handle, Box::new(wallet));

        trace!("open_wallet <<< wallet_handle: {:?}", wallet_handle);
        Ok(wallet_handle)
    }

    pub fn list_wallets(&self) -> Result<Vec<WalletDescriptor>, WalletError> {
        trace!("list_wallets >>>");

        let mut descriptors = Vec::new();
        let wallet_home_path = EnvironmentUtils::wallet_home_path();

        if let Ok(entries) = fs::read_dir(wallet_home_path) {
            for entry in entries {
                let dir_entry = if let Ok(dir_entry) = entry { dir_entry } else { continue };
                if let Some(wallet_name) = dir_entry.path().file_name().and_then(|os_str| os_str.to_str()) {
                    let mut descriptor_json = String::new();
                    File::open(_wallet_descriptor_path(wallet_name)).ok()
                        .and_then(|mut f| f.read_to_string(&mut descriptor_json).ok())
                        .and_then(|_| WalletDescriptor::from_json(descriptor_json.as_str()).ok())
                        .map(|descriptor| descriptors.push(descriptor));
                }
            }
        }

        trace!("list_wallets <<< descriptors: {:?}", descriptors);

        Ok(descriptors)
    }

    pub fn close_wallet(&self, handle: i32) -> Result<(), WalletError> {
        trace!("close_wallet >>> handle: {:?}", handle);

        match self.wallets.borrow_mut().remove(&handle) {
            Some(mut wallet) => wallet.close(),
            None => Err(WalletError::InvalidHandle(handle.to_string()))
        }?;

        trace!("close_wallet <<<");

        Ok(())
    }

    pub fn add_record(&self, wallet_handle: i32, type_: &str, name: &str, value: &str, tags_json: &str) -> Result<(), WalletError> {
        match self.wallets.borrow_mut().get_mut(&wallet_handle) {
            Some(wallet) => wallet.add(type_, name, value, &tags_json),
            None => Err(WalletError::InvalidHandle(wallet_handle.to_string()))
        }
    }

    pub fn add_indy_object<T>(&self, wallet_handle: i32, name: &str, object: &T, tags_json: &str) -> Result<String, WalletError> where T: JsonEncodable, T: NamedType {
        let type_ = T::short_type_name();

        let object_json = object.to_json()
            .map_err(map_err_trace!())
            .map_err(|err| CommonError::InvalidState(format!("Cannot serialize {:?}: {:?}", type_, err)))?;
        self.add_record(wallet_handle, &self.add_prefix(type_), name, &object_json, tags_json)?;
        Ok(object_json)
    }

    pub fn update_record_value(&self, wallet_handle: i32, type_: &str, name: &str, value: &str) -> Result<(), WalletError> {
        match self.wallets.borrow().get(&wallet_handle) {
            Some(wallet) => wallet.update(type_, name, value),
            None => Err(WalletError::InvalidHandle(wallet_handle.to_string()))
        }
    }

    pub fn update_indy_object<T>(&self, wallet_handle: i32, name: &str, object: &T) -> Result<String, WalletError> where T: JsonEncodable, T: NamedType {
        let type_ = T::short_type_name();
        match self.wallets.borrow().get(&wallet_handle) {
            Some(wallet) => {
                let object_json = object.to_json()
                    .map_err(map_err_trace!())
                    .map_err(|err| CommonError::InvalidState(format!("Cannot serialize {:?}: {:?}", type_, err)))?;
                wallet.update(&self.add_prefix(type_), name, &object_json)?;
                Ok(object_json)
            }
            None => Err(WalletError::InvalidHandle(wallet_handle.to_string()))
        }
    }

    pub fn add_record_tags(&self, wallet_handle: i32, type_: &str, name: &str, tags_json: &str) -> Result<(), WalletError> {
        match self.wallets.borrow_mut().get_mut(&wallet_handle) {
            Some(wallet) => wallet.add_tags(type_, name, tags_json),
            None => Err(WalletError::InvalidHandle(wallet_handle.to_string()))
        }
    }

    pub fn add_indy_record_tags<T>(&self, wallet_handle: i32, name: &str, tags_json: &str) -> Result<(), WalletError> where T: NamedType {
        self.add_record_tags(wallet_handle, &self.add_prefix(T::short_type_name()), name, tags_json)
    }

    pub fn update_record_tags(&self, wallet_handle: i32, type_: &str, name: &str, tags_json: &str) -> Result<(), WalletError> {
        match self.wallets.borrow_mut().get_mut(&wallet_handle) {
            Some(wallet) => wallet.update_tags(type_, name, tags_json),
            None => Err(WalletError::InvalidHandle(wallet_handle.to_string()))
        }
    }

    pub fn update_indy_record_tags<T>(&self, wallet_handle: i32, name: &str, tags_json: &str) -> Result<(), WalletError> where T: NamedType {
        self.update_record_tags(wallet_handle, &self.add_prefix(T::short_type_name()), name, tags_json)
    }

    pub fn delete_record_tags(&self, wallet_handle: i32, type_: &str, name: &str, tag_names_json: &str) -> Result<(), WalletError> {
        match self.wallets.borrow().get(&wallet_handle) {
            Some(wallet) => wallet.delete_tags(type_, name, tag_names_json),
            None => Err(WalletError::InvalidHandle(wallet_handle.to_string()))
        }
    }

    pub fn delete_record(&self, wallet_handle: i32, type_: &str, name: &str) -> Result<(), WalletError> {
        match self.wallets.borrow().get(&wallet_handle) {
            Some(wallet) => wallet.delete(type_, name),
            None => Err(WalletError::InvalidHandle(wallet_handle.to_string()))
        }
    }

    pub fn delete_indy_record<T>(&self, wallet_handle: i32, name: &str) -> Result<(), WalletError> where T: NamedType {
        self.delete_record(wallet_handle, &self.add_prefix(T::short_type_name()), name)
    }

    pub fn get_record(&self, wallet_handle: i32, type_: &str, name: &str, options_json: &str) -> Result<WalletRecord, WalletError> {
        match self.wallets.borrow().get(&wallet_handle) {
            Some(wallet) => wallet.get(type_, name, options_json),
            None => Err(WalletError::InvalidHandle(wallet_handle.to_string()))
        }
    }

    pub fn get_indy_record<T>(&self, wallet_handle: i32, name: &str, options_json: &str) -> Result<WalletRecord, WalletError> where T: NamedType {
        self.get_record(wallet_handle, &self.add_prefix(T::short_type_name()), name, options_json)
    }

    // Dirty hack. json must live longer then result T
    pub fn get_indy_object<'a, T>(&self, wallet_handle: i32, name: &str, options_json: &str, json: &'a mut String) -> Result<T, WalletError> where T: JsonDecodable<'a>, T: NamedType {
        let type_ = T::short_type_name();

        let record: WalletRecord = match self.wallets.borrow().get(&wallet_handle) {
            Some(wallet) => wallet.get(&self.add_prefix(type_), name, options_json),
            None => Err(WalletError::InvalidHandle(wallet_handle.to_string()))
        }?;
        *json = record.get_value()
            .ok_or(CommonError::InvalidStructure(format!("{} not found for id: {:?}", type_, name)))?.to_string();

        T::from_json(json)
            .map_err(map_err_trace!())
            .map_err(|err|
                WalletError::CommonError(CommonError::InvalidState(format!("Cannot deserialize {:?}: {:?}", type_, err))))
    }

    pub fn search_records(&self, wallet_handle: i32, type_: &str, query_json: &str, options_json: &str) -> Result<WalletSearch, WalletError> {
        match self.wallets.borrow().get(&wallet_handle) {
            Some(wallet) => Ok(WalletSearch { iter: wallet.search(type_, query_json, Some(options_json))? }),
            None => Err(WalletError::InvalidHandle(wallet_handle.to_string()))
        }
    }

    pub fn search_indy_records<T>(&self, wallet_handle: i32, query_json: &str, options_json: &str) -> Result<WalletSearch, WalletError> where T: NamedType {
        self.search_records(wallet_handle, &self.add_prefix(T::short_type_name()), query_json, options_json)
    }

    pub fn search_all_records(&self, wallet_handle: i32) -> Result<WalletSearch, WalletError> {
        //        match self.wallets.borrow().get(&wallet_handle) {
        //            Some(wallet) => wallet.search_all_records(),
        //            None => Err(WalletError::InvalidHandle(wallet_handle.to_string()))
        //        }
        unimplemented!()
    }

    pub fn close_search(&self, wallet_handle: i32, search_handle: u32) -> Result<(), WalletError> {
        //        match self.wallets.borrow().get(&wallet_handle) {
        //            Some(wallet) => wallet.close_search(search_handle),
        //            None => Err(WalletError::InvalidHandle(wallet_handle.to_string()))
        //        }
        unimplemented!()
    }

    pub fn get_pool_name(&self, wallet_handle: i32) -> Result<String, WalletError> {
        match self.wallets.borrow().get(&wallet_handle) {
            Some(wallet) => Ok(wallet.get_pool_name()),
            None => Err(WalletError::InvalidHandle(wallet_handle.to_string()))
        }
    }

    pub fn upsert_indy_object<'a, T>(&self, wallet_handle: i32, name: &str, object: &T) -> Result<(), WalletError>
        where T: JsonEncodable, T: JsonDecodable<'a>, T: NamedType {
        if self.record_exists::<T>(wallet_handle, name)? {
            self.update_indy_object::<T>(wallet_handle, name, object)?
        } else {
            self.add_indy_object::<T>(wallet_handle, name, object, "{}")?
        };
        Ok(())
    }

    pub fn record_exists<T>(&self, wallet_handle: i32, name: &str) -> Result<bool, WalletError> where T: NamedType {
        match self.wallets.borrow().get(&wallet_handle) {
            Some(wallet) =>
                match wallet.get(&self.add_prefix(T::short_type_name()), name, &RecordOptions::id()) {
                    Ok(_) => Ok(true),
                    Err(WalletError::ItemNotFound) => Ok(false),
                    Err(err) => Err(err),
                }
            None => Err(WalletError::InvalidHandle(wallet_handle.to_string()))
        }
    }

    pub fn check(&self, handle: i32) -> Result<(), WalletError> {
        match self.wallets.borrow().get(&handle) {
            Some(_) => Ok(()),
            None => Err(WalletError::InvalidHandle(handle.to_string()))
        }
    }

    pub const PREFIX: &'static str = "Indy";

    pub fn add_prefix(&self, type_: &str) -> String {
        format!("{}::{}", WalletService::PREFIX, type_)
    }
}

#[derive(Debug, Clone, Serialize, Deserialize)]
pub struct WalletRecord {
    #[serde(rename = "id")]
    name: String,
    #[serde(rename = "type")]
    type_: Option<String>,
    value: Option<String>,
    tags: Option<HashMap<String, String>>
}

impl JsonEncodable for WalletRecord {}

impl WalletRecord {
    pub fn new(name: String, type_: Option<String>, value: Option<String>, tags: Option<HashMap<String, String>>) -> WalletRecord {
        WalletRecord {
            name,
            type_,
            value,
            tags,
        }
    }
    pub fn get_id(&self) -> &str {
        self.name.as_str()
    }

    pub fn get_type(&self) -> Option<&str> {
        self.type_.as_ref().map(|t|
            if t.starts_with(WalletService::PREFIX) {
                t[WalletService::PREFIX.len()..].as_ref()
            } else {
                t.as_str()
            }
        )
    }

    pub fn get_value(&self) -> Option<&str> {
        self.value.as_ref().map(String::as_str)
    }

    pub fn get_tags(&self) -> Option<&HashMap<String, String>> {
        self.tags.as_ref()
    }
}

fn default_true() -> bool { true }

fn default_false() -> bool { false }

#[derive(Debug, Serialize, Deserialize, PartialEq)]
#[serde(rename_all = "camelCase")]
pub struct RecordOptions {
    #[serde(default = "default_false")]
    retrieve_type: bool,
    #[serde(default = "default_true")]
    retrieve_value: bool,
    #[serde(default = "default_false")]
    retrieve_tags: bool
}

impl JsonEncodable for RecordOptions {}

impl<'a> JsonDecodable<'a> for RecordOptions {}

impl RecordOptions {
    pub fn id() -> String {
        let options = RecordOptions {
            retrieve_type: false,
            retrieve_value: false,
            retrieve_tags: false
        };

        options.to_json().unwrap()
    }

    pub fn id_value() -> String {
        let options = RecordOptions {
            retrieve_type: false,
            retrieve_value: true,
            retrieve_tags: false
        };

        options.to_json().unwrap()
    }

    pub fn full() -> String {
        let options = RecordOptions {
            retrieve_type: true,
            retrieve_value: true,
            retrieve_tags: true
        };

        options.to_json().unwrap()
    }
}

impl Default for RecordOptions {
    fn default() -> RecordOptions {
        RecordOptions {
            retrieve_type: false,
            retrieve_value: true,
            retrieve_tags: false,
        }
    }
}

pub struct WalletSearch {
    // TODO
    iter: iterator::WalletIterator,
}

impl WalletSearch {
    pub fn get_total_count(&self) -> Result<Option<usize>, WalletError> {
        self.iter.get_total_count()
    }

    pub fn fetch_next_record(&mut self) -> Result<Option<WalletRecord>, WalletError> {
        self.iter.next()
    }
}

#[derive(Debug, Serialize, Deserialize, PartialEq)]
#[serde(rename_all = "camelCase")]
pub struct SearchOptions {
    #[serde(default = "default_true")]
    retrieve_records: bool,
    #[serde(default = "default_false")]
    retrieve_total_count: bool,
    #[serde(default = "default_false")]
    retrieve_type: bool,
    #[serde(default = "default_true")]
    retrieve_value: bool,
    #[serde(default = "default_false")]
    retrieve_tags: bool
}

impl SearchOptions {
    pub fn full() -> String {
        let options = SearchOptions {
            retrieve_records: true,
            retrieve_total_count: true,
            retrieve_type: true,
            retrieve_value: true,
            retrieve_tags: true
        };

        options.to_json().unwrap()
    }

    pub fn id_value() -> String {
        let options = SearchOptions {
            retrieve_records: true,
            retrieve_total_count: true,
            retrieve_type: true,
            retrieve_value: true,
            retrieve_tags: false
        };

        options.to_json().unwrap()
    }
}

impl Default for SearchOptions {
    fn default() -> SearchOptions {
        SearchOptions {
            retrieve_records: true,
            retrieve_total_count: false,
            retrieve_type: false,
            retrieve_value: true,
            retrieve_tags: false,
        }
    }
}

impl JsonEncodable for SearchOptions {}

impl<'a> JsonDecodable<'a> for SearchOptions {}

fn _wallet_path(name: &str) -> PathBuf {
    EnvironmentUtils::wallet_path(name)
}

fn _wallet_descriptor_path(name: &str) -> PathBuf {
    _wallet_path(name).join("wallet.json")
}

fn _wallet_config_path(name: &str) -> PathBuf {
    _wallet_path(name).join("config.json")
}

fn _write_file(path: PathBuf, data: &str) -> Result<(), WalletError> {
    let mut config_file = File::create(path)?;
    config_file.write_all(data.as_bytes())?;
    config_file.sync_all()?;
    Ok(())
}

fn _read_file(path: PathBuf) -> Result<String, WalletError> {
    let mut data = String::new();
    let mut file = File::open(path)?;
    file.read_to_string(&mut data)?;
    Ok(data)
}

fn _read_config(name: &str) -> Result<(String, WalletConfig), WalletError> {
    let config_path = _wallet_config_path(name);
    let config_json = _read_file(config_path)?;
    let config = serde_json::from_str::<WalletConfig>(&config_json)
        .map_err(|err| CommonError::InvalidState(format!("Cannot deserialize Storage Config")))?;
    Ok((config_json, config))
}

#[cfg(test)]
mod tests {
    use std;
    use super::*;
    use errors::wallet::WalletError;
    use utils::inmem_wallet::InmemWallet;
    use utils::test::TestUtils;

    //    const POOL: &'static str = "pool";
    //    const WALLET: &'static str = "wallet";
    //    const DEFAULT: &'static str = "default";
    //    const ID_1: &'static str = "id1";
    //    const ID_2: &'static str = "id2";
    //    const TYPE_1: &'static str = "type1";
    //    const TYPE_2: &'static str = "type2";
    //    const VALUE_1: &'static str = "value1";
    //    const VALUE_2: &'static str = "value2";
    //    const TAGS_EMPTY: &'static str = "{}";
    //    const TAGS: &'static str = r#"{"tagName1":"tagValue1"}"##;
    //    const QUERY_EMPTY: &'static str = "{}";
    //    const OPTIONS_EMPTY: &'static str = "{}";

    type Tags = HashMap<String, String>;

    fn _fetch_options(type_: bool, value: bool, tags: bool) -> String {
        let mut map = HashMap::new();
        map.insert("retrieveType", type_);
        map.insert("retrieveValue", value);
        map.insert("retrieveTags", tags);
        serde_json::to_string(&map).unwrap()
    }

    fn _credentials() -> String {
        String::from(r#"{"key":"my_key"}"#)
    }

    fn _rekey_credentials() -> String {
        String::from(r#"{"key":"my_key", "rekey": "my_new_key"}"#)
    }

    fn _credentials_for_new_key() -> String {
        String::from(r#"{"key": "my_new_key"}"#)
    }

    fn _cleanup() {
        let mut path = std::env::home_dir().unwrap();
        path.push(".indy_client");
        path.push("wallet");
        path.push("test_wallet");
        if path.exists() {
            std::fs::remove_dir_all(path.clone()).unwrap();
        }
    }

    fn _register_inmem_wallet(wallet_service: &WalletService) {
        wallet_service
            .register_wallet_storage(
                "inmem",
                InmemWallet::create,
                InmemWallet::open,
                InmemWallet::close,
                InmemWallet::delete,
                InmemWallet::add_record,
                InmemWallet::update_record_value,
                InmemWallet::update_record_tags,
                InmemWallet::add_record_tags,
                InmemWallet::delete_record_tags,
                InmemWallet::delete_record,
                InmemWallet::get_record,
                InmemWallet::get_record_id,
                InmemWallet::get_record_type,
                InmemWallet::get_record_value,
                InmemWallet::get_record_tags,
                InmemWallet::free_record,
                InmemWallet::get_storage_metadata,
                InmemWallet::set_storage_metadata,
                InmemWallet::free_storage_metadata,
                InmemWallet::search_records,
                InmemWallet::search_all_records,
                InmemWallet::get_search_total_count,
                InmemWallet::fetch_search_next_record,
                InmemWallet::free_search
            )
            .unwrap();
    }

    #[test]
    fn wallet_service_new_works() {
        WalletService::new();
    }

    #[test]
    fn wallet_service_register_type_works() {
        TestUtils::cleanup_indy_home();
        InmemWallet::cleanup();

        let wallet_service = WalletService::new();

        _register_inmem_wallet(&wallet_service);
    }

    #[test]
    fn wallet_service_create_wallet_works() {
        _cleanup();

        let wallet_service = WalletService::new();
        wallet_service.create_wallet("pool1", "test_wallet", Some("default"), None, &_credentials()).unwrap();
    }

    #[test]
    fn wallet_service_create_works_for_plugged() {
        TestUtils::cleanup_indy_home();
        InmemWallet::cleanup();

        let wallet_service = WalletService::new();

        _register_inmem_wallet(&wallet_service);

        wallet_service.create_wallet("pool1", "wallet1", Some("inmem"), None, &_credentials()).unwrap();
    }

    #[test]
    fn wallet_service_create_wallet_works_for_none_type() {
        _cleanup();

        let wallet_service = WalletService::new();
        wallet_service.create_wallet("pool1", "test_wallet", None, None, &_credentials()).unwrap();
    }

    #[test]
    fn wallet_service_create_wallet_works_for_unknown_type() {
        _cleanup();

        let wallet_service = WalletService::new();
        let res = wallet_service.create_wallet("pool1", "test_wallet", Some("unknown"), None, &_credentials());
        assert_match!(Err(WalletError::UnknownType(_)), res);
    }

    #[test]
    fn wallet_service_create_wallet_works_for_twice() {
        _cleanup();

        let wallet_service = WalletService::new();
        wallet_service.create_wallet("pool1", "test_wallet", None, None, &_credentials()).unwrap();

        let res = wallet_service.create_wallet("pool1", "test_wallet", None, None, &_credentials());
        assert_match!(Err(WalletError::AlreadyExists(_)), res);
    }

    #[test]
    fn wallet_service_delete_wallet_works() {
        _cleanup();

        let wallet_service = WalletService::new();
        wallet_service.create_wallet("pool1", "test_wallet", None, None, &_credentials()).unwrap();
        wallet_service.delete_wallet("test_wallet", &_credentials()).unwrap();
        wallet_service.create_wallet("pool1", "test_wallet", None, None, &_credentials()).unwrap();
    }

    #[test]
    fn wallet_service_delete_works_for_plugged() {
        TestUtils::cleanup_indy_home();
        InmemWallet::cleanup();

        let wallet_service = WalletService::new();

        _register_inmem_wallet(&wallet_service);

        wallet_service.create_wallet("pool1", "wallet1", Some("inmem"), None, &_credentials()).unwrap();
        wallet_service.delete_wallet("wallet1", &_credentials()).unwrap();
        wallet_service.create_wallet("pool1", "wallet1", Some("inmem"), None, &_credentials()).unwrap();
    }

    #[test]
    fn wallet_service_open_wallet_works() {
        _cleanup();

        let wallet_service = WalletService::new();
        wallet_service.create_wallet("pool1", "test_wallet", None, None, &_credentials()).unwrap();
        wallet_service.open_wallet("test_wallet", None, &_credentials()).unwrap();
    }

    #[test]
    fn wallet_service_open_works_for_plugged() {
        TestUtils::cleanup_indy_home();
        InmemWallet::cleanup();

        let wallet_service = WalletService::new();

        _register_inmem_wallet(&wallet_service);

        wallet_service.create_wallet("pool1", "wallet1", Some("inmem"), None, &_credentials()).unwrap();
        wallet_service.open_wallet("wallet1", None, &_credentials()).unwrap();
    }

    #[test]
    fn wallet_service_list_wallets_works() {
        TestUtils::cleanup_indy_home();
        InmemWallet::cleanup();

        let wallet_service = WalletService::new();

        _register_inmem_wallet(&wallet_service);

        let w1_meta = WalletDescriptor {
            name: "w1".to_string(),
            pool_name: "p1".to_string(),
            xtype: "default".to_string(),
        };
        let w2_meta = WalletDescriptor {
            name: "w2".to_string(),
            pool_name: "p2".to_string(),
            xtype: "inmem".to_string(),
        };
        let w3_meta = WalletDescriptor {
            name: "w3".to_string(),
            pool_name: "p1".to_string(),
            xtype: "default".to_string(),
        };
        wallet_service.create_wallet(&w1_meta.pool_name,
                                     &w1_meta.name,
                                     Some(&w1_meta.xtype),
                                     None, &_credentials()).unwrap();
        wallet_service.create_wallet(&w2_meta.pool_name,
                                     &w2_meta.name,
                                     Some(&w2_meta.xtype),
                                     None, &_credentials()).unwrap();
        wallet_service.create_wallet(&w3_meta.pool_name,
                                     &w3_meta.name,
                                     None,
                                     None, &_credentials()).unwrap();

        let wallets = wallet_service.list_wallets().unwrap();

        assert!(wallets.contains(&w1_meta));
        assert!(wallets.contains(&w2_meta));
        assert!(wallets.contains(&w3_meta));
    }

    #[test]
    fn wallet_service_open_wallet_without_master_key_in_credentials_returns_error() {
        _cleanup();

        let wallet_service = WalletService::new();
        wallet_service.create_wallet("pool1", "test_wallet", None, None, &_credentials()).unwrap();
        let res = wallet_service.open_wallet("test_wallet", None, "{}");
        assert_match!(Err(WalletError::InputError(_)), res);
    }

    #[test]
    fn wallet_service_close_wallet_works() {
        _cleanup();

        let wallet_service = WalletService::new();
        wallet_service.create_wallet("pool1", "test_wallet", None, None, &_credentials()).unwrap();
        let wallet_handle = wallet_service.open_wallet("test_wallet", None, &_credentials()).unwrap();
        wallet_service.close_wallet(wallet_handle).unwrap();
    }

    #[test]
    fn wallet_service_close_works_for_plugged() {
        TestUtils::cleanup_indy_home();
        InmemWallet::cleanup();

        let wallet_service = WalletService::new();

        _register_inmem_wallet(&wallet_service);

        wallet_service.create_wallet("pool1", "wallet1", Some("inmem"), None, &_credentials()).unwrap();
        let wallet_handle = wallet_service.open_wallet("wallet1", None, &_credentials()).unwrap();
        wallet_service.close_wallet(wallet_handle).unwrap();

        let wallet_handle = wallet_service.open_wallet("wallet1", None, &_credentials()).unwrap();
        wallet_service.close_wallet(wallet_handle).unwrap();
    }

    #[test]
    fn wallet_service_add_record_works() {
        _cleanup();

        let wallet_service = WalletService::new();
        wallet_service.create_wallet("pool1", "test_wallet", None, None, &_credentials()).unwrap();
        let wallet_handle = wallet_service.open_wallet("test_wallet", None, &_credentials()).unwrap();

        wallet_service.add_record(wallet_handle, "type", "key1", "value1", "{}").unwrap();
        wallet_service.get_record(wallet_handle, "type", "key1", "{}").unwrap();
    }

    #[test]
    fn wallet_service_add_record_works_for_plugged() {
        TestUtils::cleanup_indy_home();
        InmemWallet::cleanup();

        let wallet_service = WalletService::new();

        _register_inmem_wallet(&wallet_service);

        wallet_service.create_wallet("pool1", "wallet1", Some("inmem"), None, &_credentials()).unwrap();
        let wallet_handle = wallet_service.open_wallet("wallet1", None, &_credentials()).unwrap();

        wallet_service.add_record(wallet_handle, "type", "key1", "value1", "{}").unwrap();
        wallet_service.get_record(wallet_handle, "type", "key1", "{}").unwrap();
    }

    #[test]
    fn wallet_service_get_record_works_for_id_only() {
        _cleanup();

        let wallet_service = WalletService::new();
        wallet_service.create_wallet("pool1", "test_wallet", None, None, &_credentials()).unwrap();
        let wallet_handle = wallet_service.open_wallet("test_wallet", None, &_credentials()).unwrap();

        wallet_service.add_record(wallet_handle, "type", "key1", "value1", "{}").unwrap();
        let record = wallet_service.get_record(wallet_handle, "type", "key1", &_fetch_options(false, false, false)).unwrap();
        assert!(record.get_value().is_none());
        assert!(record.get_type().is_none());
        assert!(record.get_tags().is_none());
    }

    #[test]
    fn wallet_service_get_record_works_for_plugged_for_id_only() {
        TestUtils::cleanup_indy_home();
        InmemWallet::cleanup();

        let wallet_service = WalletService::new();

        _register_inmem_wallet(&wallet_service);

        wallet_service.create_wallet("pool1", "wallet1", Some("inmem"), None, &_credentials()).unwrap();
        let wallet_handle = wallet_service.open_wallet("wallet1", None, &_credentials()).unwrap();

        wallet_service.add_record(wallet_handle, "type", "key1", "value1", "{}").unwrap();
        let record = wallet_service.get_record(wallet_handle, "type", "key1", &_fetch_options(false, false, false)).unwrap();
        assert!(record.get_value().is_none());
        assert!(record.get_type().is_none());
        assert!(record.get_tags().is_none());
    }

    #[test]
    fn wallet_service_get_record_works_for_id_value() {
        _cleanup();

        let wallet_service = WalletService::new();
        wallet_service.create_wallet("pool1", "test_wallet", None, None, &_credentials()).unwrap();
        let wallet_handle = wallet_service.open_wallet("test_wallet", None, &_credentials()).unwrap();

        wallet_service.add_record(wallet_handle, "type", "key1", "value1", "{}").unwrap();
        let record = wallet_service.get_record(wallet_handle, "type", "key1", &_fetch_options(false, true, false)).unwrap();
        assert_eq!("value1", record.get_value().unwrap());
        assert!(record.get_type().is_none());
        assert!(record.get_tags().is_none());
    }

    #[test]
    fn wallet_service_get_record_works_for_plugged_for_id_value() {
        TestUtils::cleanup_indy_home();
        InmemWallet::cleanup();

        let wallet_service = WalletService::new();

        _register_inmem_wallet(&wallet_service);

        wallet_service.create_wallet("pool1", "wallet1", Some("inmem"), None, &_credentials()).unwrap();
        let wallet_handle = wallet_service.open_wallet("wallet1", None, &_credentials()).unwrap();

        wallet_service.add_record(wallet_handle, "type", "key1", "value1", "{}").unwrap();
        let record = wallet_service.get_record(wallet_handle, "type", "key1", &_fetch_options(false, true, false)).unwrap();
        assert_eq!("value1", record.get_value().unwrap());
        assert!(record.get_type().is_none());
        assert!(record.get_tags().is_none());
    }

    #[test]
    fn wallet_service_get_record_works_for_all_fields() {
        _cleanup();

        let wallet_service = WalletService::new();
        wallet_service.create_wallet("pool1", "test_wallet", None, None, &_credentials()).unwrap();
        let wallet_handle = wallet_service.open_wallet("test_wallet", None, &_credentials()).unwrap();

        wallet_service.add_record(wallet_handle, "type", "key1", "value1", r#"{"1":"some"}"#).unwrap();
        let record = wallet_service.get_record(wallet_handle, "type", "key1", &_fetch_options(true, true, true)).unwrap();
        assert_eq!("type", record.get_type().unwrap());
        assert_eq!("value1", record.get_value().unwrap());
        assert_eq!(serde_json::from_str::<Tags>(r#"{"1":"some"}"#).unwrap(), record.get_tags().unwrap().clone());
    }

    #[test]
    fn wallet_service_get_record_works_for_plugged_for_for_all_fields() {
        TestUtils::cleanup_indy_home();
        InmemWallet::cleanup();

        let wallet_service = WalletService::new();

        _register_inmem_wallet(&wallet_service);

        wallet_service.create_wallet("pool1", "wallet1", Some("inmem"), None, &_credentials()).unwrap();
        let wallet_handle = wallet_service.open_wallet("wallet1", None, &_credentials()).unwrap();

        wallet_service.add_record(wallet_handle, "type", "key1", "value1", r#"{"1":"some"}"#).unwrap();
        let record = wallet_service.get_record(wallet_handle, "type", "key1", &_fetch_options(true, true, true)).unwrap();
        assert_eq!("type", record.get_type().unwrap());
        assert_eq!("value1", record.get_value().unwrap());
        assert_eq!(serde_json::from_str::<Tags>(r#"{"1":"some"}"#).unwrap(), record.get_tags().unwrap().clone());
    }

    #[test]
    fn wallet_service_add_get_works_for_reopen() {
        _cleanup();

        let wallet_service = WalletService::new();
        wallet_service.create_wallet("pool1", "test_wallet", None, None, &_credentials()).unwrap();
        let wallet_handle = wallet_service.open_wallet("test_wallet", None, &_credentials()).unwrap();
        wallet_service.add_record(wallet_handle, "type", "key1", "value1", "{}").unwrap();
        wallet_service.close_wallet(wallet_handle).unwrap();

        let wallet_handle = wallet_service.open_wallet("test_wallet", None, &_credentials()).unwrap();
        let record = wallet_service.get_record(wallet_handle, "type", "key1", &_fetch_options(false, true, false)).unwrap();
        assert_eq!("value1", record.get_value().unwrap());
    }

    #[test]
    fn wallet_service_get_works_for_unknown() {
        _cleanup();

        let wallet_service = WalletService::new();
        wallet_service.create_wallet("pool1", "test_wallet", None, None, &_credentials()).unwrap();
        let wallet_handle = wallet_service.open_wallet("test_wallet", None, &_credentials()).unwrap();

        let res = wallet_service.get_record(wallet_handle, "type", "key1", &_fetch_options(false, true, false));

        assert_match!(Err(WalletError::ItemNotFound), res);
    }

    #[test]
    fn wallet_service_get_works_for_plugged_and_unknown() {
        TestUtils::cleanup_indy_home();
        InmemWallet::cleanup();

        let wallet_service = WalletService::new();

        _register_inmem_wallet(&wallet_service);

        wallet_service.create_wallet("pool1", "wallet1", Some("inmem"), None, &_credentials()).unwrap();
        let wallet_handle = wallet_service.open_wallet("wallet1", None, &_credentials()).unwrap();

        let res = wallet_service.get_record(wallet_handle, "type", "key1", &_fetch_options(false, true, false));
        assert_match!(Err(WalletError::ItemNotFound), res);
    }

    /**
     * Update tests
    */
    #[test]
    fn wallet_service_update() {
        _cleanup();
        let type_ = "type";
        let name = "name";
        let value = "value";
        let new_value = "new_value";
        let wallet_service = WalletService::new();
        wallet_service.create_wallet("pool1", "test_wallet", None, None, &_credentials()).unwrap();
        let wallet_handle = wallet_service.open_wallet("test_wallet", None, &_credentials()).unwrap();

        wallet_service.add_record(wallet_handle, type_, name, value, "{}").unwrap();
        let record = wallet_service.get_record(wallet_handle, type_, name, &_fetch_options(false, true, false)).unwrap();
        assert_eq!(value, record.get_value().unwrap());
        wallet_service.update_record_value(wallet_handle, type_, name, new_value).unwrap();
        let record = wallet_service.get_record(wallet_handle, type_, name, &_fetch_options(false, true, false)).unwrap();
        assert_eq!(new_value, record.get_value().unwrap());
    }

    #[test]
    fn wallet_service_update_for_plugged() {
        TestUtils::cleanup_indy_home();
        InmemWallet::cleanup();

        let type_ = "type";
        let name = "name";
        let value = "value";
        let new_value = "new_value";
        let wallet_service = WalletService::new();

        _register_inmem_wallet(&wallet_service);

        wallet_service.create_wallet("pool1", "wallet1", Some("inmem"), None, &_credentials()).unwrap();
        let wallet_handle = wallet_service.open_wallet("wallet1", None, &_credentials()).unwrap();

        wallet_service.add_record(wallet_handle, type_, name, value, "{}").unwrap();
        let record = wallet_service.get_record(wallet_handle, type_, name, &_fetch_options(false, true, false)).unwrap();
        assert_eq!(value, record.get_value().unwrap());
        wallet_service.update_record_value(wallet_handle, type_, name, new_value).unwrap();
        let record = wallet_service.get_record(wallet_handle, type_, name, &_fetch_options(false, true, false)).unwrap();
        assert_eq!(new_value, record.get_value().unwrap());
    }

    /**
     * Delete tests
    */
    #[test]
    fn wallet_service_delete_record() {
        _cleanup();
        let type_ = "type";
        let name = "name";
        let value = "value";
        let new_value = "new_value";
        let wallet_service = WalletService::new();
        wallet_service.create_wallet("pool1", "test_wallet", None, None, &_credentials()).unwrap();
        let wallet_handle = wallet_service.open_wallet("test_wallet", None, &_credentials()).unwrap();

        wallet_service.add_record(wallet_handle, type_, name, value, "{}").unwrap();
        let record = wallet_service.get_record(wallet_handle, type_, name, &_fetch_options(false, true, false)).unwrap();
        assert_eq!(value, record.get_value().unwrap());
        wallet_service.delete_record(wallet_handle, type_, name).unwrap();
        let res = wallet_service.get_record(wallet_handle, type_, name, &_fetch_options(false, true, false));
        assert_match!(Err(WalletError::ItemNotFound), res);
    }

    #[test]
    fn wallet_service_delete_record_for_plugged() {
        TestUtils::cleanup_indy_home();
        InmemWallet::cleanup();

        let type_ = "type";
        let name = "name";
        let value = "value";
        let new_value = "new_value";
        let wallet_service = WalletService::new();

        _register_inmem_wallet(&wallet_service);

        wallet_service.create_wallet("pool1", "wallet1", Some("inmem"), None, &_credentials()).unwrap();
        let wallet_handle = wallet_service.open_wallet("wallet1", None, &_credentials()).unwrap();

        wallet_service.add_record(wallet_handle, type_, name, value, "{}").unwrap();
        let record = wallet_service.get_record(wallet_handle, type_, name, &_fetch_options(false, true, false)).unwrap();
        assert_eq!(value, record.get_value().unwrap());
        wallet_service.delete_record(wallet_handle, type_, name).unwrap();
        let res = wallet_service.get_record(wallet_handle, type_, name, &_fetch_options(false, true, false));
        assert_match!(Err(WalletError::ItemNotFound), res);
    }

    /**
     * Add tags tests
     */
    #[test]
    fn wallet_service_add_tags() {
        _cleanup();
        let type_ = "type";
        let name = "name";
        let value = "value";
        let tags_json = r#"{"tag_name_1":"tag_value_1"}"#;
        let wallet_service = WalletService::new();
        wallet_service.create_wallet("pool1", "test_wallet", None, None, &_credentials()).unwrap();
        let wallet_handle = wallet_service.open_wallet("test_wallet", None, &_credentials()).unwrap();

        wallet_service.add_record(wallet_handle, type_, name, value, &tags_json).unwrap();

        let new_tags_json = r#"{"tag_name_2":"tag_value_2", "~tag_name_3":"tag_value_3"}"#;
        wallet_service.add_record_tags(wallet_handle, type_, name, &new_tags_json).unwrap();

        let item = wallet_service.get_record(wallet_handle, type_, name, &_fetch_options(true, true, true)).unwrap();

        let expected_tags = r#"{"tag_name_1":"tag_value_1", "tag_name_2":"tag_value_2", "~tag_name_3":"tag_value_3"}"#;
        let retrieved_tags = item.tags.unwrap();
        assert_eq!(serde_json::from_str::<Tags>(&expected_tags).unwrap(), retrieved_tags);
    }

    #[test]
    fn wallet_service_add_tags_for_plugged() {
        TestUtils::cleanup_indy_home();
        InmemWallet::cleanup();

        let type_ = "type";
        let name = "name";
        let value = "value";
        let new_value = "new_value";
        let tags_json = r#"{"tag_name_1":"tag_value_1"}"#;
        let wallet_service = WalletService::new();

        _register_inmem_wallet(&wallet_service);

        wallet_service.create_wallet("pool1", "wallet1", Some("inmem"), None, &_credentials()).unwrap();
        let wallet_handle = wallet_service.open_wallet("wallet1", None, &_credentials()).unwrap();

        wallet_service.add_record(wallet_handle, type_, name, value, &tags_json).unwrap();

        let new_tags_json = r#"{"tag_name_2":"tag_value_2", "~tag_name_3":"tag_value_3"}"#;
        wallet_service.add_record_tags(wallet_handle, type_, name, &new_tags_json).unwrap();

        let item = wallet_service.get_record(wallet_handle, type_, name, &_fetch_options(true, true, true)).unwrap();

        let expected_tags = r#"{"tag_name_1":"tag_value_1", "tag_name_2":"tag_value_2", "~tag_name_3":"tag_value_3"}"#;
        let retrieved_tags = item.tags.unwrap();
        assert_eq!(serde_json::from_str::<Tags>(&expected_tags).unwrap(), retrieved_tags);
    }

    /**
     * Update tags tests
     */
    #[test]
    fn wallet_service_update_tags() {
        _cleanup();
        let type_ = "type";
        let name = "name";
        let value = "value";
        let tags_json = r#"{"tag_name_1":"tag_value_1", "tag_name_2":"tag_value_2", "~tag_name_3":"tag_value_3"}"#;
        let wallet_service = WalletService::new();

        wallet_service.create_wallet("pool1", "test_wallet", None, None, &_credentials()).unwrap();
        let wallet_handle = wallet_service.open_wallet("test_wallet", None, &_credentials()).unwrap();

        wallet_service.add_record(wallet_handle, type_, name, value, &tags_json).unwrap();

        let new_tags_json = r#"{"tag_name_1":"tag_value_1", "tag_name_2":"new_tag_value_2", "~tag_name_3":"new_tag_value_3"}"#;

        wallet_service.update_record_tags(wallet_handle, type_, name, &new_tags_json).unwrap();

        let item = wallet_service.get_record(wallet_handle, type_, name, &_fetch_options(true, true, true)).unwrap();
        let retrieved_tags = item.tags.unwrap();
        assert_eq!(serde_json::from_str::<Tags>(&new_tags_json).unwrap(), retrieved_tags);
    }

    #[test]
    fn wallet_service_update_tags_for_plugged() {
        TestUtils::cleanup_indy_home();
        InmemWallet::cleanup();

        let type_ = "type";
        let name = "name";
        let value = "value";
        let new_value = "new_value";
        let tags_json = r#"{"tag_name_1":"tag_value_1", "tag_name_2":"tag_value_2", "~tag_name_3":"tag_value_3"}"#;
        let wallet_service = WalletService::new();

        _register_inmem_wallet(&wallet_service);

        wallet_service.create_wallet("pool1", "wallet1", Some("inmem"), None, &_credentials()).unwrap();
        let wallet_handle = wallet_service.open_wallet("wallet1", None, &_credentials()).unwrap();

        wallet_service.add_record(wallet_handle, type_, name, value, &tags_json).unwrap();

        let new_tags_json = r#"{"tag_name_1":"tag_value_1", "tag_name_2":"new_tag_value_2", "~tag_name_3":"new_tag_value_3"}"#;

        wallet_service.update_record_tags(wallet_handle, type_, name, &new_tags_json).unwrap();

        let item = wallet_service.get_record(wallet_handle, type_, name, &_fetch_options(true, true, true)).unwrap();
        let retrieved_tags = item.tags.unwrap();
        assert_eq!(serde_json::from_str::<Tags>(&new_tags_json).unwrap(), retrieved_tags);
    }

    /**
     * Delete tags tests
     */
    #[test]
    fn wallet_service_delete_tags() {
        _cleanup();
        let type_ = "type";
        let name = "name";
        let value = "value";
        let tags_json = r#"{"tag_name_1":"tag_value_1", "tag_name_2":"new_tag_value_2", "~tag_name_3":"new_tag_value_3"}"#;

        let wallet_service = WalletService::new();

        wallet_service.create_wallet("pool1", "test_wallet", None, None, &_credentials()).unwrap();
        let wallet_handle = wallet_service.open_wallet("test_wallet", None, &_credentials()).unwrap();

        wallet_service.add_record(wallet_handle, type_, name, value, &tags_json).unwrap();

        let tag_names = r#"["tag_name_1", "~tag_name_3"]"#;
        wallet_service.delete_record_tags(wallet_handle, type_, name, tag_names).unwrap();

        let item = wallet_service.get_record(wallet_handle, type_, name, &_fetch_options(true, true, true)).unwrap();

        let expected_tags_json = r#"{"tag_name_2":"new_tag_value_2"}"#;
        let retrieved_tags = item.tags.unwrap();
        assert_eq!(serde_json::from_str::<Tags>(&expected_tags_json).unwrap(), retrieved_tags);
    }


    #[test]
    fn wallet_service_delete_tags_for_plugged() {
        TestUtils::cleanup_indy_home();
        InmemWallet::cleanup();

        let type_ = "type";
        let name = "name";
        let value = "value";
        let new_value = "new_value";
        let tags_json = r#"{"tag_name_1":"tag_value_1", "tag_name_2":"new_tag_value_2", "~tag_name_3":"new_tag_value_3"}"#;
        let wallet_service = WalletService::new();

        _register_inmem_wallet(&wallet_service);

        wallet_service.create_wallet("pool1", "wallet1", Some("inmem"), None, &_credentials()).unwrap();
        let wallet_handle = wallet_service.open_wallet("wallet1", None, &_credentials()).unwrap();

        wallet_service.add_record(wallet_handle, type_, name, value, &tags_json).unwrap();

        let tag_names = r#"["tag_name_1", "~tag_name_3"]"#;
        wallet_service.delete_record_tags(wallet_handle, type_, name, tag_names).unwrap();

        let item = wallet_service.get_record(wallet_handle, type_, name, &_fetch_options(true, true, true)).unwrap();

        let expected_tags_json = r#"{"tag_name_2":"new_tag_value_2"}"#;
        let retrieved_tags = item.tags.unwrap();
        assert_eq!(serde_json::from_str::<Tags>(&expected_tags_json).unwrap(), retrieved_tags);
    }

    #[test]
    fn wallet_service_get_pool_name_works() {
        _cleanup();

        let wallet_service = WalletService::new();
        let wallet_name = "test_wallet";
        let pool_name = "pool1";
        wallet_service.create_wallet(pool_name, wallet_name, None, None, &_credentials()).unwrap();
        let wallet_handle = wallet_service.open_wallet(wallet_name, None, &_credentials()).unwrap();

        assert_eq!(wallet_service.get_pool_name(wallet_handle).unwrap(), pool_name);
    }

    #[test]
    fn wallet_service_get_pool_name_works_for_plugged() {
        TestUtils::cleanup_indy_home();
        InmemWallet::cleanup();

        let wallet_service = WalletService::new();

        _register_inmem_wallet(&wallet_service);

        wallet_service.create_wallet("pool1", "wallet1", Some("inmem"), None, &_credentials()).unwrap();
        let wallet_handle = wallet_service.open_wallet("wallet1", None, &_credentials()).unwrap();

        assert_eq!(wallet_service.get_pool_name(wallet_handle).unwrap(), "pool1");
    }

    #[test]
    fn wallet_service_get_pool_name_works_for_incorrect_wallet_handle() {
        _cleanup();

        let wallet_service = WalletService::new();
        let wallet_name = "test_wallet";
        let pool_name = "pool1";
        wallet_service.create_wallet(pool_name, wallet_name, None, None, &_credentials()).unwrap();

        let get_pool_name_res = wallet_service.get_pool_name(1);
        assert_match!(Err(WalletError::InvalidHandle(_)), get_pool_name_res);
    }

    #[test]
    fn wallet_service_search_records_works() {
        _cleanup();

        let wallet_service = WalletService::new();
        wallet_service.create_wallet("pool1", "test_wallet", None, None, &_credentials()).unwrap();
        let wallet_handle = wallet_service.open_wallet("test_wallet", None, &_credentials()).unwrap();

        wallet_service.add_record(wallet_handle, "type", "key1", "value1", "{}").unwrap();
        wallet_service.add_record(wallet_handle, "type", "key2", "value2", "{}").unwrap();
        wallet_service.add_record(wallet_handle, "type3", "key3", "value3", "{}").unwrap();

        let mut search = wallet_service.search_records(wallet_handle, "type3", "{}", &_fetch_options(true, true, true)).unwrap();

        let record = search.fetch_next_record().unwrap().unwrap();
        assert_eq!("value3", record.get_value().unwrap());
        assert_eq!(HashMap::new(), record.get_tags().unwrap().clone());

        assert!(search.fetch_next_record().unwrap().is_none());
    }

    #[test]
    fn wallet_service_search_records_works_for_plugged_wallet() {
        TestUtils::cleanup_indy_home();
        InmemWallet::cleanup();

        let wallet_service = WalletService::new();

        _register_inmem_wallet(&wallet_service);

        wallet_service.create_wallet("pool1", "wallet1", Some("inmem"), None, &_credentials()).unwrap();
        let wallet_handle = wallet_service.open_wallet("wallet1", None, &_credentials()).unwrap();

        wallet_service.add_record(wallet_handle, "type", "key1", "value1", "{}").unwrap();
        wallet_service.add_record(wallet_handle, "type", "key2", "value2", "{}").unwrap();
        wallet_service.add_record(wallet_handle, "type3", "key3", "value3", "{}").unwrap();

        let mut search = wallet_service.search_records(wallet_handle, "type3", "{}", &_fetch_options(true, true, true)).unwrap();

        let record = search.fetch_next_record().unwrap().unwrap();
        assert_eq!("value3", record.get_value().unwrap());
        assert_eq!(HashMap::new(), record.get_tags().unwrap().clone());

        assert!(search.fetch_next_record().unwrap().is_none());
    }

    /**
        Key rotation test
    */
    #[test]
    fn wallet_service_key_rotation() {
        _cleanup();

        let wallet_service = WalletService::new();
        wallet_service.create_wallet("pool1", "test_wallet", None, None, &_credentials()).unwrap();
        let wallet_handle = wallet_service.open_wallet("test_wallet", None, &_credentials()).unwrap();

        wallet_service.add_record(wallet_handle, "type", "key1", "value1", "{}").unwrap();
        let record = wallet_service.get_record(wallet_handle, "type", "key1", &_fetch_options(true, true, true)).unwrap();
        assert_eq!("type", record.get_type().unwrap());
        assert_eq!("value1", record.get_value().unwrap());

        wallet_service.close_wallet(wallet_handle).unwrap();

        let wallet_handle = wallet_service.open_wallet("test_wallet", None, &_rekey_credentials()).unwrap();
        let record = wallet_service.get_record(wallet_handle, "type", "key1", &_fetch_options(true, true, true)).unwrap();
        assert_eq!("type", record.get_type().unwrap());
        assert_eq!("value1", record.get_value().unwrap());
        wallet_service.close_wallet(wallet_handle).unwrap();

        // Access failed for old key
        let res = wallet_service.open_wallet("test_wallet", None, &_credentials());
        assert_match!(Err(WalletError::AccessFailed(_)), res);

        // Works ok with new key when reopening
        let wallet_handle = wallet_service.open_wallet("test_wallet", None, &_credentials_for_new_key()).unwrap();
        let record = wallet_service.get_record(wallet_handle, "type", "key1", &_fetch_options(true, true, true)).unwrap();
        assert_eq!("type", record.get_type().unwrap());
        assert_eq!("value1", record.get_value().unwrap());
    }
}<|MERGE_RESOLUTION|>--- conflicted
+++ resolved
@@ -250,12 +250,7 @@
 
         let (config_json, config) = _read_config(name)?;
 
-<<<<<<< HEAD
-        let config = serde_json::from_str::<WalletConfig>(&config_json)
-            .map_err(|err| CommonError::InvalidState("Cannot deserialize Storage Config".to_string()))?;
-=======
         let credentials = WalletCredentials::parse(credentials, &config.salt)?;
->>>>>>> 4459d2f9
 
         {
             // check credentials and close conntection before deleting directory
@@ -290,27 +285,7 @@
             return Err(WalletError::AlreadyOpened(name.to_string()));
         }
 
-<<<<<<< HEAD
-        let config_json = WalletService::read_config(name)?;
-        let config = serde_json::from_str::<WalletConfig>(&config_json)
-            .map_err(|err| CommonError::InvalidState("Cannot deserialize Storage Config".to_string()))?;
-
-        let credentials = WalletCredentials::from_json(credentials, &config.salt)?;
-        let storage = storage_type.open_storage(name,
-                                                Some(&config_json),
-                                                &credentials.storage_credentials)?;
-
-        let key_decryption_result = ChaCha20Poly1305IETF::decrypt(
-            &storage.get_storage_metadata()?,
-            &credentials.master_key
-        );
-        let keys_vector = match key_decryption_result {
-            Ok(keys_vector) => keys_vector,
-            Err(_) => return Err(WalletError::AccessFailed("Invalid master key provided".to_string())),
-        };
-=======
         let (config_json, config) = _read_config(name)?;
->>>>>>> 4459d2f9
 
         let credentials = WalletCredentials::parse(credentials, &config.salt)?;
 
@@ -750,7 +725,7 @@
     let config_path = _wallet_config_path(name);
     let config_json = _read_file(config_path)?;
     let config = serde_json::from_str::<WalletConfig>(&config_json)
-        .map_err(|err| CommonError::InvalidState(format!("Cannot deserialize Storage Config")))?;
+        .map_err(|_| CommonError::InvalidState("Cannot deserialize Storage Config".to_string()))?;
     Ok((config_json, config))
 }
 
