--- conflicted
+++ resolved
@@ -7,13 +7,8 @@
 
 use serde_json;
 
-<<<<<<< HEAD
-use ursa::encoding::hex;
+use hex;
 use api::{ErrorCode, WalletHandle, CommandHandle};
-=======
-use hex;
-use api::{ErrorCode, WalletHandle};
->>>>>>> 331e7f6f
 use api::payments::*;
 use errors::prelude::*;
 use utils::ctypes;
@@ -579,13 +574,8 @@
         Ok(req_info)
     }
 
-<<<<<<< HEAD
     pub fn sign_with_address(&self, cmd_handle: CommandHandle, method: &str, wallet_handle: WalletHandle, address: &str, message: &[u8]) -> IndyResult<()> {
-        trace!("sign_with_address >>> wallet_handle: {:?}, address: {:?}, message: {:?}", wallet_handle, address, hex::bin2hex(message));
-=======
-    pub fn sign_with_address(&self, cmd_handle: i32, method: &str, wallet_handle: WalletHandle, address: &str, message: &[u8]) -> IndyResult<()> {
         trace!("sign_with_address >>> wallet_handle: {:?}, address: {:?}, message: {:?}", wallet_handle, address, hex::encode(message));
->>>>>>> 331e7f6f
         let sign_with_address: SignWithAddressCB = self.methods.borrow().get(method)
                     .ok_or(err_msg(IndyErrorKind::UnknownPaymentMethodType, format!("Unknown payment method {}", method)))?.sign_with_address;
 
@@ -598,13 +588,8 @@
         res
     }
 
-<<<<<<< HEAD
     pub fn verify_with_address(&self, cmd_handle: CommandHandle, method: &str, address: &str, message: &[u8], signature: &[u8]) -> IndyResult<()> {
-        trace!("verify_with_address >>> address: {:?}, message: {:?}, signature: {:?}", address, hex::bin2hex(message), hex::bin2hex(signature));
-=======
-    pub fn verify_with_address(&self, cmd_handle: i32, method: &str, address: &str, message: &[u8], signature: &[u8]) -> IndyResult<()> {
         trace!("verify_with_address >>> address: {:?}, message: {:?}, signature: {:?}", address, hex::encode(message), hex::encode(signature));
->>>>>>> 331e7f6f
         let verify_with_address: VerifyWithAddressCB = self.methods.borrow().get(method)
                     .ok_or(err_msg(IndyErrorKind::UnknownPaymentMethodType, format!("Unknown payment method {}", method)))?.verify_with_address;
 
