--- conflicted
+++ resolved
@@ -292,13 +292,8 @@
 ///      "attr1" : {"raw": "value1", "encoded": "value1_as_int" },
 ///      "attr2" : {"raw": "value1", "encoded": "value1_as_int" }
 ///     }
-<<<<<<< HEAD
-/// rev_reg_id: id of revocation registry definition stored in the wallet
-/// blob_storage_reader_cfg_handle: configuration of blob storage reader handle that will allow to read revocation tails
-=======
 /// rev_reg_id: id of revocation registry stored in the wallet
-/// blob_storage_reader_handle: pre-configured blob storage reader instance handle that will allow to read revocation tails
->>>>>>> 59d2801d
+/// blob_storage_reader_handle: configuration of blob storage reader handle that will allow to read revocation tails
 /// cb: Callback that takes command result as parameter.
 ///
 /// #Returns
@@ -325,7 +320,7 @@
                                             cred_req_json: *const c_char,
                                             cred_values_json: *const c_char,
                                             rev_reg_id: *const c_char,
-                                            blob_storage_reader_cfg_handle: i32,
+                                            blob_storage_reader_handle: i32,
                                             cb: Option<extern fn(xcommand_handle: i32, err: ErrorCode,
                                                                  cred_json: *const c_char,
                                                                  cred_revoc_id: *const c_char,
@@ -336,28 +331,9 @@
     check_useful_opt_c_str!(rev_reg_id, ErrorCode::CommonInvalidParam6);
     check_useful_c_callback!(cb, ErrorCode::CommonInvalidParam8);
 
-    let blob_storage_reader_cfg_handle = if blob_storage_reader_cfg_handle != -1 { Some(blob_storage_reader_cfg_handle) } else { None };
-
-    let result = CommandExecutor::instance()
-<<<<<<< HEAD
-        .send(Command::Anoncreds(AnoncredsCommand::Issuer(IssuerCommand::CreateCredential(
-            wallet_handle,
-            cred_offer_json,
-            cred_req_json,
-            cred_values_json,
-            rev_reg_id,
-            blob_storage_reader_cfg_handle,
-            Box::new(move |result| {
-                let (err, cred_json, revoc_id, revoc_reg_delta_json) = result_to_err_code_3!(result, String::new(), None, None);
-                let cred_json = CStringUtils::string_to_cstring(cred_json);
-                let revoc_id = revoc_id.map(CStringUtils::string_to_cstring);
-                let revoc_reg_delta_json = revoc_reg_delta_json.map(CStringUtils::string_to_cstring);
-                cb(command_handle, err, cred_json.as_ptr(),
-                   revoc_id.as_ref().map(|delta| delta.as_ptr()).unwrap_or(ptr::null()),
-                   revoc_reg_delta_json.as_ref().map(|delta| delta.as_ptr()).unwrap_or(ptr::null()))
-            })
-        ))));
-=======
+    let blob_storage_reader_handle = if blob_storage_reader_handle != -1 { Some(blob_storage_reader_handle) } else { None };
+
+    let result = CommandExecutor::instance()
         .send(Command::Anoncreds(
             AnoncredsCommand::Issuer(
                 IssuerCommand::CreateCredential(
@@ -377,7 +353,6 @@
                            revoc_reg_delta_json.as_ref().map(|delta| delta.as_ptr()).unwrap_or(ptr::null()))
                     })
                 ))));
->>>>>>> 59d2801d
 
     result_to_err_code!(result)
 }
