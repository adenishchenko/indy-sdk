extern crate serde_json;
extern crate indy_crypto;

use indy::api::ErrorCode;
use indy::api::anoncreds::*;

use utils::callback::CallbackUtils;
use utils::wallet::WalletUtils;
use utils::test::TestUtils;
use utils::types::{CredentialsForProofRequest, CredentialInfo, Schema, SchemaData, SchemaKey};

use std::ffi::CString;
use std::ptr::null;
use std::sync::{Once, ONCE_INIT};
use std::mem;
use utils::constants::*;

use std::collections::HashSet;
use std::iter::FromIterator;
use std::env;

pub struct AnoncredsUtils {}

pub static mut WALLET_HANDLE: i32 = 0;
pub static mut CLAIM_DEF_JSON: &'static str = "";
pub static mut CLAIM_OFFER_JSON: &'static str = "";
pub static mut CLAIM_REQUEST_JSON: &'static str = "";
pub static mut CLAIM_JSON: &'static str = "";
pub const COMMON_MASTER_SECRET: &'static str = "common_master_secret_name";
pub const CLAIM1_ID: &'static str = "claim1_id";
pub const CLAIM2_ID: &'static str = "claim2_id";
pub const CLAIM3_ID: &'static str = "claim3_id";
pub const GVT_SEQ_NO: i32 = 1;
pub const XYZ_SEQ_NO: i32 = 2;

impl AnoncredsUtils {
    pub fn issuer_create_claim_definition(wallet_handle: i32, issuer_did: &str, schema: &str, signature_type: Option<&str>, create_non_revoc: bool) -> Result<String, ErrorCode> {
        let (receiver, command_handle, cb) = CallbackUtils::_closure_to_cb_ec_string();

        let schema = CString::new(schema).unwrap();
        let signature_type_str = signature_type.map(|s| CString::new(s).unwrap()).unwrap_or(CString::new("").unwrap());
        let issuer_did = CString::new(issuer_did).unwrap();

        let err =
            indy_issuer_create_and_store_claim_def(command_handle,
                                                   wallet_handle,
                                                   issuer_did.as_ptr(),
                                                   schema.as_ptr(),
                                                   if signature_type.is_some() { signature_type_str.as_ptr() } else { null() },
                                                   create_non_revoc,
                                                   cb);

        super::results::result_to_string(err, receiver)
    }

    pub fn prover_create_master_secret(wallet_handle: i32, master_secret_name: &str) -> Result<(), ErrorCode> {
        let (receiver, command_handle, cb) = CallbackUtils::_closure_to_cb_ec();

        let master_secret_name = CString::new(master_secret_name).unwrap();

        let err = indy_prover_create_master_secret(command_handle, wallet_handle, master_secret_name.as_ptr(), cb);

        super::results::result_to_empty(err, receiver)
    }

    pub fn issuer_create_claim_offer(wallet_handle: i32, schema: &str, issuer_did: &str, prover_did: &str) -> Result<String, ErrorCode> {
        let (receiver, command_handle, cb) = CallbackUtils::_closure_to_cb_ec_string();

        let schema = CString::new(schema).unwrap();
        let issuer_did = CString::new(issuer_did).unwrap();
        let prover_did = CString::new(prover_did).unwrap();

        let err =
            indy_issuer_create_claim_offer(command_handle,
                                           wallet_handle,
                                           schema.as_ptr(),
                                           issuer_did.as_ptr(),
                                           prover_did.as_ptr(),
                                           cb);

        super::results::result_to_string(err, receiver)
    }

    pub fn prover_store_claim_offer(wallet_handle: i32, claim_offer_json: &str) -> Result<(), ErrorCode> {
        let (receiver, command_handle, cb) = CallbackUtils::_closure_to_cb_ec();

        let claim_offer_json = CString::new(claim_offer_json).unwrap();

        let err = indy_prover_store_claim_offer(command_handle,
                                                wallet_handle,
                                                claim_offer_json.as_ptr(),
                                                cb);

        super::results::result_to_empty(err, receiver)
    }

    pub fn prover_get_claim_offers(wallet_handle: i32, filter_json: &str) -> Result<String, ErrorCode> {
        let (receiver, command_handle, cb) = CallbackUtils::_closure_to_cb_ec_string();

        let filter_json = CString::new(filter_json).unwrap();

        let err = indy_prover_get_claim_offers(command_handle, wallet_handle, filter_json.as_ptr(), cb);

        super::results::result_to_string(err, receiver)
    }

    pub fn prover_create_and_store_claim_req(wallet_handle: i32, prover_did: &str, claim_offer_json: &str,
                                             claim_def_json: &str, master_secret_name: &str) -> Result<String, ErrorCode> {
        let (receiver, command_handle, cb) = CallbackUtils::_closure_to_cb_ec_string();

        let prover_did = CString::new(prover_did).unwrap();
        let claim_offer_json = CString::new(claim_offer_json).unwrap();
        let claim_def_json = CString::new(claim_def_json).unwrap();
        let master_secret_name = CString::new(master_secret_name).unwrap();

        let err = indy_prover_create_and_store_claim_req(command_handle,
                                                         wallet_handle,
                                                         prover_did.as_ptr(),
                                                         claim_offer_json.as_ptr(),
                                                         claim_def_json.as_ptr(),
                                                         master_secret_name.as_ptr(),
                                                         cb);

        super::results::result_to_string(err, receiver)
    }

<<<<<<< HEAD
    pub fn issuer_create_claim(wallet_handle: i32, claim_req_json: &str, claim_values_json: &str,
                               tails_reader_handler: Option<i32>, user_revoc_index: Option<i32>) -> Result<(Option<String>, String), ErrorCode> {
        let (sender, receiver) = channel();

        let cb = Box::new(move |err, revoc_reg_delta_json, xclaim_json| {
            sender.send((err, revoc_reg_delta_json, xclaim_json)).unwrap();
        });

        let (command_handle, cb) = CallbackUtils::closure_to_issuer_create_claim_cb(cb);
=======
    pub fn issuer_create_claim(wallet_handle: i32, claim_req_json: &str, claim_values_json: &str, user_revoc_index: Option<i32>) -> Result<(String, String), ErrorCode> {
        let (receiver, command_handle, cb) = CallbackUtils::_closure_to_cb_ec_string_string();
>>>>>>> 913a2c77

        let claim_req_json = CString::new(claim_req_json).unwrap();
        let claim_values_json = CString::new(claim_values_json).unwrap();

        let err = indy_issuer_create_claim(command_handle,
                                           wallet_handle,
                                           claim_req_json.as_ptr(),
                                           claim_values_json.as_ptr(),
                                           tails_reader_handler.unwrap_or(-1),
                                           user_revoc_index.unwrap_or(-1),
                                           cb);

<<<<<<< HEAD
        if err != ErrorCode::Success {
            return Err(err);
        }

        let (err, revoc_reg_delta_json, claim_json) = receiver.recv_timeout(TimeoutUtils::short_timeout()).unwrap();

        if err != ErrorCode::Success {
            return Err(err);
        }

        Ok((revoc_reg_delta_json, claim_json))
    }

    pub fn prover_store_claim(wallet_handle: i32, id: &str, claim_json: &str, rev_reg_def_json: Option<&str>, rev_reg_entry_json: Option<&str>) -> Result<(), ErrorCode> {
        let (sender, receiver) = channel();

        let cb = Box::new(move |err| {
            sender.send(err).unwrap();
        });

        let (command_handle, cb) = CallbackUtils::closure_to_prover_store_claim_cb(cb);
=======
        super::results::result_to_string_string(err, receiver)
    }

    pub fn prover_store_claim(wallet_handle: i32, claim_json: &str, rev_reg_json: Option<&str>) -> Result<(), ErrorCode> {
        let (receiver, command_handle, cb) = CallbackUtils::_closure_to_cb_ec();
>>>>>>> 913a2c77

        let id = CString::new(id).unwrap();
        let claim_json = CString::new(claim_json).unwrap();
        let rev_reg_def_json_str = rev_reg_def_json.map(|s| CString::new(s).unwrap()).unwrap_or(CString::new("").unwrap());
        let rev_reg_entry_json_str = rev_reg_entry_json.map(|s| CString::new(s).unwrap()).unwrap_or(CString::new("").unwrap());

        let err = indy_prover_store_claim(command_handle,
                                          wallet_handle,
                                          id.as_ptr(),
                                          claim_json.as_ptr(),
                                          if rev_reg_def_json.is_some() { rev_reg_def_json_str.as_ptr() } else { null() },
                                          if rev_reg_entry_json.is_some() { rev_reg_entry_json_str.as_ptr() } else { null() },
                                          cb);

        super::results::result_to_empty(err, receiver)
    }

    pub fn prover_get_claims(wallet_handle: i32, filter_json: &str) -> Result<String, ErrorCode> {
        let (receiver, command_handle, cb) = CallbackUtils::_closure_to_cb_ec_string();

        let filter_json = CString::new(filter_json).unwrap();

        let err = indy_prover_get_claims(command_handle, wallet_handle, filter_json.as_ptr(), cb);

        super::results::result_to_string(err, receiver)
    }

    pub fn prover_get_claims_for_proof_req(wallet_handle: i32, proof_request_json: &str) -> Result<String, ErrorCode> {
        let (receiver, command_handle, cb) = CallbackUtils::_closure_to_cb_ec_string();

        let proof_request_json = CString::new(proof_request_json).unwrap();

        let err = indy_prover_get_claims_for_proof_req(command_handle,
                                                       wallet_handle,
                                                       proof_request_json.as_ptr(),
                                                       cb);

        super::results::result_to_string(err, receiver)
    }

    pub fn prover_create_proof(wallet_handle: i32, proof_req_json: &str, requested_claims_json: &str,
                               schemas_json: &str, master_secret_name: &str, claim_defs_json: &str,
<<<<<<< HEAD
                               revoc_reg_entries_json: &str) -> Result<String, ErrorCode> {
        let (sender, receiver) = channel();

        let cb = Box::new(move |err, proof_json| {
            sender.send((err, proof_json)).unwrap();
        });

        let (command_handle, cb) = CallbackUtils::closure_to_prover_get_claims_for_proof_req_cb(cb);
=======
                               revoc_regs_json: &str) -> Result<String, ErrorCode> {
        let (receiver, command_handle, cb) = CallbackUtils::_closure_to_cb_ec_string();
>>>>>>> 913a2c77

        let proof_req_json = CString::new(proof_req_json).unwrap();
        let requested_claims_json = CString::new(requested_claims_json).unwrap();
        let schemas_json = CString::new(schemas_json).unwrap();
        let master_secret_name = CString::new(master_secret_name).unwrap();
        let claim_defs_json = CString::new(claim_defs_json).unwrap();
        let revoc_regs_json = CString::new(revoc_reg_entries_json).unwrap();

        let err = indy_prover_create_proof(command_handle,
                                           wallet_handle,
                                           proof_req_json.as_ptr(),
                                           requested_claims_json.as_ptr(),
                                           schemas_json.as_ptr(),
                                           master_secret_name.as_ptr(),
                                           claim_defs_json.as_ptr(),
                                           revoc_regs_json.as_ptr(),
                                           cb);

        super::results::result_to_string(err, receiver)
    }

<<<<<<< HEAD
    pub fn verifier_verify_proof(proof_request_json: &str, proof_json: &str, schemas_json: &str,
                                 claim_defs_json: &str, rev_reg_defs_json: &str, rev_reg_entries_json: &str) -> Result<bool, ErrorCode> {
        let (sender, receiver) = channel();

        let cb = Box::new(move |err, valid| {
            sender.send((err, valid)).unwrap();
        });

        let (command_handle, cb) = CallbackUtils::closure_to_verifier_verify_proof_cb(cb);
=======
    pub fn verifier_verify_proof(proof_request_json: &str, proof_json: &str,
                                 schemas_json: &str, claim_defs_json: &str, revoc_regs_json: &str) -> Result<bool, ErrorCode> {
        let (receiver, command_handle, cb) = CallbackUtils::_closure_to_cb_ec_bool();
>>>>>>> 913a2c77

        let proof_request_json = CString::new(proof_request_json).unwrap();
        let proof_json = CString::new(proof_json).unwrap();
        let schemas_json = CString::new(schemas_json).unwrap();
        let claim_defs_json = CString::new(claim_defs_json).unwrap();
        let rev_reg_defs_json = CString::new(rev_reg_defs_json).unwrap();
        let rev_reg_entries_json = CString::new(rev_reg_entries_json).unwrap();

        let err = indy_verifier_verify_proof(command_handle,
                                             proof_request_json.as_ptr(),
                                             proof_json.as_ptr(),
                                             schemas_json.as_ptr(),
                                             claim_defs_json.as_ptr(),
                                             rev_reg_defs_json.as_ptr(),
                                             rev_reg_entries_json.as_ptr(),
                                             cb);

        super::results::result_to_bool(err, receiver)
    }

<<<<<<< HEAD
    pub fn indy_issuer_create_and_store_revoc_reg(wallet_handle: i32, tails_writer_config: &str, issuer_did: &str,
                                                  schema_json: &str, issuance_by_default: bool, max_claim_num: u32) -> Result<(String, String), ErrorCode> {
        let (sender, receiver) = channel();

        let cb = Box::new(move |err, revoc_reg_def_json, revoc_reg_json| {
            sender.send((err, revoc_reg_def_json, revoc_reg_json)).unwrap();
        });

        let (command_handle, cb) = CallbackUtils::closure_to_issuer_create_and_store_revoc_reg_cb(cb);
=======
    pub fn indy_issuer_create_and_store_revoc_reg(wallet_handle: i32, issuer_did: &str, schema_json: &str, max_claim_num: u32) -> Result<String, ErrorCode> {
        let (receiver, command_handle, cb) = CallbackUtils::_closure_to_cb_ec_string();
>>>>>>> 913a2c77

        let tails_writer_type = CString::new("default").unwrap();
        let tails_writer_config = CString::new(tails_writer_config).unwrap();
        let issuer_did = CString::new(issuer_did).unwrap();
        let schema_json = CString::new(schema_json).unwrap();

        let err = indy_issuer_create_and_store_revoc_reg(command_handle,
                                                         wallet_handle,
                                                         tails_writer_type.as_ptr(),
                                                         tails_writer_config.as_ptr(),
                                                         issuer_did.as_ptr(),
                                                         schema_json.as_ptr(),
                                                         max_claim_num,
                                                         issuance_by_default,
                                                         cb);

<<<<<<< HEAD
        if err != ErrorCode::Success {
            return Err(err);
        }

        let (err, revoc_reg_def_json, revoc_reg_json) = receiver.recv_timeout(TimeoutUtils::short_timeout()).unwrap();

        if err != ErrorCode::Success {
            return Err(err);
        }

        Ok((revoc_reg_def_json, revoc_reg_json))
    }

    pub fn issuer_revoke_claim(wallet_handle: i32, tails_reader_handle: i32, issuer_did: &str, schema_json: &str, user_revoc_index: u32) -> Result<String, ErrorCode> {
        let (sender, receiver) = channel();

        let cb = Box::new(move |err, revoc_reg_delta_json| {
            sender.send((err, revoc_reg_delta_json)).unwrap();
        });
=======
        super::results::result_to_string(err, receiver)
    }

    pub fn issuer_revoke_claim(wallet_handle: i32, issuer_did: &str, schema_json: &str, user_revoc_index: u32) -> Result<String, ErrorCode> {
        let (receiver, command_handle, cb) = CallbackUtils::_closure_to_cb_ec_string();
>>>>>>> 913a2c77


        let issuer_did = CString::new(issuer_did).unwrap();
        let schema_json = CString::new(schema_json).unwrap();

        let err = indy_issuer_revoke_claim(command_handle,
                                           wallet_handle,
                                           tails_reader_handle,
                                           issuer_did.as_ptr(),
                                           schema_json.as_ptr(),
                                           user_revoc_index,
                                           cb);

<<<<<<< HEAD
        if err != ErrorCode::Success {
            return Err(err);
        }

        let (err, revoc_reg_delta_json) = receiver.recv_timeout(TimeoutUtils::short_timeout()).unwrap();

        if err != ErrorCode::Success {
            return Err(err);
        }

        Ok(revoc_reg_delta_json)
    }

    pub fn create_witness(wallet_handle: i32, tails_reader_handle: i32, rev_reg_def_json: &str, rev_reg_delta_json: &str, user_revoc_index: u32) -> Result<String, ErrorCode> {
        let (sender, receiver) = channel();

        let cb = Box::new(move |err, witness_json| {
            sender.send((err, witness_json)).unwrap();
        });

        let (command_handle, cb) = CallbackUtils::closure_to_issuer_revoke_claim_cb(cb);

        let rev_reg_def_json = CString::new(rev_reg_def_json).unwrap();
        let rev_reg_delta_json = CString::new(rev_reg_delta_json).unwrap();

        let err = indy_create_witness(command_handle,
                                      wallet_handle,
                                      tails_reader_handle,
                                      rev_reg_def_json.as_ptr(),
                                      rev_reg_delta_json.as_ptr(),
                                      user_revoc_index,
                                      cb);

        if err != ErrorCode::Success {
            return Err(err);
        }

        let (err, witness_json) = receiver.recv_timeout(TimeoutUtils::short_timeout()).unwrap();

        if err != ErrorCode::Success {
            return Err(err);
        }

        Ok(witness_json)
    }

    pub fn update_witness(wallet_handle: i32, tails_reader_handle: i32, witness_json: &str, rev_reg_def_json: &str,
                          rev_reg_delta_json: &str, user_revoc_index: u32) -> Result<String, ErrorCode> {
        let (sender, receiver) = channel();

        let cb = Box::new(move |err, witness_json| {
            sender.send((err, witness_json)).unwrap();
        });

        let (command_handle, cb) = CallbackUtils::closure_to_issuer_revoke_claim_cb(cb);

        let witness_json = CString::new(witness_json).unwrap();
        let rev_reg_def_json = CString::new(rev_reg_def_json).unwrap();
        let rev_reg_delta_json = CString::new(rev_reg_delta_json).unwrap();

        let err = indy_update_witness(command_handle,
                                      wallet_handle,
                                      tails_reader_handle,
                                      witness_json.as_ptr(),
                                      rev_reg_def_json.as_ptr(),
                                      rev_reg_delta_json.as_ptr(),
                                      user_revoc_index,
                                      cb);

        if err != ErrorCode::Success {
            return Err(err);
        }

        let (err, updated_witness_json) = receiver.recv_timeout(TimeoutUtils::short_timeout()).unwrap();

        if err != ErrorCode::Success {
            return Err(err);
        }

        Ok(updated_witness_json)
    }

    pub fn store_witness(wallet_handle: i32, id: &str, witness_json: &str) -> Result<(), ErrorCode> {
        let (sender, receiver) = channel();

        let cb = Box::new(move |err| {
            sender.send(err).unwrap();
        });

        let (command_handle, cb) = CallbackUtils::closure_to_prover_store_claim_cb(cb);

        let id = CString::new(id).unwrap();
        let witness_json = CString::new(witness_json).unwrap();

        let err = indy_store_witness(command_handle,
                                     wallet_handle,
                                     id.as_ptr(),
                                     witness_json.as_ptr(),
                                     cb);

        if err != ErrorCode::Success {
            return Err(err);
        }

        let err = receiver.recv_timeout(TimeoutUtils::medium_timeout()).unwrap();

        if err != ErrorCode::Success {
            return Err(err);
        }

        Ok(())
    }

    pub fn get_witness(wallet_handle: i32, id: &str) -> Result<String, ErrorCode> {
        let (sender, receiver) = channel();

        let cb = Box::new(move |err, witness_json| {
            sender.send((err, witness_json)).unwrap();
        });

        let (command_handle, cb) = CallbackUtils::closure_to_issuer_revoke_claim_cb(cb);

        let id = CString::new(id).unwrap();

        let err = indy_get_witness(command_handle,
                                   wallet_handle,
                                   id.as_ptr(),
                                   cb);

        if err != ErrorCode::Success {
            return Err(err);
        }

        let (err, witness_json) = receiver.recv_timeout(TimeoutUtils::short_timeout()).unwrap();

        if err != ErrorCode::Success {
            return Err(err);
        }

        Ok(witness_json)
=======
        super::results::result_to_string(err, receiver)
>>>>>>> 913a2c77
    }

    pub fn get_composite_id(issuer_did: &str, schema_key: &SchemaKey) -> String {
        format!("{}:{}:{}:{}", issuer_did, schema_key.name, schema_key.version, schema_key.did)
    }

    pub fn gvt_schema_key() -> SchemaKey {
        SchemaKey {
            name: "gvt".to_string(),
            version: "1.0".to_string(),
            did: DID_TRUSTEE.to_string()
        }
    }

    pub fn xyz_schema_key() -> SchemaKey {
        SchemaKey {
            name: "xyz".to_string(),
            version: "1.0".to_string(),
            did: ISSUER_DID.to_string()
        }
    }

    pub fn gvt_schema_key_json() -> String {
        serde_json::to_string(&AnoncredsUtils::gvt_schema_key()).unwrap()
    }

    pub fn xyz_schema_key_json() -> String {
        serde_json::to_string(&AnoncredsUtils::xyz_schema_key()).unwrap()
    }

    pub fn gvt_schema() -> Schema {
        Schema {
            seq_no: 1,
            dest: DID_TRUSTEE.to_string(),
            data: SchemaData {
                name: "gvt".to_string(),
                version: "1.0".to_string(),
                attr_names: HashSet::from_iter(vec!["age".to_string(), "sex".to_string(), "height".to_string(), "name".to_string()].iter().cloned())
            }
        }
    }

    pub fn gvt_schema_json() -> String {
        serde_json::to_string(&AnoncredsUtils::gvt_schema()).unwrap()
    }

    pub fn xyz_schema() -> Schema {
        Schema {
            seq_no: 1,
            dest: ISSUER_DID.to_string(),
            data: SchemaData {
                name: "xyz".to_string(),
                version: "1.0".to_string(),
                attr_names: HashSet::from_iter(vec!["status".to_string(), "period".to_string()].iter().cloned())
            }
        }
    }

    pub fn xyz_schema_json() -> String {
        serde_json::to_string(&AnoncredsUtils::xyz_schema()).unwrap()
    }

    pub fn custom_schema(name: &str) -> String {
        serde_json::to_string(&Schema {
            seq_no: 1,
            dest: DID_TRUSTEE.to_string(),
            data: SchemaData {
                name: name.to_string(),
                version: "1.0".to_string(),
                attr_names: HashSet::from_iter(vec!["age".to_string(), "sex".to_string(), "height".to_string(), "name".to_string()].iter().cloned())
            }
        }).unwrap()
    }

    pub fn get_claim_offer(issuer_did: &str, schema_key: &SchemaKey) -> String {
        format!(r#"{{
                    "issuer_did":"{}",
                    "schema_key":{{"name":"{}", "version":"{}", "did":"{}"}},
                    "nonce": "123456789",
                    "key_correctness_proof": {{
                        "c": "40983841062403114696351105468714473190092945361781922980284036284848255102181",
                        "xz_cap": "213464720484089744362618540118202909431724596227070046572799595772146912256777238162172299903278411669692103853805864530643873553457214761106883317761027120427539370942370962393243000202519433219346910021513926418330149853541417254168868250711855156634731074143905917765057402152157911116556639972831731251935718700937677764992720913700241472793061399051130783380568753128719906986229399266611916274676591429895036623790763995576609783339973743504299970516925347817430071017432740932267531399950884977365109931994767334355518355993866340663897276958741231492087880026463329993917787126111107043213858416969200146216919724481899757743335320111464498989394895406342200088098092363803780335427461",
                        "xr_cap": {{
                            "age":"428551817403717345496666225339792093375807052545681523267375890344316772830711607454203456132869878139513849454441680693213618371219989695825485734499740269394536720808195352535836241683894046154422601982139187282874298237872016126349886775459552952772019552508536658271791921689339332976876098011786609958781975486656330572741194023204426484952261795227021910523213710060753808292174119734371160619117183552237714301799404966964550022274275304553920529452381773256570920044318126774874528737572897410668952113510485617038975261423255802900402119311766709164727308287389090038205944899002702399329914812218958604251060872288309671952489910694000990814697006984351987506978581894973799401592211",
                            "height":"411657369769012290217285704283327594441623457932786578784814099069982464122634859546109989278195207865751652851745795318226450710002590664034182094394469565119510105316695655956892227633500179147318075067585551834678079812461536830790528252558459232505987954022333485123452283103020768033499524916346016600527748463901810773406682862302906632677327131603416116045070433377354243916235831969703006718595171020843309342047669615896623593427073236313132690348520294916012881797187163597866196204765064323603066770657621979137899593499157032831120638301825327588467780000638198687916279993936278677557249905181200340769464532921226462449219936857163316761986408035441733035901688059567989300117882",
                            "name":"869322975653258356083915983990526979728408630010817458571291042713509811788475578121058954003892631131467356704604351238331780894204614591041662184716582274656810743747383953498817535302551304877321807454020020152874312640585570851593902460677745364557958108957714916300524302083561141490749493731078047092029485764829854763907822331747337420362381448975375124969403844387156269077805007874513313426920627145892677170274354768722781701010279364942880411045002631531693007422568259696565436694533169879230288912084861052431355880089929921941631003274141039364415665970063262534617675591334457554707139889594182371941548502441982219614399925468254660740292400093419154694726435630358592702798293",
                            "sex":"80391464088175985479491145491149691676821702211894975540979533937774408491785219834122762944971811095537317848654416410580026667952335862665033546961195841179049138780634877378888139872391903804566992942049889566118414459535461354834916790111149556147862372720479995171424595620702416860508557772658191427975040372006893431243929350584258325646184152369207604974849840003307909256680303811690743921237117427932325288396536300357224457903672928805464748280413883820982138162562660615091490216949908906589977916965927522227509078411025411863914347809289131586019476288990589861921562466467956967324009607175203666778312423056471533641756179235960697838324279027572094105302470967687825859737087"
                        }}
                    }}
                   }}"#,
                issuer_did, schema_key.name, schema_key.version, schema_key.did)
    }

    pub fn gvt_claim_offer() -> String {
        AnoncredsUtils::get_claim_offer(ISSUER_DID, &AnoncredsUtils::gvt_schema_key())
    }

    pub fn xyz_claim_offer() -> String {
        AnoncredsUtils::get_claim_offer(ISSUER_DID, &AnoncredsUtils::xyz_schema_key())
    }

    pub fn gvt_claim_values_json() -> &'static str {
        r#"{
               "sex":["male","5944657099558967239210949258394887428692050081607692519917050011144233115103"],
               "name":["Alex","1139481716457488690172217916278103335"],
               "height":["175","175"],
               "age":["28","28"]
        }"#
    }

    pub fn xyz_claim_values_json() -> &'static str {
        r#"{
               "status":["partial","51792877103171595686471452153480627530895"],
               "period":["8","8"]
        }"#
    }

    pub fn gvt2_claim_values_json() -> &'static str {
        r#"{
               "sex":["male","2142657394558967239210949258394838228692050081607692519917028371144233115103"],
               "name":["Alexander","21332817548165488690172217217278169335"],
               "height":["170","170"],
               "age":["28","28"]
        }"#
    }

    pub fn gvt_claim_def_data_json() -> &'static str {
        r#"{
            "primary":{
                "n":"83469852984476956871633111285697420678256060723156580163068122759469567425381600849138438902552107548539766861666590365174848381535291010418041757276710240953030842046122202402016906205924972182252295487319094577329593677544393592632224714613427822130473474379696616183721440743475053734247824037725487533789856061706740833324717788602268746116297029721621398888459529131593826880823126900285858832457134377949183677639585442886904844793608783831753240185678448312284269486845497720949217396146132958861735347072722092449280372574205841746312833280031873247525372459800132930201998084029506922484661426185450002143461",
                "s":"36598527821865478336201608644402887021319976830281254144922838415193047189326184120876650311572665920640111967758238425066565864958446810892401358531545590342401290056836149703549220109981509774843525259400920352082531560361277411808530872594109525982462491998670199872903823657869742599086495624835178373073050767142081484206776345277546531080450529061958937980460303537107061046725579009809137197541389237618812289642185603461102513124991949835948586623327143696280240600789928383168220919049794681181861776889681393339729944540218566460627715413465709316412838042632482652979005394086058441511591756153781159121227",
                "rms":"23836382972046033209463023456985914927629254782286444334728987813724281765327660893337383450653748691133061782449580026414785334582859397732571499366000805280757877601804441568263743400086744823885203441870748890135445454347495577599234477813361254101857848089907496868136222777024967328411073984887059985103475100012787049491016895625234124538894645853939428009610771524580099452739392988318945585946758355611531582519514003714424216836334706370901576611410508113637778751976890941210538254418937285168453791223070083264852447713991114719905171445881819334587600693321106919667204512182250084258986170095774914769107",
                "r":{
                    "age":"15428480888651268593621235736458685943389726269437020388313417035842991073151072061010468945249435098482625869236498750525662874597991333642865524104221652457788998109101749530884821300954337535472137069380551054204373136155978715752232238326100335828797868667735730830741789880726890058203015780792583471770404478023662994191588489722949795849990796063953164194432710764145637578113087142419634074378464118254848566088943085760634805903735300398689750649630456000759025366784986694635635510206166144055869823907120081668956271923743188342071093889666111639924270726451727101864752767708690529389259470017692442002767",
                    "name":"74008461204977705404956807338714891429397387365673402608947856456696416827848931951447004905350314563364442667940680669672331872875260077257474781261367591510351742401708951175978700805098470304211391452678992053755170054677498844656517106987419550598382601263743442309896367374279461481792679346472671426558385003925845431219156475505665973289508268634194964491418902859845301351562575713510002838692825728016254605821829245646855474149449192539144107522081712005891593405826343897070114168186645885993480245755494685105636168333649181939830898090651120926156152753918086493335382129839850609934233944397884745134858",
                    "sex":"40646934914193532541511585946883243600955533193734077080129022860038019728021796610599139377923881754708640252789475144625086755150150612623804964347576907276705600241268266301487516824189453869193926251791711672689649199860304727280764676403810510047397326018392955950249975529169980045664874433828266623495515931483137318724210483205730962036282580749206735450480976847188040030165278917936054139926609849181885654646269083459580415131952938813839182742590617440550773580790446467896469090164142755499827316294406540664375065617280568303837662431668218593808092907551353093044984225946834165309588512359379032847125",
                    "height":"60077310006190228182950362501472785016827894350517184186566050586806482282196022414888288252599211919680339352529750982779980002923071031258837648242708410943080288964834346858544959217874890558006056551949543916094446891954292824146212277550956558692224016968153138097595802008943263818064605343108607131298420107448075252583276684858815371561492996587478784667827675142382692061950832554910690663724101360454494298013020706080246986445114235542283015624510836206522238238728405826712730615187235709554561445384409566940622412591208469650855059870671771721035756205878334354791247751663679130847366069215369484993653"
                },
                "rctxt":"36378575722516953828830668112614685244571602424420162720244033008706985740860180373728219883172046821464173434592331868657297711725743060654773725561634332269874655603697872022630999786617840856366807034806938874090561725454026277048301648000835861491030368037108847175790943895107305383779598585532854170748970999977490244057635358075906501562932970296830906796719844887269636297064678777638050708353254894155336111384638276041851818109156194135995350001255928374102089400812445206030019103440866343736761861049159446083221399575945128480681798837648578166327164995640582517916904912672875184928940552983440410245037",
                "z":"65210811645114955910002482704691499297899796787292244564644467629838455625296674951468505972574512639263601600908664306008863647466643899294681985964775001929521624341158696866597713112430928402519124073453804861185882073381514901830347278653016300430179820703804228663001232136885036042101307423527913402600370741689559698469878576457899715687929448757963179899698951620405467976414716277505767979494596626867505828267832223147104774684678295400387894506425769550011471322118172087199519094477785389750318762521728398390891214426117908390767403438354009767291938975195751081032073309083309746656253788033721103313036"
            }
        }"#
    }

    pub fn claim_def_json() -> &'static str {
        r#"{
            "ref":1,
            "origin":"NcYxiDXkpYi6ov5FcYDi1e",
            "signature_type":"CL",
            "data":{
                "primary":{
                    "n":"83700833261954142840883490294895166161595301731578998022262502712066776442890514325744286884197144798326414368014405751886855622105389299968962016434932215929671719982377213566105569947388216644079909281643650041788187098746961840411450942272990950663881633634695967313771568709791719832415691196006613061872217580015159326668870707429727718052538670621252863240380009721914996037137097764074847327414994867897029862524099326400599230496517275748726576865044646547575948006832245888394496484637725112875227352388732906515206524134299973521640981808602607767797461838791125103163246880592602246349912477596300221925281",
                    "s":"51577844597428165224950247213739713017697817263052505822008472141885375360124708713237015426238558907393646642217464396827882029587872798688393901386020233337851425716622744208800923988402063042331810328754576977594738201111077898698670357826113122576540034863965148704561050678789353363396002680043829322189597404890414046290678587698475252039104265662355991953364086657697478701976860866979237315295373127740932599887679536942342018253925518322194136878729798111869095518966543456247951590663867805357123124475913654374213374751041539590433961525088634170724107188131376949258026545290354317749832311415250990164780",
                    "rms":"62708414794538422026943562355906571554881830752849062463063917641676613902479491229637145851771930128327808147064140503158100571036282116638397969353349228925020048012395800852264983947986479849714387058861061034242192022705759403875689605612734501984741158738056172714426231433129979726629653681375665701705028679069521733305781044343001519335391197811473052518083306713323493336766202332476417248027975403719396975857246682971312037605116774850666238204315047288111325043386411766566477681558576375469258169775053419929433271605886306241119655198512577145876062966065581871314672888861154295655754837094932956805426",
                    "r":{
                        "height":"7494188622493963296371917167403489481700273059782054999455659466386532648382611786914343237242844878773430234638910045295358478625399697391585449023556522219075858680740645546795758181628981868954184260313152164031653595874294283262885339798434731903876494249293850867986870399677814154148567535559651088297572610075535852514290667435536599602759182312599231526717957528420962353399555892560660069225530124896146119913556820301264467039816331287604702401879088610932532894129594204847093247332825201633482082600376522831908067045247351373719763805226525727696839451033356886434970153609023330012153231016667329777696",
                        "age":"43046580493164449821961705026387530718400962423879727006013946580835545832101569331369498984037749519211158406754939208296104507300631668137258362994203612534116672604355742579715019955935409355636621688964776800628565598346203942840267656899349137712767748817368845735656201367242542534635279763131516901403181429708581998366028577775710901657876749334400673065486555707081600694875642698628626665153188555931913999679166028466417167006140881133170951984403242763148060394279316818497553647532981619051273875000348303344274886985296929891179020792044187882266662869725597159101701220942643032293399612230392957570581",
                        "sex":"31391934749268777097046095921329371256192556560798569606151655494000334218671922453509535334425317042318307374504839955690976647333546341369834768688635784140862983291552330278860624226449188642575498831752386208941406613814321749480509109201900035329797459779229058581915450415577005732788045738483099035786100628640371978086263122452921356849544792769452654842833600056471373685447335223378705910906125957737766421419437315127439980793505777939033365211586384773464903151776643617589982755373937461256077657573950063876991303871444299245075401364895496285926085382510741543391601676959655452384503068011979934904299",
                        "name":"64840191664146986014724852820703243030122885784900045259945800604982240780213882839075029527730237693303411568455775358176681800981202303514798201517723103843389755391177416142616408575673840594667007246267969400671516741051469569038254235920709685371937127215998733852043413680284395500100531343570463969226739712267441866700485712180044264216527103402675699198099678041853150035796984466247681379666040861693728820386624059966279843155445343462554727993823292930187774999030025912062750634785781247559879913255618927306902136363693793213719920011348477522844420605936701667553189824313123043674515752876373195871501"
                    },
                    "rctxt":"13920125979496359383664089416368046657681178381336442748179982248090587205285324324319385460031681344719966280342706146885080211497557646733775315068928877946117771740999746266941852936734002809096478340345265332354968435653841555658979717252259856489574519747752076399872768043883082679544989654069519821636373428202935450859526735558087445491143414940123774990508370867355492079422429892097841461957589279524217790035579627150412018826222685692001964707919705792614905631165408310732388384665325591503572546353748867294759755431259001387311984646674572904572661231923735604585456892245402733390935721768635135049503",
                    "z":"50109296960333342288026367833057996290823387533856893347356441132719853478925901265330098686202447936439713166809373460542432372819663794205473392135238719646136491620149885056265034742223048897220959566730659845455539891685421917703834066412587767428625819805714800636503521917315498708118955336538986979915466389840766558674135553950710428562937188174376705150160959711400066104198147552458983394499781679896880103474557745812410257278134246578495915433917231140731774952957708221646162686869495299299488019344103269536547263643347547484711709240083083547828111748533176817401632721994861304680045936924478972441786"
                },
                "revocation":null
            }
        }"#
    }

    pub fn proof_request_attr_and_predicate() -> &'static str {
        r#"{
              "nonce":"123432421212",
              "name":"proof_req_1",
              "version":"0.1",
              "requested_attrs":{
                  "attr1_referent":{
                      "name":"name"
                  }
              },
              "requested_predicates":{
                  "predicate1_referent":{
                      "attr_name":"age","p_type":">=","value":18
                  }
              }
         }"#
    }

    pub fn proof_request_attr() -> &'static str {
        r#"{
              "nonce":"123432421212",
              "name":"proof_req_1",
              "version":"0.1",
              "requested_attrs":{
                  "attr1_referent":{
                      "name":"name"
                  }
              },
              "requested_predicates":{}
         }"#
    }

    pub fn proof_json() -> &'static str {
        r#"{
            "proof":{
                "proofs":{
                    "claim::58479554-187f-40d9-b0a5-a95cfb0338c3":{
                        "primary_proof":{
                            "eq_proof":{"revealed_attrs":{"name":"1139481716457488690172217916278103335"},"a_prime":"80401564260558483983794628158664845806393125691167675024527906210615204776868092566789307767601325086260531777605457298059939671624755239928848057947875953445797869574854365751051663611984607735255307096920094357120779812375573500489773454634756645206823074153240319316758529163584251907107473703779754778699279153037094140428648169418133281187947677937472972061954089873405836249023133445286756991574802740614183730141450546881449500189789970102133738133443822618072337620343825908790734460412932921199267304555521397418007577171242880211812703320270140386219809818196744216958369397014610013338422295772654405475023","e":"31151798717381512709903464053695613005379725796031086912986270617392167764097422442809244590980303622977555221812111085160553241592792901","v":"524407431684833626723631303096063196973911986967748096669183384949467719053669910411426601230736351335262754473490498825342793551112426427823428399937548938048089615644972537564428344526295733169691240937176356626523864731701111189536269488496019586818879697981955044502664124964896796783428945944075084807859935155837238670987272778459356531608865162828109489758902085206073584532002909678902616210042778963974064479140826712481297584040209095459963718975102750913306565864485279810056629704077428898739021040190774575868853629858297299392839284660771662690107106553362040805152261505268111067408422298806905178826507224233050991301274817252924123120887017757639206512015559321675322509820081151404696713509158685022511201565062671933414307463988209696457343022378430051265752251403461414881325357657438328740471164157220698425309006894962942640219890219594168419276308074677144722217081026358892787770650248878952483621","m":{"age":"10477979077744818183854012231360633424177093192344587159214818537659704987539982653663361680650769087122324965941845552897155693994859927792964720675888893623940580527766661802170","sex":"15368219775809326116045200104269422566086585069798988383076685221700842794654771075432385446820819836777771517356551059931242867733879324915651894894695726945279462946826404864068","height":"268172143999991481637372321419290603042446269013750825098514042757459298040087626745653681785038933035820421862976371452111736537699176931068992453946771945552540798204580069806"},"m1":"119095745403940293668103184388411799541118279558928018597628509118163496000813590825371995586347826189221837428823000332905316924389185590810015031744029496470545254805993327676570037596326743185389101389800942263689809725968264069601565478411709555274081560719927118853299543998608664701485475703881376151770","m2":"3166313665375815600922385342096456465402430622944571045536207479553790085339726549928012930073803465171492637049498407367742103524723152099973753540483894420905314750248333232361"},
                            "ge_proofs":[{"u":{"2":"6494171529848192644197417834173236605253723188808961394289041396341136802965710957759175642924978223517091081898946519122412445399638640485278379079647638538597635045303985779767","0":"7739508859260491061487569748588091139318989278758566530899756574128579312557203413565436003310787878172471425996601979342157451689172171025305431595131816910273398879776841751855","3":"9424758820140378077609053635383940574362083113571024891496206162696034958494400871955445981458978146571146602763357500412840538526390475379772903513687358736287298159312524034159","1":"9011979414559555265454106061917684716953356440811838475257096756618761731111646531136628099710567973381801256908067529269805992222342928842825929421929485785888403149296320711642"},"r":{"DELTA":"2119857977629302693157808821351328058251440215802746362450951329352726877165815663955490999790457576333458830301801261754696823614762123890412904169206391143688952648566814660498520188221060505840151491403269696751525874990487604723445355651918681212361562384420233903265612599812725766212744963540390806334870022328290970137051148373040320927100063898502086531019924715927190306801273252711777648467224661735618842887006436195147540705753550974655689586750013569294343535843195025962867299786380033532422131203367401906988124836294104501525520053613392691214421562815044433237816093079784307397782961917892254668290115653012265908717124278607660504580036193346698672079435538219972121355893074219968755049500875222141","2":"879097501989202140886939888802566536179834329508897124489020677433754766947767937608431979796722207676629625451150104784909666168153917345813160237337412296010679353735699663083287427507870244565918756969618964144516025526404618052053542009438548457492400344119561349471929199757453154204191407620539220514897529346602664135146454509169680801061111878075145734123580343470361019624175036825631373890661124315134340427076598351080893567995392248394683875116715114577054906406649006122102488431184007790011073389768061904597267545895265921673106871142463561948479668876241841045522543174660428236658891636170119227855493059358614089146415798861053408542832475696099851160385105386001523305465829676723036394820593263477","0":"1724016272047416140958096373304304971004826284109046259544344355102178044512441391364907122486655755929044720001281832600729467778103556397960700809066582436321515744527550472324028227472294258045699756170293405547851344921626775854114063087070898499913846456795761213291925373770081490280103876827479351849800210782799381740073719081199000612284788683993320623339686128531187019125095700122135094060470612862911102824801065698176788174959069186600426519872015152034176356923049531650418553748519941342115963599848111324793380438600664408464987023646615003553912544410140730587797458882329021327455905737414352355326238028222782957735440607899424838572541602600159016542488644761584240884783618700311735467659132540546","3":"2317535203964314926167241523636020444600002667629517624482931328850422196008281300859516069440995466415138723103558631951648519232327284208990029010060986032518946759289078833125920310350676484457972303378558158127406345804560689086460633931717939234025886786468170219981598030245042011840614339386724945679531091642132820284896626191109974537171662283750959028046143650291367908660204201563611944187723824430780626387525165408619587771059635528553832034409311888615502905143628507219523591091412192645348525327725381323865648645828460581593542176351568614465903523790649219812666979685223535464526901006270478687017672202058914176692964406859722580270696925877498058525086810338471380117323227744481903228027847825795","1":"1119193929864813751243160041764170298897380522230946444206167281178657213260394833843687899872857393015947283159245092452814155776571829885921814072299525859857844030379558685168895306445277750249341844789101670896570226707650318347992386244538723699686941887792682779028216548922683313576597384354842537728667739985216662699631842296096507821667149950956179957306177525178260912379909156360834120816956949271530622510333943914411903103069247646327625753995178999023427645468623522280255892736633780185163496867644317005801241786702434621502492159672660131289312665511793827552317714835658019088880972220344126692027952749318018900669839090109361161616086319604439015851316798257015063653414161203599184730094765941653"},"mj":"10477979077744818183854012231360633424177093192344587159214818537659704987539982653663361680650769087122324965941845552897155693994859927792964720675888893623940580527766661802170","alpha":"46280660038407959140964701167450659223532556136388451390393713283900546119670373626221864441898929302821705811144923685080534692512705456699843367809872982836890616398604933641265111106644805368974824737276965928297120628041257593166650593538539384316563258781595629888673792430276007730792093088812056156937735120078929629310611907731935101448992312370312134173482115524436767558802102266208152808607480693236511858269018733175523724309089010048330044458187371675333889670055578652283806685440133357512406700879353713629795062705271430695988191782837658895477702634883214188598350625843489120361660836956958750828038278027538830855628653513539929730230905015331221220017847248793929813230252015802389329428995718799619565984669228143200627972926117282688854152516298117476837960100343260648687249027349308513966440386556698667484082658689","t":{"DELTA":"46814992964714978733007076702016837564951956529003697497847838781899848384824991374342901164708655443686022921583406187082133141084994843502230809550055933825660668160300304112671478218513259983054489597176651737200716259733573469298437873515151377206364940530308167934399245072298875358347931404742292788785586833114480704138718996633638362933821933388459210678374952072108333767698704767907612549860590824123780096225591372365712106060039646448181221691765233478768574198237963457485496438076793333937013217675591500849193742006533651525421426481898699626618796271544860105422331629265388419155909716261466161258430","2":"59423006413504086085782234600502410213751379553855471973440165009200961757474676407242673622935614782362911290590560535490636029324125251850583605745046201217673654522625983661578962623803698461459190578519097656221453474955879823750445359506290522280566225253310030053812918275525607874059407284653434046369835156477189219911810464401689041140506062300317020407969423270374033482533711564673658146930272487464489365713112043565257807490520178903336328210031106311280471651300486164966423437275272281777742004535722142265580037959473078313965482591454009972765788975683031385823798895914265841131145707278751512534120","0":"56510878078818710798555570103060159621941668074271797077206591818472978018558098567975838757566260370093327989369045722406190165972775356924844244889146946158949660988214890388299203816110339909687790860564719380865809705044646711632599987968183128514431910561478715003212633874423067294596323864121737000450543142072142652163818450299889830999149821558252183477517484127000480272695698860647674027831262149565273068850774090998356019534296579838685977022988536930596918054160990243868372150609770079720240227817149126735182138479851227052696211125454858584118346950878092387488482897777914362341820607560926173967363","3":"63511079416489489495396586813126304469185174450150717746314545118902972011091412254834718868134635251731510764117528579641756327883640004345178347120290107941107152421856942264968771810665927914509411385404403747487862696526824127219640807008235054362138760656969613951620938020257273816713908815343872804442748694361381399025862438391456307852482826748664499083370705834755863016895566228300904018909174673301643617543662527772400085378252706897979609427451977654028887889811453690146157824251379525221390697200211891556653698308665831075787991412401737090471273439878635073797691350863566834141222438011402987450926","1":"30348838247529448929141877305241172943867610065951047292188826263950046630912426030349276970628525991007036685038199133783991618544554063310358191845473212966131475853690378885426974792306638181168558731807811629973716711132134244797541560013139884391800841941607502149630914097258613821336239993125960064136287579351403225717114920758719152701696123905042695943045383536065833292374624566478931465135875411483860059753175449604448434619593495399051968638830805689355610877075130302742512428461286121237297212174164897833936610857614962734658136750299346971377383141235020438750748045568800723867413392427848651081274"},"predicate":{"attr_name":"age","p_type":"GE","value":18}}]
                        },
                        "non_revoc_proof":null
                    }
                },
                "aggregated_proof":{
                    "c_hash":"81135772044295974649282368084258333955993271555081206390568996949836231116301",
                    "c_list":[[2,124,231,47,189,36,247,160,61,220,165,35,97,165,203,185,133,253,81,239,67,127,156,49,189,16,140,30,177,161,221,54,154,0,127,143,98,212,114,193,188,85,206,171,198,140,9,192,10,254,218,120,201,182,40,141,80,35,81,148,204,192,41,5,186,33,50,77,211,163,124,130,32,219,193,167,79,43,181,76,19,249,53,79,70,221,205,36,180,50,120,255,161,227,196,204,71,106,221,131,220,7,73,86,128,208,48,58,123,63,82,24,170,141,143,56,221,96,151,108,105,38,185,243,224,112,177,101,195,87,208,201,39,123,165,125,92,104,234,188,54,92,31,158,178,152,52,205,26,156,237,241,23,15,76,220,168,32,175,230,157,197,225,70,57,237,8,81,13,17,95,70,143,56,162,223,203,8,48,153,51,51,118,116,32,139,187,222,146,86,165,111,125,107,203,18,212,28,168,22,62,69,204,207,122,148,25,30,92,120,83,214,116,221,204,120,230,70,128,139,181,110,69,93,253,240,69,16,113,224,246,41,142,0,83,237,186,4,50,156,206,199,89,74,96,168,249,240,101,16,103,234,162,219,52,218,207],[1,191,167,2,151,36,61,136,184,172,120,86,127,88,109,119,56,21,167,171,217,221,24,64,246,237,255,152,81,183,201,191,59,234,213,101,254,91,33,205,120,71,215,144,160,243,145,109,19,151,241,46,135,132,50,143,219,207,197,35,89,103,83,212,96,83,222,101,55,57,220,161,252,115,39,62,46,160,30,138,221,89,125,66,114,150,5,95,63,10,55,107,102,73,40,69,41,6,57,0,64,226,152,66,181,149,251,50,28,53,18,26,221,5,188,67,125,184,190,200,56,92,132,201,242,211,37,2,43,6,146,88,228,120,204,190,4,118,134,106,118,110,249,145,175,165,116,197,200,183,207,215,197,79,207,203,29,182,231,151,248,233,107,41,79,234,250,27,33,33,107,102,240,47,37,230,243,185,93,192,52,31,73,211,11,173,150,92,194,154,172,247,221,206,129,85,193,105,172,140,201,40,240,200,28,94,1,96,204,175,113,170,46,134,229,111,215,208,237,252,84,50,249,41,214,79,38,194,23,212,7,164,153,217,23,252,32,114,145,58,189,118,104,131,84,184,115,175,199,227,219,117,23,113,113,180,3],[240,104,187,71,84,144,129,123,12,181,215,233,27,55,56,54,94,57,17,42,111,42,112,234,192,23,226,103,118,198,189,175,175,1,102,64,128,100,221,201,134,106,83,239,69,43,150,172,95,206,145,224,207,239,39,193,30,200,90,125,175,125,59,47,250,224,193,21,64,112,101,131,128,249,96,165,73,33,174,64,69,252,209,158,130,53,23,158,217,173,69,51,12,145,70,174,15,206,13,181,50,246,50,110,223,65,250,44,39,33,8,47,169,242,147,3,190,164,110,20,68,5,142,133,38,198,151,161,167,0,219,128,126,120,190,23,153,22,250,78,114,241,252,181,74,142,65,123,225,153,75,159,78,84,28,110,203,105,231,238,75,138,121,233,75,163,221,69,106,143,1,217,251,43,147,252,189,122,19,124,189,180,206,91,165,199,41,172,233,102,14,91,162,254,16,142,60,230,39,200,208,236,101,69,101,152,233,217,100,206,31,120,211,191,90,56,205,40,180,120,47,210,224,86,153,34,86,237,204,11,183,227,0,224,15,201,32,228,4,210,43,156,68,246,137,150,103,197,191,150,155,181,78,5,134,58],[1,214,184,139,205,251,132,131,8,186,140,58,211,242,134,120,121,253,128,192,10,252,172,101,44,26,119,56,212,8,248,71,19,96,59,12,233,191,63,187,217,35,191,160,127,247,189,247,229,111,252,101,126,10,142,252,238,215,211,137,137,164,114,186,255,199,183,50,103,9,158,63,134,140,162,154,188,109,52,31,92,78,38,228,0,60,225,100,239,88,114,95,48,71,7,117,168,45,45,177,178,62,87,197,98,174,123,249,26,237,179,12,63,182,46,218,183,148,163,222,179,159,146,56,142,190,122,100,211,6,86,237,10,7,111,186,27,66,95,252,108,247,203,1,111,60,13,218,104,63,128,125,197,11,201,138,33,122,37,31,163,123,120,132,65,122,208,60,80,87,113,183,28,31,74,106,18,79,52,245,113,184,94,202,72,223,8,128,209,43,77,237,119,208,255,144,26,76,223,77,177,131,237,49,150,251,53,150,115,33,254,237,185,15,140,234,205,99,248,252,171,245,192,104,151,194,190,186,249,180,246,9,169,165,0,221,7,107,39,67,58,178,176,99,212,40,247,49,127,7,94,5,170,65,154,28,104],[1,247,26,202,244,120,131,95,151,52,56,38,141,232,178,50,61,45,235,61,12,68,11,180,174,222,110,211,141,253,198,204,248,192,40,99,237,1,45,170,79,208,3,13,135,89,195,65,3,228,224,146,181,198,14,79,78,237,168,81,108,151,68,12,88,242,120,200,120,193,253,51,167,140,43,175,59,18,160,190,233,21,213,135,162,76,38,48,163,110,155,197,97,93,211,183,95,42,172,249,98,59,161,136,70,39,142,48,242,44,154,103,186,161,214,215,0,254,166,150,111,71,242,102,209,125,25,65,144,223,211,137,223,239,50,96,185,171,120,155,171,98,204,23,102,253,68,141,91,240,127,170,199,249,217,165,164,37,174,212,159,232,140,196,216,140,205,102,84,104,220,223,9,249,75,245,78,157,245,203,235,154,73,34,77,12,227,138,93,105,178,114,255,210,88,216,202,64,69,128,220,211,113,51,15,185,103,236,52,187,49,29,162,20,35,21,65,188,33,46,11,172,59,15,221,36,33,213,14,121,36,218,76,80,97,197,83,64,145,73,194,43,233,144,251,86,112,209,230,67,234,116,172,219,123,50,46],[1,114,216,159,37,214,198,117,230,153,15,176,95,20,29,134,179,207,209,35,101,193,47,54,130,141,78,213,54,167,31,73,105,177,129,135,6,135,45,107,103,16,133,187,74,217,42,40,1,214,60,70,78,245,86,82,150,75,91,235,181,249,129,147,202,15,86,250,222,240,203,236,102,39,53,147,79,178,124,184,97,73,65,136,74,29,219,182,83,167,221,203,32,200,243,130,65,234,133,181,203,35,86,21,123,170,74,174,5,132,1,149,77,141,158,193,249,130,37,53,253,234,228,144,66,152,232,246,26,193,6,53,139,45,231,173,115,87,89,61,197,9,96,73,229,189,49,44,203,214,156,139,58,153,77,13,90,35,157,130,184,150,161,69,145,157,4,206,52,216,227,233,113,202,54,154,153,100,83,97,135,88,197,227,42,52,28,221,91,117,56,183,198,102,231,37,232,226,136,142,115,218,175,45,221,143,130,215,184,39,102,172,126,253,152,108,254,241,17,98,70,223,191,138,251,227,243,32,180,190,223,69,135,0,97,105,115,189,221,134,26,159,32,210,172,233,7,65,238,77,203,159,181,188,203,159,190]]
                }
            },
            "requested_proof":{
                "revealed_attrs":{"attr1_referent":["claim::58479554-187f-40d9-b0a5-a95cfb0338c3","Alex","1139481716457488690172217916278103335"]},
                "unrevealed_attrs":{},
                "self_attested_attrs":{},
                "predicates":{"predicate1_referent":"claim::58479554-187f-40d9-b0a5-a95cfb0338c3"}
            },
            "identifiers":{"claim::58479554-187f-40d9-b0a5-a95cfb0338c3":{"issuer_did":"NcYxiDXkpYi6ov5FcYDi1e","schema_key":{"name":"gvt","version":"1.0","did":"NcYxiDXkpYi6ov5FcYDi1e"}}}
        }"#
    }

    pub fn get_unique_claims(proof_claims: &CredentialsForProofRequest) -> Vec<CredentialInfo> {
        let attrs_claims =
            proof_claims.attrs
                .values()
                .flat_map(|claims| claims)
                .map(|claim| claim.clone())
                .collect::<Vec<CredentialInfo>>();

        let predicates_claims =
            proof_claims.predicates
                .values()
                .flat_map(|claims| claims)
                .map(|claim| claim.clone())
                .collect::<Vec<CredentialInfo>>();

        attrs_claims.into_iter().collect::<HashSet<CredentialInfo>>()
            .union(&predicates_claims.into_iter().collect::<HashSet<CredentialInfo>>())
            .map(|v| v.clone()).collect::<Vec<CredentialInfo>>()
    }

    pub fn get_claim_for_attr_referent(claims_json: &str, referent: &str) -> CredentialInfo {
        let claims: CredentialsForProofRequest = serde_json::from_str(&claims_json).unwrap();
        let claims_for_referent = claims.attrs.get(referent).unwrap();
        claims_for_referent[0].clone()
    }

    pub fn get_claim_for_predicate_referent(claims_json: &str, referent: &str) -> CredentialInfo {
        let claims: CredentialsForProofRequest = serde_json::from_str(&claims_json).unwrap();
        let claims_for_referent = claims.predicates.get(referent).unwrap();
        claims_for_referent[0].clone()
    }

    pub fn tails_config() -> String {
        let mut base_dir = env::home_dir().unwrap();
        base_dir.push("tails");

        format!(r#"{{"base_dir":"{}", "uri_pattern":""}}"#, base_dir.to_str().unwrap())
    }

    pub fn init_common_wallet() -> (i32, &'static str, &'static str, &'static str, &'static str) {
        lazy_static! {
                static ref COMMON_WALLET_INIT: Once = ONCE_INIT;

            }

        unsafe {
            COMMON_WALLET_INIT.call_once(|| {
                //TODO Need clean after tests but not exists After function in Cargo
                TestUtils::cleanup_storage();

                //1. Create and Open wallet
                WALLET_HANDLE = WalletUtils::create_and_open_wallet("pool1", None).unwrap();

                //2. Issuer1 Create GVT CredentialDefinition
                //TODO Fix it.....Convert String to &'static str
                let issuer1_gvt_claim_def_json = AnoncredsUtils::issuer_create_claim_definition(WALLET_HANDLE,
                                                                                                ISSUER_DID,
                                                                                                &AnoncredsUtils::gvt_schema_json(),
                                                                                                None, false).unwrap();

                //3. Issuer1 Create XYZ CredentialDefinition
                let issuer1_xyz_claim_def_json = AnoncredsUtils::issuer_create_claim_definition(WALLET_HANDLE,
                                                                                                ISSUER_DID,
                                                                                                &AnoncredsUtils::xyz_schema_json(),
                                                                                                None, false).unwrap();

                //4. Issuer2 Create GVT CredentialDefinition
                let issuer2_gvt_claim_def_json = AnoncredsUtils::issuer_create_claim_definition(WALLET_HANDLE,
                                                                                                DID,
                                                                                                &AnoncredsUtils::gvt_schema_json(),
                                                                                                None, false).unwrap();

                //5. Issuer1 Create GVT CredentialOffer
                let issuer1_gvt_claim_offer = AnoncredsUtils::issuer_create_claim_offer(WALLET_HANDLE,
                                                                                        &AnoncredsUtils::gvt_schema_json(),
                                                                                        ISSUER_DID, DID_MY1).unwrap();

                //6. Prover store Issuer1 GVT CredentialOffer
                AnoncredsUtils::prover_store_claim_offer(WALLET_HANDLE, &issuer1_gvt_claim_offer).unwrap();

                //7. Issuer1 Create XYZ CredentialOffer
                let issuer1_xyz_claim_offer = AnoncredsUtils::issuer_create_claim_offer(WALLET_HANDLE,
                                                                                        &AnoncredsUtils::xyz_schema_json(),
                                                                                        ISSUER_DID, DID_MY1).unwrap();

                //8. Prover store Issuer1 XYZ CredentialOffer
                AnoncredsUtils::prover_store_claim_offer(WALLET_HANDLE, &issuer1_xyz_claim_offer).unwrap();

                //9. Issuer2 Create GVT CredentialOffer
                let issuer2_gvt_claim_offer = AnoncredsUtils::issuer_create_claim_offer(WALLET_HANDLE,
                                                                                        &AnoncredsUtils::gvt_schema_json(),
                                                                                        DID, DID_MY1).unwrap();

                //10. Prover store Issuer2 GVT CredentialOffer
                AnoncredsUtils::prover_store_claim_offer(WALLET_HANDLE, &issuer2_gvt_claim_offer).unwrap();

                //11. Create MasterSecret
                AnoncredsUtils::prover_create_master_secret(WALLET_HANDLE, COMMON_MASTER_SECRET).unwrap();

                // Issuer1 issue GVT Credential
                //12. Create and Store Credential Request
                let issuer1_gvt_claim_req = AnoncredsUtils::prover_create_and_store_claim_req(WALLET_HANDLE,
                                                                                              DID_MY1,
                                                                                              &issuer1_gvt_claim_offer,
                                                                                              &issuer1_gvt_claim_def_json,
                                                                                              COMMON_MASTER_SECRET).unwrap();
                let claim_values_json = AnoncredsUtils::gvt_claim_values_json();

                //13. Issuer1 creates GVT Credential
                let (_, claim_json) = AnoncredsUtils::issuer_create_claim(WALLET_HANDLE, &issuer1_gvt_claim_req, &claim_values_json, None, None).unwrap();

                //14. Store Credential
                AnoncredsUtils::prover_store_claim(WALLET_HANDLE, CLAIM1_ID, &claim_json, None, None).unwrap();

                // Issuer1 issue XYZ Credential
                //15. Create and Store Credential Request
                let issuer1_xyz_claim_req = AnoncredsUtils::prover_create_and_store_claim_req(WALLET_HANDLE,
                                                                                              DID_MY1,
                                                                                              &issuer1_xyz_claim_offer,
                                                                                              &issuer1_xyz_claim_def_json,
                                                                                              COMMON_MASTER_SECRET).unwrap();
                let claim_values_json = AnoncredsUtils::xyz_claim_values_json();

                //16. Create XYZ Credential
                let (_, claim_2_json) = AnoncredsUtils::issuer_create_claim(WALLET_HANDLE, &issuer1_xyz_claim_req, &claim_values_json, None, None).unwrap();

                //17. Store Credential
                AnoncredsUtils::prover_store_claim(WALLET_HANDLE, CLAIM2_ID, &claim_2_json, None, None).unwrap();

                // Issuer2 issue GVT Credential
                //18. Create and Store Credential Request
                let issuer2_gvt_claim_req = AnoncredsUtils::prover_create_and_store_claim_req(WALLET_HANDLE,
                                                                                              DID_MY1,
                                                                                              &issuer2_gvt_claim_offer,
                                                                                              &issuer2_gvt_claim_def_json,
                                                                                              COMMON_MASTER_SECRET).unwrap();
                let claim_values_json = AnoncredsUtils::gvt2_claim_values_json();

                //19. Create XYZ Credential
                let (_, claim_3_json) = AnoncredsUtils::issuer_create_claim(WALLET_HANDLE, &issuer2_gvt_claim_req, &claim_values_json, None, None).unwrap();

                //20. Store Credential
                AnoncredsUtils::prover_store_claim(WALLET_HANDLE, CLAIM3_ID, &claim_3_json, None, None).unwrap();

                let res = mem::transmute(&issuer1_gvt_claim_def_json as &str);
                mem::forget(issuer1_gvt_claim_def_json);
                CLAIM_DEF_JSON = res;

                let res = mem::transmute(&issuer1_gvt_claim_offer as &str);
                mem::forget(issuer1_gvt_claim_offer);
                CLAIM_OFFER_JSON = res;

                let res = mem::transmute(&issuer1_gvt_claim_req as &str);
                mem::forget(issuer1_gvt_claim_req);
                CLAIM_REQUEST_JSON = res;

                let res = mem::transmute(&claim_json as &str);
                mem::forget(claim_json);
                CLAIM_JSON = res;
            });

            (WALLET_HANDLE, CLAIM_DEF_JSON, CLAIM_OFFER_JSON, CLAIM_REQUEST_JSON, CLAIM_JSON)
        }
    }
}<|MERGE_RESOLUTION|>--- conflicted
+++ resolved
@@ -124,20 +124,10 @@
         super::results::result_to_string(err, receiver)
     }
 
-<<<<<<< HEAD
+
     pub fn issuer_create_claim(wallet_handle: i32, claim_req_json: &str, claim_values_json: &str,
-                               tails_reader_handler: Option<i32>, user_revoc_index: Option<i32>) -> Result<(Option<String>, String), ErrorCode> {
-        let (sender, receiver) = channel();
-
-        let cb = Box::new(move |err, revoc_reg_delta_json, xclaim_json| {
-            sender.send((err, revoc_reg_delta_json, xclaim_json)).unwrap();
-        });
-
-        let (command_handle, cb) = CallbackUtils::closure_to_issuer_create_claim_cb(cb);
-=======
-    pub fn issuer_create_claim(wallet_handle: i32, claim_req_json: &str, claim_values_json: &str, user_revoc_index: Option<i32>) -> Result<(String, String), ErrorCode> {
-        let (receiver, command_handle, cb) = CallbackUtils::_closure_to_cb_ec_string_string();
->>>>>>> 913a2c77
+                               tails_reader_handler: Option<i32>, user_revoc_index: Option<i32>) -> Result<(String, Option<String>), ErrorCode> {
+        let (receiver, command_handle, cb) = CallbackUtils::_closure_to_cb_ec_string_opt_string();
 
         let claim_req_json = CString::new(claim_req_json).unwrap();
         let claim_values_json = CString::new(claim_values_json).unwrap();
@@ -150,35 +140,11 @@
                                            user_revoc_index.unwrap_or(-1),
                                            cb);
 
-<<<<<<< HEAD
-        if err != ErrorCode::Success {
-            return Err(err);
-        }
-
-        let (err, revoc_reg_delta_json, claim_json) = receiver.recv_timeout(TimeoutUtils::short_timeout()).unwrap();
-
-        if err != ErrorCode::Success {
-            return Err(err);
-        }
-
-        Ok((revoc_reg_delta_json, claim_json))
+        super::results::result_to_string_opt_string(err, receiver)
     }
 
     pub fn prover_store_claim(wallet_handle: i32, id: &str, claim_json: &str, rev_reg_def_json: Option<&str>, rev_reg_entry_json: Option<&str>) -> Result<(), ErrorCode> {
-        let (sender, receiver) = channel();
-
-        let cb = Box::new(move |err| {
-            sender.send(err).unwrap();
-        });
-
-        let (command_handle, cb) = CallbackUtils::closure_to_prover_store_claim_cb(cb);
-=======
-        super::results::result_to_string_string(err, receiver)
-    }
-
-    pub fn prover_store_claim(wallet_handle: i32, claim_json: &str, rev_reg_json: Option<&str>) -> Result<(), ErrorCode> {
         let (receiver, command_handle, cb) = CallbackUtils::_closure_to_cb_ec();
->>>>>>> 913a2c77
 
         let id = CString::new(id).unwrap();
         let claim_json = CString::new(claim_json).unwrap();
@@ -221,26 +187,15 @@
 
     pub fn prover_create_proof(wallet_handle: i32, proof_req_json: &str, requested_claims_json: &str,
                                schemas_json: &str, master_secret_name: &str, claim_defs_json: &str,
-<<<<<<< HEAD
                                revoc_reg_entries_json: &str) -> Result<String, ErrorCode> {
-        let (sender, receiver) = channel();
-
-        let cb = Box::new(move |err, proof_json| {
-            sender.send((err, proof_json)).unwrap();
-        });
-
-        let (command_handle, cb) = CallbackUtils::closure_to_prover_get_claims_for_proof_req_cb(cb);
-=======
-                               revoc_regs_json: &str) -> Result<String, ErrorCode> {
-        let (receiver, command_handle, cb) = CallbackUtils::_closure_to_cb_ec_string();
->>>>>>> 913a2c77
+        let (receiver, command_handle, cb) = CallbackUtils::_closure_to_cb_ec_string();
 
         let proof_req_json = CString::new(proof_req_json).unwrap();
         let requested_claims_json = CString::new(requested_claims_json).unwrap();
         let schemas_json = CString::new(schemas_json).unwrap();
         let master_secret_name = CString::new(master_secret_name).unwrap();
         let claim_defs_json = CString::new(claim_defs_json).unwrap();
-        let revoc_regs_json = CString::new(revoc_reg_entries_json).unwrap();
+        let revoc_reg_entries_json = CString::new(revoc_reg_entries_json).unwrap();
 
         let err = indy_prover_create_proof(command_handle,
                                            wallet_handle,
@@ -249,27 +204,15 @@
                                            schemas_json.as_ptr(),
                                            master_secret_name.as_ptr(),
                                            claim_defs_json.as_ptr(),
-                                           revoc_regs_json.as_ptr(),
+                                           revoc_reg_entries_json.as_ptr(),
                                            cb);
 
         super::results::result_to_string(err, receiver)
     }
 
-<<<<<<< HEAD
     pub fn verifier_verify_proof(proof_request_json: &str, proof_json: &str, schemas_json: &str,
                                  claim_defs_json: &str, rev_reg_defs_json: &str, rev_reg_entries_json: &str) -> Result<bool, ErrorCode> {
-        let (sender, receiver) = channel();
-
-        let cb = Box::new(move |err, valid| {
-            sender.send((err, valid)).unwrap();
-        });
-
-        let (command_handle, cb) = CallbackUtils::closure_to_verifier_verify_proof_cb(cb);
-=======
-    pub fn verifier_verify_proof(proof_request_json: &str, proof_json: &str,
-                                 schemas_json: &str, claim_defs_json: &str, revoc_regs_json: &str) -> Result<bool, ErrorCode> {
         let (receiver, command_handle, cb) = CallbackUtils::_closure_to_cb_ec_bool();
->>>>>>> 913a2c77
 
         let proof_request_json = CString::new(proof_request_json).unwrap();
         let proof_json = CString::new(proof_json).unwrap();
@@ -290,20 +233,9 @@
         super::results::result_to_bool(err, receiver)
     }
 
-<<<<<<< HEAD
     pub fn indy_issuer_create_and_store_revoc_reg(wallet_handle: i32, tails_writer_config: &str, issuer_did: &str,
                                                   schema_json: &str, issuance_by_default: bool, max_claim_num: u32) -> Result<(String, String), ErrorCode> {
-        let (sender, receiver) = channel();
-
-        let cb = Box::new(move |err, revoc_reg_def_json, revoc_reg_json| {
-            sender.send((err, revoc_reg_def_json, revoc_reg_json)).unwrap();
-        });
-
-        let (command_handle, cb) = CallbackUtils::closure_to_issuer_create_and_store_revoc_reg_cb(cb);
-=======
-    pub fn indy_issuer_create_and_store_revoc_reg(wallet_handle: i32, issuer_did: &str, schema_json: &str, max_claim_num: u32) -> Result<String, ErrorCode> {
-        let (receiver, command_handle, cb) = CallbackUtils::_closure_to_cb_ec_string();
->>>>>>> 913a2c77
+        let (receiver, command_handle, cb) = CallbackUtils::_closure_to_cb_ec_string_string();
 
         let tails_writer_type = CString::new("default").unwrap();
         let tails_writer_config = CString::new(tails_writer_config).unwrap();
@@ -320,34 +252,11 @@
                                                          issuance_by_default,
                                                          cb);
 
-<<<<<<< HEAD
-        if err != ErrorCode::Success {
-            return Err(err);
-        }
-
-        let (err, revoc_reg_def_json, revoc_reg_json) = receiver.recv_timeout(TimeoutUtils::short_timeout()).unwrap();
-
-        if err != ErrorCode::Success {
-            return Err(err);
-        }
-
-        Ok((revoc_reg_def_json, revoc_reg_json))
+        super::results::result_to_string_string(err, receiver)
     }
 
     pub fn issuer_revoke_claim(wallet_handle: i32, tails_reader_handle: i32, issuer_did: &str, schema_json: &str, user_revoc_index: u32) -> Result<String, ErrorCode> {
-        let (sender, receiver) = channel();
-
-        let cb = Box::new(move |err, revoc_reg_delta_json| {
-            sender.send((err, revoc_reg_delta_json)).unwrap();
-        });
-=======
-        super::results::result_to_string(err, receiver)
-    }
-
-    pub fn issuer_revoke_claim(wallet_handle: i32, issuer_did: &str, schema_json: &str, user_revoc_index: u32) -> Result<String, ErrorCode> {
-        let (receiver, command_handle, cb) = CallbackUtils::_closure_to_cb_ec_string();
->>>>>>> 913a2c77
-
+        let (receiver, command_handle, cb) = CallbackUtils::_closure_to_cb_ec_string();
 
         let issuer_did = CString::new(issuer_did).unwrap();
         let schema_json = CString::new(schema_json).unwrap();
@@ -360,28 +269,11 @@
                                            user_revoc_index,
                                            cb);
 
-<<<<<<< HEAD
-        if err != ErrorCode::Success {
-            return Err(err);
-        }
-
-        let (err, revoc_reg_delta_json) = receiver.recv_timeout(TimeoutUtils::short_timeout()).unwrap();
-
-        if err != ErrorCode::Success {
-            return Err(err);
-        }
-
-        Ok(revoc_reg_delta_json)
+        super::results::result_to_string(err, receiver)
     }
 
     pub fn create_witness(wallet_handle: i32, tails_reader_handle: i32, rev_reg_def_json: &str, rev_reg_delta_json: &str, user_revoc_index: u32) -> Result<String, ErrorCode> {
-        let (sender, receiver) = channel();
-
-        let cb = Box::new(move |err, witness_json| {
-            sender.send((err, witness_json)).unwrap();
-        });
-
-        let (command_handle, cb) = CallbackUtils::closure_to_issuer_revoke_claim_cb(cb);
+        let (receiver, command_handle, cb) = CallbackUtils::_closure_to_cb_ec_string();
 
         let rev_reg_def_json = CString::new(rev_reg_def_json).unwrap();
         let rev_reg_delta_json = CString::new(rev_reg_delta_json).unwrap();
@@ -394,28 +286,12 @@
                                       user_revoc_index,
                                       cb);
 
-        if err != ErrorCode::Success {
-            return Err(err);
-        }
-
-        let (err, witness_json) = receiver.recv_timeout(TimeoutUtils::short_timeout()).unwrap();
-
-        if err != ErrorCode::Success {
-            return Err(err);
-        }
-
-        Ok(witness_json)
+        super::results::result_to_string(err, receiver)
     }
 
     pub fn update_witness(wallet_handle: i32, tails_reader_handle: i32, witness_json: &str, rev_reg_def_json: &str,
                           rev_reg_delta_json: &str, user_revoc_index: u32) -> Result<String, ErrorCode> {
-        let (sender, receiver) = channel();
-
-        let cb = Box::new(move |err, witness_json| {
-            sender.send((err, witness_json)).unwrap();
-        });
-
-        let (command_handle, cb) = CallbackUtils::closure_to_issuer_revoke_claim_cb(cb);
+        let (receiver, command_handle, cb) = CallbackUtils::_closure_to_cb_ec_string();
 
         let witness_json = CString::new(witness_json).unwrap();
         let rev_reg_def_json = CString::new(rev_reg_def_json).unwrap();
@@ -430,27 +306,11 @@
                                       user_revoc_index,
                                       cb);
 
-        if err != ErrorCode::Success {
-            return Err(err);
-        }
-
-        let (err, updated_witness_json) = receiver.recv_timeout(TimeoutUtils::short_timeout()).unwrap();
-
-        if err != ErrorCode::Success {
-            return Err(err);
-        }
-
-        Ok(updated_witness_json)
+        super::results::result_to_string(err, receiver)
     }
 
     pub fn store_witness(wallet_handle: i32, id: &str, witness_json: &str) -> Result<(), ErrorCode> {
-        let (sender, receiver) = channel();
-
-        let cb = Box::new(move |err| {
-            sender.send(err).unwrap();
-        });
-
-        let (command_handle, cb) = CallbackUtils::closure_to_prover_store_claim_cb(cb);
+        let (receiver, command_handle, cb) = CallbackUtils::_closure_to_cb_ec();
 
         let id = CString::new(id).unwrap();
         let witness_json = CString::new(witness_json).unwrap();
@@ -461,27 +321,11 @@
                                      witness_json.as_ptr(),
                                      cb);
 
-        if err != ErrorCode::Success {
-            return Err(err);
-        }
-
-        let err = receiver.recv_timeout(TimeoutUtils::medium_timeout()).unwrap();
-
-        if err != ErrorCode::Success {
-            return Err(err);
-        }
-
-        Ok(())
+        super::results::result_to_empty(err, receiver)
     }
 
     pub fn get_witness(wallet_handle: i32, id: &str) -> Result<String, ErrorCode> {
-        let (sender, receiver) = channel();
-
-        let cb = Box::new(move |err, witness_json| {
-            sender.send((err, witness_json)).unwrap();
-        });
-
-        let (command_handle, cb) = CallbackUtils::closure_to_issuer_revoke_claim_cb(cb);
+        let (receiver, command_handle, cb) = CallbackUtils::_closure_to_cb_ec_string();
 
         let id = CString::new(id).unwrap();
 
@@ -490,20 +334,7 @@
                                    id.as_ptr(),
                                    cb);
 
-        if err != ErrorCode::Success {
-            return Err(err);
-        }
-
-        let (err, witness_json) = receiver.recv_timeout(TimeoutUtils::short_timeout()).unwrap();
-
-        if err != ErrorCode::Success {
-            return Err(err);
-        }
-
-        Ok(witness_json)
-=======
-        super::results::result_to_string(err, receiver)
->>>>>>> 913a2c77
+        super::results::result_to_string(err, receiver)
     }
 
     pub fn get_composite_id(issuer_did: &str, schema_key: &SchemaKey) -> String {
@@ -840,7 +671,7 @@
                 let claim_values_json = AnoncredsUtils::gvt_claim_values_json();
 
                 //13. Issuer1 creates GVT Credential
-                let (_, claim_json) = AnoncredsUtils::issuer_create_claim(WALLET_HANDLE, &issuer1_gvt_claim_req, &claim_values_json, None, None).unwrap();
+                let (claim_json, _) = AnoncredsUtils::issuer_create_claim(WALLET_HANDLE, &issuer1_gvt_claim_req, &claim_values_json, None, None).unwrap();
 
                 //14. Store Credential
                 AnoncredsUtils::prover_store_claim(WALLET_HANDLE, CLAIM1_ID, &claim_json, None, None).unwrap();
@@ -855,7 +686,7 @@
                 let claim_values_json = AnoncredsUtils::xyz_claim_values_json();
 
                 //16. Create XYZ Credential
-                let (_, claim_2_json) = AnoncredsUtils::issuer_create_claim(WALLET_HANDLE, &issuer1_xyz_claim_req, &claim_values_json, None, None).unwrap();
+                let (claim_2_json, _) = AnoncredsUtils::issuer_create_claim(WALLET_HANDLE, &issuer1_xyz_claim_req, &claim_values_json, None, None).unwrap();
 
                 //17. Store Credential
                 AnoncredsUtils::prover_store_claim(WALLET_HANDLE, CLAIM2_ID, &claim_2_json, None, None).unwrap();
@@ -870,7 +701,7 @@
                 let claim_values_json = AnoncredsUtils::gvt2_claim_values_json();
 
                 //19. Create XYZ Credential
-                let (_, claim_3_json) = AnoncredsUtils::issuer_create_claim(WALLET_HANDLE, &issuer2_gvt_claim_req, &claim_values_json, None, None).unwrap();
+                let (claim_3_json, _) = AnoncredsUtils::issuer_create_claim(WALLET_HANDLE, &issuer2_gvt_claim_req, &claim_values_json, None, None).unwrap();
 
                 //20. Store Credential
                 AnoncredsUtils::prover_store_claim(WALLET_HANDLE, CLAIM3_ID, &claim_3_json, None, None).unwrap();
