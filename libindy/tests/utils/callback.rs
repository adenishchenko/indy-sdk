extern crate libc;

use indy::api::ErrorCode;

use self::libc::c_char;
use std::ffi::CStr;
use std::collections::HashMap;
use std::sync::atomic::{AtomicUsize, Ordering, ATOMIC_USIZE_INIT};
use std::sync::Mutex;


lazy_static! {
    static ref COMMAND_HANDLE_COUNTER: AtomicUsize = ATOMIC_USIZE_INIT;
}

lazy_static! {
    static ref CLOSURE_CB_MAP: Mutex<HashMap<i32, i32>> = Default::default();
}

pub struct CallbackUtils {}

impl CallbackUtils {
    pub fn closure_to_create_pool_ledger_cb(closure: Box<FnMut(ErrorCode) + Send>) -> (i32,
                                                                                       Option<extern fn(command_handle: i32,
                                                                                                        err: ErrorCode)>) {
        lazy_static! {
            static ref CREATE_POOL_LEDGER_CALLBACKS: Mutex<HashMap<i32, Box<FnMut(ErrorCode) + Send>>> = Default::default();
        }

        extern "C" fn create_pool_ledger_callback(command_handle: i32, err: ErrorCode) {
            let mut callbacks = CREATE_POOL_LEDGER_CALLBACKS.lock().unwrap();
            let mut cb = callbacks.remove(&command_handle).unwrap();
            cb(err)
        }

        let mut callbacks = CREATE_POOL_LEDGER_CALLBACKS.lock().unwrap();
        let command_handle = (COMMAND_HANDLE_COUNTER.fetch_add(1, Ordering::SeqCst) + 1) as i32;
        callbacks.insert(command_handle, closure);

        (command_handle, Some(create_pool_ledger_callback))
    }

    pub fn closure_to_open_pool_ledger_cb(closure: Box<FnMut(ErrorCode, i32) + Send>)
                                          -> (i32,
                                              Option<extern fn(command_handle: i32, err: ErrorCode,
                                                               pool_handle: i32)>) {
        lazy_static! {
            static ref OPEN_POOL_LEDGER_CALLBACKS: Mutex<HashMap<i32, Box<FnMut(ErrorCode, i32) + Send>>> = Default::default();
        }

        extern "C" fn open_pool_ledger_callback(command_handle: i32, err: ErrorCode, pool_handle: i32) {
            let mut callbacks = OPEN_POOL_LEDGER_CALLBACKS.lock().unwrap();
            let mut cb = callbacks.remove(&command_handle).unwrap();
            cb(err, pool_handle)
        }

        let mut callbacks = OPEN_POOL_LEDGER_CALLBACKS.lock().unwrap();
        let command_handle = (COMMAND_HANDLE_COUNTER.fetch_add(1, Ordering::SeqCst) + 1) as i32;
        callbacks.insert(command_handle, closure);

        (command_handle, Some(open_pool_ledger_callback))
    }

    pub fn closure_to_refresh_pool_ledger_cb(closure: Box<FnMut(ErrorCode) + Send>) -> (i32,
                                                                                        Option<extern fn(command_handle: i32,
                                                                                                         err: ErrorCode)>) {
        lazy_static! {
            static ref CALLBACKS: Mutex<HashMap<i32, Box<FnMut(ErrorCode) + Send>>> = Default::default();
        }

        extern "C" fn callback(command_handle: i32, err: ErrorCode) {
            let mut callbacks = CALLBACKS.lock().unwrap();
            let mut cb = callbacks.remove(&command_handle).unwrap();
            cb(err)
        }

        let mut callbacks = CALLBACKS.lock().unwrap();
        let command_handle = (COMMAND_HANDLE_COUNTER.fetch_add(1, Ordering::SeqCst) + 1) as i32;
        callbacks.insert(command_handle, closure);

        (command_handle, Some(callback))
    }

    pub fn closure_to_close_pool_ledger_cb(closure: Box<FnMut(ErrorCode) + Send>) -> (i32,
                                                                                      Option<extern fn(command_handle: i32,
                                                                                                       err: ErrorCode)>) {
        lazy_static! {
            static ref CALLBACKS: Mutex<HashMap<i32, Box<FnMut(ErrorCode) + Send>>> = Default::default();
        }

        extern "C" fn callback(command_handle: i32, err: ErrorCode) {
            let mut callbacks = CALLBACKS.lock().unwrap();
            let mut cb = callbacks.remove(&command_handle).unwrap();
            cb(err)
        }

        let mut callbacks = CALLBACKS.lock().unwrap();
        let command_handle = (COMMAND_HANDLE_COUNTER.fetch_add(1, Ordering::SeqCst) + 1) as i32;
        callbacks.insert(command_handle, closure);

        (command_handle, Some(callback))
    }

    pub fn closure_to_delete_pool_ledger_config_cb(closure: Box<FnMut(ErrorCode) + Send>) -> (i32,
                                                                                              Option<extern fn(command_handle: i32,
                                                                                                               err: ErrorCode)>) {
        lazy_static! {
            static ref CALLBACKS: Mutex<HashMap<i32, Box<FnMut(ErrorCode) + Send>>> = Default::default();
        }

        extern "C" fn callback(command_handle: i32, err: ErrorCode) {
            let mut callbacks = CALLBACKS.lock().unwrap();
            let mut cb = callbacks.remove(&command_handle).unwrap();
            cb(err)
        }

        let mut callbacks = CALLBACKS.lock().unwrap();
        let command_handle = (COMMAND_HANDLE_COUNTER.fetch_add(1, Ordering::SeqCst) + 1) as i32;
        callbacks.insert(command_handle, closure);

        (command_handle, Some(callback))
    }

    pub fn closure_to_send_tx_cb(closure: Box<FnMut(ErrorCode, String) + Send>)
                                 -> (i32,
                                     Option<extern fn(command_handle: i32, err: ErrorCode,
                                                      request_result_json: *const c_char)>) {
        lazy_static! {
            static ref OPEN_POOL_LEDGER_CALLBACKS: Mutex<HashMap<i32, Box<FnMut(ErrorCode, String) + Send>>> = Default::default();
        }

        extern "C" fn send_tx_callback(command_handle: i32, err: ErrorCode, request_result_json: *const c_char) {
            let mut callbacks = OPEN_POOL_LEDGER_CALLBACKS.lock().unwrap();
            let mut cb = callbacks.remove(&command_handle).unwrap();
            let str: &CStr =
                unsafe {
                    CStr::from_ptr(request_result_json)
                };
            cb(err, str.to_str().unwrap().to_string());
        }

        let mut callbacks = OPEN_POOL_LEDGER_CALLBACKS.lock().unwrap();
        let command_handle = (COMMAND_HANDLE_COUNTER.fetch_add(1, Ordering::SeqCst) + 1) as i32;
        callbacks.insert(command_handle, closure);

        (command_handle, Some(send_tx_callback))
    }

    pub fn closure_to_issuer_create_claim_definition_cb(closure: Box<FnMut(ErrorCode, String) + Send>) -> (i32,
                                                                                                           Option<extern fn(command_handle: i32,
                                                                                                                            err: ErrorCode,
                                                                                                                            claim_def_json: *const c_char)>) {
        lazy_static! {
            static ref CREATE_CLAIM_DEFINITION_CALLBACKS: Mutex < HashMap < i32, Box < FnMut(ErrorCode, String) + Send > >> = Default::default();
        }

        extern "C" fn create_claim_definition_callback(command_handle: i32, err: ErrorCode, claim_def_json: *const c_char) {
            let mut callbacks = CREATE_CLAIM_DEFINITION_CALLBACKS.lock().unwrap();
            let mut cb = callbacks.remove(&command_handle).unwrap();
            let claim_def_json = unsafe { CStr::from_ptr(claim_def_json).to_str().unwrap().to_string() };
            cb(err, claim_def_json)
        }

        let mut callbacks = CREATE_CLAIM_DEFINITION_CALLBACKS.lock().unwrap();
        let command_handle = (COMMAND_HANDLE_COUNTER.fetch_add(1, Ordering::SeqCst) + 1) as i32;
        callbacks.insert(command_handle, closure);

        (command_handle, Some(create_claim_definition_callback))
    }

    pub fn closure_to_register_wallet_type_cb(closure: Box<FnMut(ErrorCode) + Send>) -> (i32,
                                                                                         Option<extern fn(command_handle: i32,
                                                                                                          err: ErrorCode)>) {
        lazy_static! {
            static ref REFISTER_WALLET_TYPE_CALLBACKS: Mutex<HashMap<i32, Box<FnMut(ErrorCode) + Send>>> = Default::default();
        }

        extern "C" fn register_wallet_type_callback(command_handle: i32, err: ErrorCode) {
            let mut callbacks = REFISTER_WALLET_TYPE_CALLBACKS.lock().unwrap();
            let mut cb = callbacks.remove(&command_handle).unwrap();
            cb(err)
        }

        let mut callbacks = REFISTER_WALLET_TYPE_CALLBACKS.lock().unwrap();
        let command_handle = (COMMAND_HANDLE_COUNTER.fetch_add(1, Ordering::SeqCst) + 1) as i32;
        callbacks.insert(command_handle, closure);

        (command_handle, Some(register_wallet_type_callback))
    }

    pub fn closure_to_create_wallet_cb(closure: Box<FnMut(ErrorCode) + Send>) -> (i32,
                                                                                  Option<extern fn(command_handle: i32,
                                                                                                   err: ErrorCode)>) {
        lazy_static! {
            static ref CREATE_WALLET_CALLBACKS: Mutex<HashMap<i32, Box<FnMut(ErrorCode) + Send>>> = Default::default();
        }

        extern "C" fn create_wallet_callback(command_handle: i32, err: ErrorCode) {
            let mut callbacks = CREATE_WALLET_CALLBACKS.lock().unwrap();
            let mut cb = callbacks.remove(&command_handle).unwrap();
            cb(err)
        }

        let mut callbacks = CREATE_WALLET_CALLBACKS.lock().unwrap();
        let command_handle = (COMMAND_HANDLE_COUNTER.fetch_add(1, Ordering::SeqCst) + 1) as i32;
        callbacks.insert(command_handle, closure);

        (command_handle, Some(create_wallet_callback))
    }

    pub fn closure_to_open_wallet_cb(closure: Box<FnMut(ErrorCode, i32) + Send>)
                                     -> (i32,
                                         Option<extern fn(command_handle: i32, err: ErrorCode,
                                                          handle: i32)>) {
        lazy_static! {
            static ref OPEN_WALLET_CALLBACKS: Mutex<HashMap<i32, Box<FnMut(ErrorCode, i32) + Send>>> = Default::default();
        }

        extern "C" fn open_wallet_callback(command_handle: i32, err: ErrorCode, handle: i32) {
            let mut callbacks = OPEN_WALLET_CALLBACKS.lock().unwrap();
            let mut cb = callbacks.remove(&command_handle).unwrap();
            cb(err, handle)
        }

        let mut callbacks = OPEN_WALLET_CALLBACKS.lock().unwrap();
        let command_handle = (COMMAND_HANDLE_COUNTER.fetch_add(1, Ordering::SeqCst) + 1) as i32;
        callbacks.insert(command_handle, closure);

        (command_handle, Some(open_wallet_callback))
    }

    pub fn closure_to_issuer_create_and_store_revoc_reg_cb(closure: Box<FnMut(ErrorCode, String, String) + Send>) -> (i32,
                                                                                                                      Option<extern fn(command_handle: i32,
                                                                                                                                       err: ErrorCode,
                                                                                                                                       revoc_reg_json: *const c_char,
                                                                                                                                       revoc_reg_uuid: *const c_char)>) {
        lazy_static! {
            static ref ISSUER_CREATE_AND_STORE_REVOC_REG_CALLBACKS: Mutex < HashMap < i32, Box < FnMut(ErrorCode, String, String) + Send > >> = Default::default();
        }

        extern "C" fn issuer_create_and_store_revoc_reg_callback(command_handle: i32, err: ErrorCode,
                                                                 revoc_reg_json: *const c_char,
                                                                 revoc_reg_uuid: *const c_char) {
            let mut callbacks = ISSUER_CREATE_AND_STORE_REVOC_REG_CALLBACKS.lock().unwrap();
            let mut cb = callbacks.remove(&command_handle).unwrap();
            let revoc_reg_json = unsafe { CStr::from_ptr(revoc_reg_json).to_str().unwrap().to_string() };
            let revoc_reg_uuid = unsafe { CStr::from_ptr(revoc_reg_uuid).to_str().unwrap().to_string() };
            cb(err, revoc_reg_json, revoc_reg_uuid)
        }

        let mut callbacks = ISSUER_CREATE_AND_STORE_REVOC_REG_CALLBACKS.lock().unwrap();
        let command_handle = (COMMAND_HANDLE_COUNTER.fetch_add(1, Ordering::SeqCst) + 1) as i32;
        callbacks.insert(command_handle, closure);

        (command_handle, Some(issuer_create_and_store_revoc_reg_callback))
    }

    pub fn closure_to_prover_create_master_secret_cb(closure: Box<FnMut(ErrorCode) + Send>) -> (i32,
                                                                                                Option<extern fn(command_handle: i32,
                                                                                                                 err: ErrorCode)>) {
        lazy_static! {
            static ref PROVER_CREATE_MASTER_SECRET_CALLBACKS: Mutex<HashMap<i32, Box<FnMut(ErrorCode) + Send>>> = Default::default();
        }

        extern "C" fn closure_to_prover_create_master_secret_callback(command_handle: i32, err: ErrorCode) {
            let mut callbacks = PROVER_CREATE_MASTER_SECRET_CALLBACKS.lock().unwrap();
            let mut cb = callbacks.remove(&command_handle).unwrap();
            cb(err)
        }

        let mut callbacks = PROVER_CREATE_MASTER_SECRET_CALLBACKS.lock().unwrap();
        let command_handle = (COMMAND_HANDLE_COUNTER.fetch_add(1, Ordering::SeqCst) + 1) as i32;
        callbacks.insert(command_handle, closure);

        (command_handle, Some(closure_to_prover_create_master_secret_callback))
    }

    pub fn closure_to_prover_create_claim_req_cb(closure: Box<FnMut(ErrorCode, String) + Send>) -> (i32,
                                                                                                    Option<extern fn(command_handle: i32,
                                                                                                                     err: ErrorCode,
                                                                                                                     claim_req_json: *const c_char)>) {
        lazy_static! {
            static ref PROVER_CREATE_CLAIM_REQ_CALLBACKS: Mutex < HashMap < i32, Box < FnMut(ErrorCode, String) + Send > >> = Default::default();
        }

        extern "C" fn prover_create_claim_req_callback(command_handle: i32, err: ErrorCode, claim_req_json: *const c_char) {
            let mut callbacks = PROVER_CREATE_CLAIM_REQ_CALLBACKS.lock().unwrap();
            let mut cb = callbacks.remove(&command_handle).unwrap();
            let claim_req_json = unsafe { CStr::from_ptr(claim_req_json).to_str().unwrap().to_string() };
            cb(err, claim_req_json)
        }

        let mut callbacks = PROVER_CREATE_CLAIM_REQ_CALLBACKS.lock().unwrap();
        let command_handle = (COMMAND_HANDLE_COUNTER.fetch_add(1, Ordering::SeqCst) + 1) as i32;
        callbacks.insert(command_handle, closure);

        (command_handle, Some(prover_create_claim_req_callback))
    }

    pub fn closure_to_issuer_create_claim_cb(closure: Box<FnMut(ErrorCode, String, String) + Send>) -> (i32,
                                                                                                        Option<extern fn(command_handle: i32,
                                                                                                                         err: ErrorCode,
                                                                                                                         revoc_reg_update_json: *const c_char,
                                                                                                                         xclaim_json: *const c_char)>) {
        lazy_static! {
            static ref CREATE_CLAIM_CALLBACKS: Mutex < HashMap < i32, Box < FnMut(ErrorCode, String, String) + Send > >> = Default::default();
        }

        extern "C" fn create_claim_callback(command_handle: i32, err: ErrorCode, revoc_reg_update_json: *const c_char, xclaim_json: *const c_char) {
            let mut callbacks = CREATE_CLAIM_CALLBACKS.lock().unwrap();
            let mut cb = callbacks.remove(&command_handle).unwrap();
            let revoc_reg_update_json = unsafe { CStr::from_ptr(revoc_reg_update_json).to_str().unwrap().to_string() };
            let xclaim_json = unsafe { CStr::from_ptr(xclaim_json).to_str().unwrap().to_string() };
            cb(err, revoc_reg_update_json, xclaim_json)
        }

        let mut callbacks = CREATE_CLAIM_CALLBACKS.lock().unwrap();
        let command_handle = (COMMAND_HANDLE_COUNTER.fetch_add(1, Ordering::SeqCst) + 1) as i32;
        callbacks.insert(command_handle, closure);

        (command_handle, Some(create_claim_callback))
    }

    pub fn closure_to_prover_store_claim_cb(closure: Box<FnMut(ErrorCode) + Send>) -> (i32,
                                                                                       Option<extern fn(command_handle: i32,
                                                                                                        err: ErrorCode)>) {
        lazy_static! {
            static ref PROVER_STORE_CLAIM_CALLBACKS: Mutex<HashMap<i32, Box<FnMut(ErrorCode) + Send>>> = Default::default();
        }

        extern "C" fn prover_store_claim_callback(command_handle: i32, err: ErrorCode) {
            let mut callbacks = PROVER_STORE_CLAIM_CALLBACKS.lock().unwrap();
            let mut cb = callbacks.remove(&command_handle).unwrap();
            cb(err)
        }

        let mut callbacks = PROVER_STORE_CLAIM_CALLBACKS.lock().unwrap();
        let command_handle = (COMMAND_HANDLE_COUNTER.fetch_add(1, Ordering::SeqCst) + 1) as i32;
        callbacks.insert(command_handle, closure);

        (command_handle, Some(prover_store_claim_callback))
    }

    pub fn closure_to_prover_get_claims_for_proof_req_cb(closure: Box<FnMut(ErrorCode, String) + Send>) -> (i32,
                                                                                                            Option<extern fn(command_handle: i32,
                                                                                                                             err: ErrorCode,
                                                                                                                             claims_json: *const c_char)>) {
        lazy_static! {
            static ref PROVER_GET_CLAIMS_FOR_PROOF_REQ_CALLBACKS: Mutex < HashMap < i32, Box < FnMut(ErrorCode, String) + Send > >> = Default::default();
        }

        extern "C" fn prover_get_claims_for_proof_req_callback(command_handle: i32, err: ErrorCode, claims_json: *const c_char) {
            let mut callbacks = PROVER_GET_CLAIMS_FOR_PROOF_REQ_CALLBACKS.lock().unwrap();
            let mut cb = callbacks.remove(&command_handle).unwrap();
            let claims_json = unsafe { CStr::from_ptr(claims_json).to_str().unwrap().to_string() };
            cb(err, claims_json)
        }

        let mut callbacks = PROVER_GET_CLAIMS_FOR_PROOF_REQ_CALLBACKS.lock().unwrap();
        let command_handle = (COMMAND_HANDLE_COUNTER.fetch_add(1, Ordering::SeqCst) + 1) as i32;
        callbacks.insert(command_handle, closure);

        (command_handle, Some(prover_get_claims_for_proof_req_callback))
    }

    pub fn closure_to_prover_get_claims(closure: Box<FnMut(ErrorCode, String) + Send>) -> (i32,
                                                                                           Option<extern fn(command_handle: i32,
                                                                                                            err: ErrorCode,
                                                                                                            claims_json: *const c_char)>) {
        lazy_static! {
            static ref PROVER_GET_CLAIMS_CALLBACKS: Mutex < HashMap < i32, Box < FnMut(ErrorCode, String) + Send > >> = Default::default();
        }

        extern "C" fn prover_get_claims_callback(command_handle: i32, err: ErrorCode, claims_json: *const c_char) {
            let mut callbacks = PROVER_GET_CLAIMS_CALLBACKS.lock().unwrap();
            let mut cb = callbacks.remove(&command_handle).unwrap();
            let claims_json = unsafe { CStr::from_ptr(claims_json).to_str().unwrap().to_string() };
            cb(err, claims_json)
        }

        let mut callbacks = PROVER_GET_CLAIMS_CALLBACKS.lock().unwrap();
        let command_handle = (COMMAND_HANDLE_COUNTER.fetch_add(1, Ordering::SeqCst) + 1) as i32;
        callbacks.insert(command_handle, closure);

        (command_handle, Some(prover_get_claims_callback))
    }

    pub fn closure_to_prover_create_proof_cb(closure: Box<FnMut(ErrorCode, String) + Send>) -> (i32,
                                                                                                Option<extern fn(command_handle: i32,
                                                                                                                 err: ErrorCode,
                                                                                                                 proof_json: *const c_char)>) {
        lazy_static! {
            static ref PROVER_CREATE_PROOF_CALLBACKS: Mutex < HashMap < i32, Box < FnMut(ErrorCode, String) + Send > >> = Default::default();
        }

        extern "C" fn prover_create_proof_callback(command_handle: i32, err: ErrorCode, proof_json: *const c_char) {
            let mut callbacks = PROVER_CREATE_PROOF_CALLBACKS.lock().unwrap();
            let mut cb = callbacks.remove(&command_handle).unwrap();
            let proof_json = unsafe { CStr::from_ptr(proof_json).to_str().unwrap().to_string() };
            cb(err, proof_json)
        }

        let mut callbacks = PROVER_CREATE_PROOF_CALLBACKS.lock().unwrap();
        let command_handle = (COMMAND_HANDLE_COUNTER.fetch_add(1, Ordering::SeqCst) + 1) as i32;
        callbacks.insert(command_handle, closure);

        (command_handle, Some(prover_create_proof_callback))
    }

    pub fn closure_to_verifier_verify_proof_cb(closure: Box<FnMut(ErrorCode, bool) + Send>) -> (i32,
                                                                                                Option<extern fn(command_handle: i32,
                                                                                                                 err: ErrorCode,
                                                                                                                 valid: bool)>) {
        lazy_static! {
            static ref VERIFIER_VERIFY_PROOF_CALLBACKS: Mutex < HashMap < i32, Box < FnMut(ErrorCode, bool) + Send > >> = Default::default();
        }

        extern "C" fn verifier_verify_proof_callback(command_handle: i32, err: ErrorCode, valid: bool) {
            let mut callbacks = VERIFIER_VERIFY_PROOF_CALLBACKS.lock().unwrap();
            let mut cb = callbacks.remove(&command_handle).unwrap();
            cb(err, valid)
        }

        let mut callbacks = VERIFIER_VERIFY_PROOF_CALLBACKS.lock().unwrap();
        let command_handle = (COMMAND_HANDLE_COUNTER.fetch_add(1, Ordering::SeqCst) + 1) as i32;
        callbacks.insert(command_handle, closure);

        (command_handle, Some(verifier_verify_proof_callback))
    }

    pub fn closure_to_create_and_store_my_did_cb(closure: Box<FnMut(ErrorCode, String, String, String) + Send>) -> (i32,
                                                                                                                    Option<extern fn(command_handle: i32,
                                                                                                                                     err: ErrorCode,
                                                                                                                                     did: *const c_char,
                                                                                                                                     verkey: *const c_char,
                                                                                                                                     pk: *const c_char)>) {
        lazy_static! {
            static ref CREATE_AND_STORE_MY_DID_CALLBACKS: Mutex < HashMap < i32, Box < FnMut(ErrorCode, String, String, String) + Send > >> = Default::default();
        }

        extern "C" fn create_and_store_my_did_callback(command_handle: i32, err: ErrorCode, did: *const c_char, verkey: *const c_char, pk: *const c_char) {
            let mut callbacks = CREATE_AND_STORE_MY_DID_CALLBACKS.lock().unwrap();
            let mut cb = callbacks.remove(&command_handle).unwrap();
            let did = unsafe { CStr::from_ptr(did).to_str().unwrap().to_string() };
            let verkey = unsafe { CStr::from_ptr(verkey).to_str().unwrap().to_string() };
            let pk = unsafe { CStr::from_ptr(pk).to_str().unwrap().to_string() };
            cb(err, did, verkey, pk)
        }

        let mut callbacks = CREATE_AND_STORE_MY_DID_CALLBACKS.lock().unwrap();
        let command_handle = (COMMAND_HANDLE_COUNTER.fetch_add(1, Ordering::SeqCst) + 1) as i32;
        callbacks.insert(command_handle, closure);

        (command_handle, Some(create_and_store_my_did_callback))
    }

    pub fn closure_to_store_their_did_cb(closure: Box<FnMut(ErrorCode) + Send>) -> (i32,
                                                                                    Option<extern fn(command_handle: i32,
                                                                                                     err: ErrorCode)>) {
        lazy_static! {
            static ref STORE_THEIR_DID_CALLBACKS: Mutex<HashMap<i32, Box<FnMut(ErrorCode) + Send>>> = Default::default();
        }

        extern "C" fn store_their_did_callback(command_handle: i32, err: ErrorCode) {
            let mut callbacks = STORE_THEIR_DID_CALLBACKS.lock().unwrap();
            let mut cb = callbacks.remove(&command_handle).unwrap();
            cb(err)
        }

        let mut callbacks = STORE_THEIR_DID_CALLBACKS.lock().unwrap();
        let command_handle = (COMMAND_HANDLE_COUNTER.fetch_add(1, Ordering::SeqCst) + 1) as i32;
        callbacks.insert(command_handle, closure);

        (command_handle, Some(store_their_did_callback))
    }

    pub fn closure_to_sign_cb(closure: Box<FnMut(ErrorCode, String) + Send>)
                              -> (i32,
                                  Option<extern fn(command_handle: i32, err: ErrorCode,
                                                   signature: *const c_char)>) {
        lazy_static! {
            static ref SIGN_CALLBACKS: Mutex<HashMap<i32, Box<FnMut(ErrorCode, String) + Send>>> = Default::default();
        }

        extern "C" fn sign_callback(command_handle: i32, err: ErrorCode, signature: *const c_char) {
            let mut callbacks = SIGN_CALLBACKS.lock().unwrap();
            let mut cb = callbacks.remove(&command_handle).unwrap();
            let signature = unsafe { CStr::from_ptr(signature).to_str().unwrap().to_string() };
            cb(err, signature);
        }

        let mut callbacks = SIGN_CALLBACKS.lock().unwrap();
        let command_handle = (COMMAND_HANDLE_COUNTER.fetch_add(1, Ordering::SeqCst) + 1) as i32;
        callbacks.insert(command_handle, closure);

        (command_handle, Some(sign_callback))
    }

    pub fn closure_to_verify_signature_cb(closure: Box<FnMut(ErrorCode, bool) + Send>) -> (i32,
                                                                                           Option<extern fn(command_handle: i32,
                                                                                                            err: ErrorCode,
                                                                                                            valid: bool)>) {
        lazy_static! {
            static ref VERIFY_SIGNATURE_CALLBACKS: Mutex < HashMap < i32, Box < FnMut(ErrorCode, bool) + Send > >> = Default::default();
        }

        extern "C" fn closure_to_verify_signature_callback(command_handle: i32, err: ErrorCode, valid: bool) {
            let mut callbacks = VERIFY_SIGNATURE_CALLBACKS.lock().unwrap();
            let mut cb = callbacks.remove(&command_handle).unwrap();
            cb(err, valid)
        }

        let mut callbacks = VERIFY_SIGNATURE_CALLBACKS.lock().unwrap();
        let command_handle = (COMMAND_HANDLE_COUNTER.fetch_add(1, Ordering::SeqCst) + 1) as i32;
        callbacks.insert(command_handle, closure);

        (command_handle, Some(closure_to_verify_signature_callback))
    }

    pub fn closure_to_claim_offer_json_cb(closure: Box<FnMut(ErrorCode) + Send>) -> (i32,
                                                                                     Option<extern fn(command_handle: i32,
                                                                                                      err: ErrorCode)>) {
        lazy_static! {
            static ref PROVER_STORE_CLAIM_OFFER_CALLBACKS: Mutex<HashMap<i32, Box<FnMut(ErrorCode) + Send>>> = Default::default();
        }

        extern "C" fn closure_to_claim_offer_json_callback(command_handle: i32, err: ErrorCode) {
            let mut callbacks = PROVER_STORE_CLAIM_OFFER_CALLBACKS.lock().unwrap();
            let mut cb = callbacks.remove(&command_handle).unwrap();
            cb(err)
        }

        let mut callbacks = PROVER_STORE_CLAIM_OFFER_CALLBACKS.lock().unwrap();
        let command_handle = (COMMAND_HANDLE_COUNTER.fetch_add(1, Ordering::SeqCst) + 1) as i32;
        callbacks.insert(command_handle, closure);

        (command_handle, Some(closure_to_claim_offer_json_callback))
    }

    pub fn closure_to_prover_get_claim_offers_cb(closure: Box<FnMut(ErrorCode, String) + Send>)
                                                 -> (i32,
                                                     Option<extern fn(command_handle: i32, err: ErrorCode,
                                                                      claim_offers_json: *const c_char)>) {
        lazy_static! {
            static ref GET_CLAIM_OFFERS_CALLBACKS: Mutex<HashMap<i32, Box<FnMut(ErrorCode, String) + Send>>> = Default::default();
        }

        extern "C" fn prover_get_claim_offers_callback(command_handle: i32, err: ErrorCode, claim_offers_json: *const c_char) {
            let mut callbacks = GET_CLAIM_OFFERS_CALLBACKS.lock().unwrap();
            let mut cb = callbacks.remove(&command_handle).unwrap();
            let claim_offers_json = unsafe { CStr::from_ptr(claim_offers_json).to_str().unwrap().to_string() };
            cb(err, claim_offers_json);
        }

        let mut callbacks = GET_CLAIM_OFFERS_CALLBACKS.lock().unwrap();
        let command_handle = (COMMAND_HANDLE_COUNTER.fetch_add(1, Ordering::SeqCst) + 1) as i32;
        callbacks.insert(command_handle, closure);

        (command_handle, Some(prover_get_claim_offers_callback))
    }

    pub fn closure_to_agent_connect_cb(closure: Box<FnMut(ErrorCode, i32) + Send>)
                                       -> (i32,
                                           Option<extern fn(command_handle: i32, err: ErrorCode,
                                                            pool_handle: i32)>) {
        lazy_static! {
            static ref CALLBACKS: Mutex<HashMap<i32, Box<FnMut(ErrorCode, i32) + Send>>> = Default::default();
        }

        extern "C" fn agent_connect_callback(command_handle: i32, err: ErrorCode, pool_handle: i32) {
            let mut callbacks = CALLBACKS.lock().unwrap();
            let mut cb = callbacks.remove(&command_handle).unwrap();
            cb(err, pool_handle)
        }

        let mut callbacks = CALLBACKS.lock().unwrap();
        let command_handle = (COMMAND_HANDLE_COUNTER.fetch_add(1, Ordering::SeqCst) + 1) as i32;
        callbacks.insert(command_handle, closure);

        (command_handle, Some(agent_connect_callback))
    }

    pub fn closure_to_agent_message_cb(closure: Box<FnMut(i32, ErrorCode, String) + Send>)
                                       -> (i32, Option<extern fn(connection_handle: i32, err: ErrorCode, msg: *const c_char)>) {
        lazy_static! {
            static ref CALLBACKS: Mutex<HashMap<i32, Box<FnMut(i32, ErrorCode, String) + Send>>> = Default::default();
        }

        extern "C" fn agent_message_callback(conn_handle: i32, err: ErrorCode, msg: *const c_char) {
            info!("CallbackUtils::agent_message_callback");
            let mut callbacks = CALLBACKS.lock().unwrap();
            let msg = unsafe { CStr::from_ptr(msg).to_str().unwrap().to_string() };
            let cb_id: i32 = *CLOSURE_CB_MAP.lock().unwrap().get(&conn_handle).unwrap();
            callbacks.get_mut(&cb_id).unwrap()(conn_handle, err, msg);
        }

        let mut callbacks = CALLBACKS.lock().unwrap();
        let cb_id = (COMMAND_HANDLE_COUNTER.fetch_add(1, Ordering::SeqCst) + 1) as i32;
        callbacks.insert(cb_id, closure);

        (cb_id, Some(agent_message_callback))
    }

    pub fn closure_map_ids(cb_id: i32, param_id: i32) {
        let mut map = CLOSURE_CB_MAP.lock().unwrap();
        map.insert(param_id, cb_id);
    }

    pub fn closure_to_agent_listen_cb(closure: Box<FnMut(ErrorCode, i32) + Send>)
                                      -> (i32,
                                          Option<extern fn(command_handle: i32, err: ErrorCode,
                                                           pool_handle: i32)>) {
        lazy_static! {
            static ref CALLBACKS: Mutex<HashMap<i32, Box<FnMut(ErrorCode, i32) + Send>>> = Default::default();
        }

        extern "C" fn agent_listen_callback(command_handle: i32, err: ErrorCode, pool_handle: i32) {
            let mut callbacks = CALLBACKS.lock().unwrap();
            let mut cb = callbacks.remove(&command_handle).unwrap();
            cb(err, pool_handle)
        }

        let mut callbacks = CALLBACKS.lock().unwrap();
        let command_handle = (COMMAND_HANDLE_COUNTER.fetch_add(1, Ordering::SeqCst) + 1) as i32;
        callbacks.insert(command_handle, closure);

        (command_handle, Some(agent_listen_callback))
    }

    pub fn closure_to_agent_connected_cb(closure: Box<FnMut(i32, ErrorCode, i32, String, String) + Send>)
                                         -> (i32, Option<extern fn(listener_handle: i32,
                                                                   err: ErrorCode,
                                                                   conn_handle: i32,
                                                                   sender_did: *const c_char,
                                                                   receiver_did: *const c_char)>) {
        lazy_static! {
            static ref CALLBACKS: Mutex<HashMap<i32, Box<FnMut(i32, ErrorCode, i32, String, String) + Send>>> = Default::default();
        }

        extern "C" fn callback(listener_handle: i32,
                               err: ErrorCode,
                               conn_handle: i32,
                               sender_did: *const c_char,
                               receiver_did: *const c_char) {
            let mut callbacks = CALLBACKS.lock().unwrap();
            let sender_did = unsafe { CStr::from_ptr(sender_did).to_str().unwrap().to_string() };
            let receiver_did = unsafe { CStr::from_ptr(receiver_did).to_str().unwrap().to_string() };
            let cb_id: i32 = *CLOSURE_CB_MAP.lock().unwrap().get(&listener_handle).unwrap();
            callbacks.get_mut(&cb_id).unwrap()(listener_handle, err, conn_handle, sender_did.clone(), receiver_did.clone());
        }

        let mut callbacks = CALLBACKS.lock().unwrap();
        let command_handle = (COMMAND_HANDLE_COUNTER.fetch_add(1, Ordering::SeqCst) + 1) as i32;
        callbacks.insert(command_handle, closure);

        (command_handle, Some(callback))
    }

    pub fn closure_to_agent_add_identity_cb(closure: Box<FnMut(ErrorCode) + Send>) -> (i32,
                                                                                       Option<extern fn(command_handle: i32,
                                                                                                        err: ErrorCode)>) {
        lazy_static! {
            static ref CALLBACKS: Mutex<HashMap<i32, Box<FnMut(ErrorCode) + Send>>> = Default::default();
        }

        extern "C" fn callback(command_handle: i32, err: ErrorCode) {
            let mut callbacks = CALLBACKS.lock().unwrap();
            let mut cb = callbacks.remove(&command_handle).unwrap();
            cb(err)
        }

        let mut callbacks = CALLBACKS.lock().unwrap();
        let command_handle = (COMMAND_HANDLE_COUNTER.fetch_add(1, Ordering::SeqCst) + 1) as i32;
        callbacks.insert(command_handle, closure);

        (command_handle, Some(callback))
    }

    pub fn closure_to_agent_rm_identity_cb(closure: Box<FnMut(ErrorCode) + Send>) -> (i32,
                                                                                      Option<extern fn(command_handle: i32,
                                                                                                       err: ErrorCode)>) {
        lazy_static! {
            static ref CALLBACKS: Mutex<HashMap<i32, Box<FnMut(ErrorCode) + Send>>> = Default::default();
        }

        extern "C" fn callback(command_handle: i32, err: ErrorCode) {
            let mut callbacks = CALLBACKS.lock().unwrap();
            let mut cb = callbacks.remove(&command_handle).unwrap();
            cb(err)
        }

        let mut callbacks = CALLBACKS.lock().unwrap();
        let command_handle = (COMMAND_HANDLE_COUNTER.fetch_add(1, Ordering::SeqCst) + 1) as i32;
        callbacks.insert(command_handle, closure);

        (command_handle, Some(callback))
    }

    pub fn closure_to_agent_send_cb(closure: Box<FnMut(ErrorCode) + Send>) -> (i32,
                                                                               Option<extern fn(command_handle: i32,
                                                                                                err: ErrorCode)>) {
        lazy_static! {
            static ref CALLBACKS: Mutex<HashMap<i32, Box<FnMut(ErrorCode) + Send>>> = Default::default();
        }

        extern "C" fn callback(command_handle: i32, err: ErrorCode) {
            let mut callbacks = CALLBACKS.lock().unwrap();
            let mut cb = callbacks.remove(&command_handle).unwrap();
            cb(err)
        }

        let mut callbacks = CALLBACKS.lock().unwrap();
        let command_handle = (COMMAND_HANDLE_COUNTER.fetch_add(1, Ordering::SeqCst) + 1) as i32;
        callbacks.insert(command_handle, closure);

        (command_handle, Some(callback))
    }

    pub fn closure_to_agent_close_cb(closure: Box<FnMut(ErrorCode) + Send>) -> (i32,
                                                                                Option<extern fn(command_handle: i32,
                                                                                                 err: ErrorCode)>) {
        lazy_static! {
            static ref CALLBACKS: Mutex<HashMap<i32, Box<FnMut(ErrorCode) + Send>>> = Default::default();
        }

        extern "C" fn agent_close_connection_callback(command_handle: i32, err: ErrorCode) {
            let mut callbacks = CALLBACKS.lock().unwrap();
            let mut cb = callbacks.remove(&command_handle).unwrap();
            cb(err)
        }

        let mut callbacks = CALLBACKS.lock().unwrap();
        let command_handle = (COMMAND_HANDLE_COUNTER.fetch_add(1, Ordering::SeqCst) + 1) as i32;
        callbacks.insert(command_handle, closure);

        (command_handle, Some(agent_close_connection_callback))
    }


    pub fn closure_to_sign_and_submit_request_cb(closure: Box<FnMut(ErrorCode, String) + Send>) -> (i32,
                                                                                                    Option<extern fn(command_handle: i32,
                                                                                                                     err: ErrorCode,
                                                                                                                     request_result_json: *const c_char)>) {
        lazy_static! {
            static ref SIGN_AND_SUBMIT_REQUEST_CALLBACKS: Mutex < HashMap < i32, Box < FnMut(ErrorCode, String) + Send > >> = Default::default();
        }

        extern "C" fn closure_to_sign_and_submit_request_callback(command_handle: i32, err: ErrorCode, request_result_json: *const c_char) {
            let mut callbacks = SIGN_AND_SUBMIT_REQUEST_CALLBACKS.lock().unwrap();
            let mut cb = callbacks.remove(&command_handle).unwrap();
            let request_result_json = unsafe { CStr::from_ptr(request_result_json).to_str().unwrap().to_string() };
            cb(err, request_result_json)
        }

        let mut callbacks = SIGN_AND_SUBMIT_REQUEST_CALLBACKS.lock().unwrap();
        let command_handle = (COMMAND_HANDLE_COUNTER.fetch_add(1, Ordering::SeqCst) + 1) as i32;
        callbacks.insert(command_handle, closure);

        (command_handle, Some(closure_to_sign_and_submit_request_callback))
    }

    pub fn closure_to_submit_request_cb(closure: Box<FnMut(ErrorCode, String) + Send>) -> (i32,
                                                                                           Option<extern fn(command_handle: i32,
                                                                                                            err: ErrorCode,
                                                                                                            request_result_json: *const c_char)>) {
        lazy_static! {
            static ref SUBMIT_REQUEST_CALLBACKS: Mutex < HashMap < i32, Box < FnMut(ErrorCode, String) + Send > >> = Default::default();
        }

        extern "C" fn closure_to_submit_request_callback(command_handle: i32, err: ErrorCode, request_result_json: *const c_char) {
            let mut callbacks = SUBMIT_REQUEST_CALLBACKS.lock().unwrap();
            let mut cb = callbacks.remove(&command_handle).unwrap();
            let request_result_json = unsafe { CStr::from_ptr(request_result_json).to_str().unwrap().to_string() };
            cb(err, request_result_json)
        }

        let mut callbacks = SUBMIT_REQUEST_CALLBACKS.lock().unwrap();
        let command_handle = (COMMAND_HANDLE_COUNTER.fetch_add(1, Ordering::SeqCst) + 1) as i32;
        callbacks.insert(command_handle, closure);

        (command_handle, Some(closure_to_submit_request_callback))
    }

    pub fn closure_to_build_request_cb(closure: Box<FnMut(ErrorCode, String) + Send>) -> (i32,
                                                                                          Option<extern fn(command_handle: i32,
                                                                                                           err: ErrorCode,
                                                                                                           request_json: *const c_char)>) {
        lazy_static! {
            static ref BUILD_REQUEST_CALLBACKS: Mutex < HashMap < i32, Box < FnMut(ErrorCode, String) + Send > >> = Default::default();
        }

        extern "C" fn closure_to_build_request_callback(command_handle: i32, err: ErrorCode, request_json: *const c_char) {
            let mut callbacks = BUILD_REQUEST_CALLBACKS.lock().unwrap();
            let mut cb = callbacks.remove(&command_handle).unwrap();
            let request_json = unsafe { CStr::from_ptr(request_json).to_str().unwrap().to_string() };
            cb(err, request_json)
        }

        let mut callbacks = BUILD_REQUEST_CALLBACKS.lock().unwrap();
        let command_handle = (COMMAND_HANDLE_COUNTER.fetch_add(1, Ordering::SeqCst) + 1) as i32;
        callbacks.insert(command_handle, closure);

        (command_handle, Some(closure_to_build_request_callback))
    }

    pub fn closure_to_delete_wallet_cb(closure: Box<FnMut(ErrorCode) + Send>) -> (i32,
                                                                                  Option<extern fn(command_handle: i32,
                                                                                                   err: ErrorCode)>) {
        lazy_static! {
            static ref DELETE_WALLET_CALLBACKS: Mutex<HashMap<i32, Box<FnMut(ErrorCode) + Send>>> = Default::default();
        }

        extern "C" fn delete_wallet_callback(command_handle: i32, err: ErrorCode) {
            let mut callbacks = DELETE_WALLET_CALLBACKS.lock().unwrap();
            let mut cb = callbacks.remove(&command_handle).unwrap();
            cb(err)
        }

        let mut callbacks = DELETE_WALLET_CALLBACKS.lock().unwrap();
        let command_handle = (COMMAND_HANDLE_COUNTER.fetch_add(1, Ordering::SeqCst) + 1) as i32;
        callbacks.insert(command_handle, closure);

        (command_handle, Some(delete_wallet_callback))
    }

    pub fn closure_to_replace_keys_cb(closure: Box<FnMut(ErrorCode, String, String) + Send>) -> (i32,
                                                                                                 Option<extern fn(command_handle: i32,
                                                                                                                  err: ErrorCode,
                                                                                                                  verkey: *const c_char,
                                                                                                                  pk: *const c_char)>) {
        lazy_static! {
            static ref REPLACE_KEYS_CALLBACKS: Mutex < HashMap < i32, Box < FnMut(ErrorCode, String, String) + Send > >> = Default::default();
        }

        extern "C" fn replace_keys_callback(command_handle: i32, err: ErrorCode, verkey: *const c_char, pk: *const c_char) {
            let mut callbacks = REPLACE_KEYS_CALLBACKS.lock().unwrap();
            let mut cb = callbacks.remove(&command_handle).unwrap();
            let verkey = unsafe { CStr::from_ptr(verkey).to_str().unwrap().to_string() };
            let pk = unsafe { CStr::from_ptr(pk).to_str().unwrap().to_string() };
            cb(err, verkey, pk)
        }

        let mut callbacks = REPLACE_KEYS_CALLBACKS.lock().unwrap();
        let command_handle = (COMMAND_HANDLE_COUNTER.fetch_add(1, Ordering::SeqCst) + 1) as i32;
        callbacks.insert(command_handle, closure);

        (command_handle, Some(replace_keys_callback))
    }

<<<<<<< HEAD
    pub fn closure_to_encrypt_cb(closure: Box<FnMut(ErrorCode, String, String) + Send>) -> (i32,
                                                                                            Option<extern fn(command_handle: i32,
                                                                                                             err: ErrorCode,
                                                                                                             encrypted_msg: *const c_char,
                                                                                                             nonce: *const c_char)>) {
        lazy_static! {
            static ref ENCRYPT_CALLBACKS: Mutex < HashMap < i32, Box < FnMut(ErrorCode, String, String) + Send > >> = Default::default();
        }

        extern "C" fn encrypt_callback(command_handle: i32, err: ErrorCode, encrypted_msg: *const c_char, nonce: *const c_char) {
            let mut callbacks = ENCRYPT_CALLBACKS.lock().unwrap();
            let mut cb = callbacks.remove(&command_handle).unwrap();
            let encrypted_msg = unsafe { CStr::from_ptr(encrypted_msg).to_str().unwrap().to_string() };
            let nonce = unsafe { CStr::from_ptr(nonce).to_str().unwrap().to_string() };
            cb(err, encrypted_msg, nonce)
        }

        let mut callbacks = ENCRYPT_CALLBACKS.lock().unwrap();
        let command_handle = (COMMAND_HANDLE_COUNTER.fetch_add(1, Ordering::SeqCst) + 1) as i32;
        callbacks.insert(command_handle, closure);

        (command_handle, Some(encrypt_callback))
    }

    pub fn closure_to_decrypt_cb(closure: Box<FnMut(ErrorCode, String) + Send>) -> (i32,
                                                                                 Option<extern fn(command_handle: i32,
                                                                                                  err: ErrorCode,
                                                                                                  decrypted_msg: *const c_char)>) {
        lazy_static! {
            static ref DECRYPT_CALLBACKS: Mutex < HashMap < i32, Box < FnMut(ErrorCode, String) + Send > >> = Default::default();
        }

        extern "C" fn closure_to_decrypt_callback(command_handle: i32, err: ErrorCode, decrypted_msg: *const c_char) {
            let mut callbacks = DECRYPT_CALLBACKS.lock().unwrap();
            let mut cb = callbacks.remove(&command_handle).unwrap();
            let decrypted_msg = unsafe { CStr::from_ptr(decrypted_msg).to_str().unwrap().to_string() };
            cb(err, decrypted_msg)
        }

        let mut callbacks = DECRYPT_CALLBACKS.lock().unwrap();
        let command_handle = (COMMAND_HANDLE_COUNTER.fetch_add(1, Ordering::SeqCst) + 1) as i32;
        callbacks.insert(command_handle, closure);

        (command_handle, Some(closure_to_decrypt_callback))
=======
    pub fn closure_to_sign_request_cb(closure: Box<FnMut(ErrorCode, String) + Send>) -> (i32,
                                                                                         Option<extern fn(command_handle: i32,
                                                                                                          err: ErrorCode,
                                                                                                          signed_request_json: *const c_char)>) {
        lazy_static! {
            static ref SIGN_REQUEST_CALLBACKS: Mutex < HashMap < i32, Box < FnMut(ErrorCode, String) + Send > >> = Default::default();
        }

        extern "C" fn closure_to_sign_request_callback(command_handle: i32, err: ErrorCode, signed_request_json: *const c_char) {
            let mut callbacks = SIGN_REQUEST_CALLBACKS.lock().unwrap();
            let mut cb = callbacks.remove(&command_handle).unwrap();
            let signed_request_json = unsafe { CStr::from_ptr(signed_request_json).to_str().unwrap().to_string() };
            cb(err, signed_request_json)
        }

        let mut callbacks = SIGN_REQUEST_CALLBACKS.lock().unwrap();
        let command_handle = (COMMAND_HANDLE_COUNTER.fetch_add(1, Ordering::SeqCst) + 1) as i32;
        callbacks.insert(command_handle, closure);

        (command_handle, Some(closure_to_sign_request_callback))
>>>>>>> b63be999
    }
}<|MERGE_RESOLUTION|>--- conflicted
+++ resolved
@@ -847,7 +847,6 @@
         (command_handle, Some(replace_keys_callback))
     }
 
-<<<<<<< HEAD
     pub fn closure_to_encrypt_cb(closure: Box<FnMut(ErrorCode, String, String) + Send>) -> (i32,
                                                                                             Option<extern fn(command_handle: i32,
                                                                                                              err: ErrorCode,
@@ -892,7 +891,8 @@
         callbacks.insert(command_handle, closure);
 
         (command_handle, Some(closure_to_decrypt_callback))
-=======
+    }
+
     pub fn closure_to_sign_request_cb(closure: Box<FnMut(ErrorCode, String) + Send>) -> (i32,
                                                                                          Option<extern fn(command_handle: i32,
                                                                                                           err: ErrorCode,
@@ -913,6 +913,5 @@
         callbacks.insert(command_handle, closure);
 
         (command_handle, Some(closure_to_sign_request_callback))
->>>>>>> b63be999
     }
 }