--- conflicted
+++ resolved
@@ -228,13 +228,8 @@
 
             let wallet_handle = WalletUtils::create_and_open_wallet(POOL, None).unwrap();
 
-<<<<<<< HEAD
-            let res = LedgerUtils::sign_request(wallet_handle, DID, MESSAGE);
+            let res = LedgerUtils::sign_request(wallet_handle, DID, REQUEST);
             assert_eq!(res.unwrap_err(), ErrorCode::WalletItemNotFound);
-=======
-            let res = LedgerUtils::sign_request(wallet_handle, DID, REQUEST);
-            assert_eq!(res.unwrap_err(), ErrorCode::WalletNotFoundError);
->>>>>>> 710c424c
 
             WalletUtils::close_wallet(wallet_handle).unwrap();
 
@@ -308,7 +303,7 @@
             let wallet_handle = WalletUtils::create_and_open_wallet(POOL, None).unwrap();
 
             let res = LedgerUtils::multi_sign_request(wallet_handle, DID, REQUEST);
-            assert_eq!(res.unwrap_err(), ErrorCode::WalletNotFoundError);
+            assert_eq!(res.unwrap_err(), ErrorCode::WalletItemNotFound);
 
             WalletUtils::close_wallet(wallet_handle).unwrap();
 
