#[macro_use]
extern crate lazy_static;

#[macro_use]
extern crate named_type_derive;

#[macro_use]
extern crate derivative;

#[macro_use]
extern crate serde_derive;

#[macro_use]
extern crate serde_json;

extern crate byteorder;
extern crate indyrs as indy;
extern crate indyrs as api;
extern crate ursa;
extern crate uuid;
extern crate named_type;
extern crate rmp_serde;
extern crate rust_base58;
extern crate time;
extern crate serde;

#[macro_use]
mod utils;

use utils::{wallet, anoncreds};
use utils::anoncreds::{COMMON_MASTER_SECRET, CREDENTIAL1_ID, ANONCREDS_WALLET_CONFIG};

use indy::ErrorCode;
use utils::constants::*;

use utils::domain::anoncreds::schema::{Schema, AttributeNames, MAX_ATTRIBUTES_COUNT};
use utils::domain::anoncreds::credential_definition::CredentialDefinition;
use utils::domain::anoncreds::credential::CredentialInfo;
use utils::domain::anoncreds::credential_for_proof_request::{CredentialsForProofRequest, RequestedCredential};
use utils::domain::anoncreds::proof::Proof;
use utils::domain::anoncreds::proof_request::{ProofRequest, AttributeInfo};

use std::collections::HashSet;

mod high_cases {
    use super::*;

    mod issuer_create_schema {
        use super::*;

        #[test]
        fn issuer_create_schema_works() {
            let (schema_id, _) = anoncreds::issuer_create_schema(ISSUER_DID,
                                                                 GVT_SCHEMA_NAME,
                                                                 SCHEMA_VERSION,
                                                                 GVT_SCHEMA_ATTRIBUTES).unwrap();
            assert_eq!(anoncreds::gvt_schema_id(), schema_id);
        }
    }

    mod issuer_create_and_store_credential_def {
        use super::*;

        #[test]
        fn issuer_create_and_store_credential_def_works() {
            anoncreds::init_common_wallet();
        }

        #[test]
        fn issuer_create_and_store_credential_def_works_for_invalid_wallet() {
            anoncreds::init_common_wallet();

            let wallet_handle = wallet::open_wallet(ANONCREDS_WALLET_CONFIG, WALLET_CREDENTIALS).unwrap();

            let invalid_wallet_handle = wallet_handle + 100;
            let res = anoncreds::issuer_create_credential_definition(invalid_wallet_handle,
                                                                     ISSUER_DID,
                                                                     &anoncreds::gvt_schema_json(),
                                                                     TAG_1,
                                                                     None,
                                                                     Some(&anoncreds::default_cred_def_config()));
            assert_code!(ErrorCode::WalletInvalidHandle, res);

            wallet::close_wallet(wallet_handle).unwrap();
        }
    }

    mod issuer_create_credential_offer {
        use super::*;

        #[test]
        fn issuer_create_credential_offer_works() {
            anoncreds::init_common_wallet();
        }

        #[test]
        fn issuer_create_credential_offer_works_for_invalid_wallet_handle() {
            anoncreds::init_common_wallet();

            let wallet_handle = wallet::open_wallet(ANONCREDS_WALLET_CONFIG, WALLET_CREDENTIALS).unwrap();

            let invalid_wallet_handle = wallet_handle + 100;
            let res = anoncreds::issuer_create_credential_offer(invalid_wallet_handle,
                                                                &anoncreds::issuer_1_gvt_cred_def_id());
            assert_code!(ErrorCode::WalletInvalidHandle, res);

            wallet::close_wallet(wallet_handle).unwrap();
        }
    }

    mod prover_create_master_secret {
        use super::*;

        #[test]
        fn prover_create_master_secret_works() {
            anoncreds::init_common_wallet();
        }

        #[test]
        fn prover_create_master_secret_works_invalid_wallet_handle() {
            anoncreds::init_common_wallet();

            let wallet_handle = wallet::open_wallet(ANONCREDS_WALLET_CONFIG, WALLET_CREDENTIALS).unwrap();

            let invalid_wallet_handle = wallet_handle + 100;
            let res = anoncreds::prover_create_master_secret(invalid_wallet_handle, COMMON_MASTER_SECRET);
            assert_code!(ErrorCode::WalletInvalidHandle, res);

            wallet::close_wallet(wallet_handle).unwrap();
        }
    }

    mod prover_create_credential_req {
        use super::*;

        #[test]
        fn prover_create_credential_req_works() {
            anoncreds::init_common_wallet();
        }

        #[test]
        fn prover_create_credential_req_works_for_invalid_wallet() {
            let (credential_def, credential_offer, _, _) = anoncreds::init_common_wallet();

            let wallet_handle = wallet::open_wallet(ANONCREDS_WALLET_CONFIG, WALLET_CREDENTIALS).unwrap();

            let invalid_wallet_handle = wallet_handle + 100;
            let res = anoncreds::prover_create_credential_req(invalid_wallet_handle,
                                                              DID_MY1,
                                                              &credential_offer,
                                                              &credential_def,
                                                              COMMON_MASTER_SECRET);
            assert_code!(ErrorCode::WalletInvalidHandle, res);

            wallet::close_wallet(wallet_handle).unwrap();
        }

        #[test]
        fn prover_create_credential_req_works_for_credential_def_not_correspond_to_credential_offer() {
            let (issuer1_gvt_credential_def, issuer1_gvt_credential_offer, _, _) = anoncreds::init_common_wallet();

            let wallet_handle = wallet::open_wallet(ANONCREDS_WALLET_CONFIG, WALLET_CREDENTIALS).unwrap();

            let mut issuer_create_credential_offer: serde_json::Value = serde_json::from_str(&issuer1_gvt_credential_offer).unwrap();
            issuer_create_credential_offer["key_correctness_proof"]["c"] = serde_json::Value::String("11111111".to_string());

            let other_credential_offer = serde_json::to_string(&issuer_create_credential_offer).unwrap();

            let res = anoncreds::prover_create_credential_req(wallet_handle,
                                                              DID_MY1,
                                                              &other_credential_offer,
                                                              &issuer1_gvt_credential_def,
                                                              COMMON_MASTER_SECRET);
            assert_code!(ErrorCode::CommonInvalidStructure, res);

            wallet::close_wallet(wallet_handle).unwrap();
        }
    }

    mod issuer_create_credential {
        use super::*;

        #[test]
        fn issuer_create_credential_works() {
            anoncreds::init_common_wallet();
        }

        #[test]
        fn issuer_create_credential_works_for_credential_does_not_correspond_to_credential_values() {
            let (_, credential_offer, credential_req, _) = anoncreds::init_common_wallet();

            let wallet_handle = wallet::open_wallet(ANONCREDS_WALLET_CONFIG, WALLET_CREDENTIALS).unwrap();

            let res = anoncreds::issuer_create_credential(wallet_handle,
                                                          &credential_offer,
                                                          &credential_req,
                                                          &anoncreds::xyz_credential_values_json(),
                                                          None,
                                                          None);
            assert_code!(ErrorCode::CommonInvalidStructure, res);

            wallet::close_wallet(wallet_handle).unwrap();
        }

        #[test]
        fn issuer_create_credential_works_for_for_invalid_wallet_handle() {
            let (_, credential_offer, credential_req, _) = anoncreds::init_common_wallet();

            let wallet_handle = wallet::open_wallet(ANONCREDS_WALLET_CONFIG, WALLET_CREDENTIALS).unwrap();

            let invalid_wallet_handle = wallet_handle + 100;
            let res = anoncreds::issuer_create_credential(invalid_wallet_handle,
                                                          &credential_offer,
                                                          &credential_req,
                                                          &anoncreds::gvt_credential_values_json(),
                                                          None,
                                                          None);
            assert_code!(ErrorCode::WalletInvalidHandle, res);

            wallet::close_wallet(wallet_handle).unwrap();
        }
    }

    mod prover_store_credential {
        use super::*;

        #[test]
        fn prover_store_credential_works() {
            anoncreds::init_common_wallet();
        }

        #[test]
        fn prover_store_credential_works_for_invalid_wallet_handle() {
            let (credential_def_json, credential_offer, _, _) = anoncreds::init_common_wallet();

            let wallet_handle = wallet::open_wallet(ANONCREDS_WALLET_CONFIG, WALLET_CREDENTIALS).unwrap();
            let prover_wallet_handle = wallet::create_and_open_default_wallet().unwrap();

            anoncreds::prover_create_master_secret(prover_wallet_handle, COMMON_MASTER_SECRET).unwrap();

            let (credential_req, credential_req_meta) = anoncreds::prover_create_credential_req(prover_wallet_handle,
                                                                                                DID_MY1,
                                                                                                &credential_offer,
                                                                                                credential_def_json,
                                                                                                COMMON_MASTER_SECRET).unwrap();

            let (credential_json, _, _) = anoncreds::issuer_create_credential(wallet_handle,
                                                                              &credential_offer,
                                                                              &credential_req,
                                                                              &anoncreds::gvt_credential_values_json(),
                                                                              None,
                                                                              None).unwrap();

            let invalid_wallet_handle = wallet_handle + 100;
            let res = anoncreds::prover_store_credential(invalid_wallet_handle,
                                                         CREDENTIAL1_ID,
                                                         &credential_req_meta,
                                                         &credential_json,
                                                         &credential_def_json,
                                                         None);
            assert_code!(ErrorCode::WalletInvalidHandle, res);

            wallet::close_wallet(wallet_handle).unwrap();
            wallet::close_wallet(prover_wallet_handle).unwrap();
        }
    }

    mod prover_get_credentials {
        use super::*;

        #[test]
        fn prover_get_credentials_works_for_empty_filter() {
            anoncreds::init_common_wallet();

            let wallet_handle = wallet::open_wallet(ANONCREDS_WALLET_CONFIG, WALLET_CREDENTIALS).unwrap();

            let credentials = anoncreds::prover_get_credentials(wallet_handle, r#"{}"#).unwrap();
            println!("!!!!\n{}", credentials);
            let credentials: Vec<CredentialInfo> = serde_json::from_str(&credentials).unwrap();

            assert_eq!(credentials.len(), 3);
            assert!(credentials.contains(&anoncreds::issuer_1_gvt_credential()));
            assert!(credentials.contains(&anoncreds::issuer_1_xyz_credential()));
            assert!(credentials.contains(&anoncreds::issuer_2_gvt_credential()));

            wallet::close_wallet(wallet_handle).unwrap();
        }


        #[test]
        fn prover_get_credentials_works_for_filter_by_issuer_did() {
            anoncreds::init_common_wallet();

            let wallet_handle = wallet::open_wallet(ANONCREDS_WALLET_CONFIG, WALLET_CREDENTIALS).unwrap();

            let filter_json = json!({"issuer_did": ISSUER_DID}).to_string();
            let credentials = anoncreds::prover_get_credentials(wallet_handle, &filter_json).unwrap();
            let credentials: Vec<CredentialInfo> = serde_json::from_str(&credentials).unwrap();

            assert_eq!(credentials.len(), 2);
            assert!(credentials.contains(&anoncreds::issuer_1_gvt_credential()));
            assert!(credentials.contains(&anoncreds::issuer_1_xyz_credential()));

            wallet::close_wallet(wallet_handle).unwrap();
        }

        #[test]
        fn prover_get_credentials_works_for_filter_by_schema_id() {
            anoncreds::init_common_wallet();

            let wallet_handle = wallet::open_wallet(ANONCREDS_WALLET_CONFIG, WALLET_CREDENTIALS).unwrap();

            let filter = json!({"schema_id": anoncreds::gvt_schema_id()}).to_string();

            let credentials = anoncreds::prover_get_credentials(wallet_handle, &filter).unwrap();
            let credentials: Vec<CredentialInfo> = serde_json::from_str(&credentials).unwrap();

            assert_eq!(credentials.len(), 2);
            assert!(credentials.contains(&anoncreds::issuer_1_gvt_credential()));
            assert!(credentials.contains(&anoncreds::issuer_2_gvt_credential()));

            wallet::close_wallet(wallet_handle).unwrap();
        }

        #[test]
        fn prover_get_credentials_works_for_filter_by_schema_name() {
            anoncreds::init_common_wallet();

            let wallet_handle = wallet::open_wallet(ANONCREDS_WALLET_CONFIG, WALLET_CREDENTIALS).unwrap();

            let credentials = anoncreds::prover_get_credentials(wallet_handle, &format!(r#"{{"schema_name":"{}"}}"#, GVT_SCHEMA_NAME)).unwrap();
            let credentials: Vec<CredentialInfo> = serde_json::from_str(&credentials).unwrap();

            assert_eq!(credentials.len(), 2);
            assert!(credentials.contains(&anoncreds::issuer_1_gvt_credential()));
            assert!(credentials.contains(&anoncreds::issuer_2_gvt_credential()));

            wallet::close_wallet(wallet_handle).unwrap();
        }

        #[test]
        fn prover_get_credentials_works_for_filter_by_schema_version() {
            anoncreds::init_common_wallet();

            let wallet_handle = wallet::open_wallet(ANONCREDS_WALLET_CONFIG, WALLET_CREDENTIALS).unwrap();

            let credentials = anoncreds::prover_get_credentials(wallet_handle, &format!(r#"{{"schema_version":"{}"}}"#, SCHEMA_VERSION)).unwrap();
            let credentials: Vec<CredentialInfo> = serde_json::from_str(&credentials).unwrap();

            assert_eq!(credentials.len(), 3);
            assert!(credentials.contains(&anoncreds::issuer_1_gvt_credential()));
            assert!(credentials.contains(&anoncreds::issuer_1_xyz_credential()));
            assert!(credentials.contains(&anoncreds::issuer_2_gvt_credential()));

            wallet::close_wallet(wallet_handle).unwrap();
        }

        #[test]
        fn prover_get_credentials_works_for_filter_by_schema_issuer_did() {
            anoncreds::init_common_wallet();

            let wallet_handle = wallet::open_wallet(ANONCREDS_WALLET_CONFIG, WALLET_CREDENTIALS).unwrap();

            let credentials = anoncreds::prover_get_credentials(wallet_handle, &format!(r#"{{"schema_issuer_did":"{}"}}"#, ISSUER_DID)).unwrap();
            let credentials: Vec<CredentialInfo> = serde_json::from_str(&credentials).unwrap();

            assert_eq!(credentials.len(), 3);
            assert!(credentials.contains(&anoncreds::issuer_1_gvt_credential()));
            assert!(credentials.contains(&anoncreds::issuer_1_xyz_credential()));
            assert!(credentials.contains(&anoncreds::issuer_2_gvt_credential()));

            wallet::close_wallet(wallet_handle).unwrap();
        }

        #[test]
        fn prover_get_credentials_works_for_filter_by_cred_def_id() {
            anoncreds::init_common_wallet();

            let wallet_handle = wallet::open_wallet(ANONCREDS_WALLET_CONFIG, WALLET_CREDENTIALS).unwrap();

            let filter = json!({"cred_def_id": anoncreds::issuer_1_gvt_cred_def_id()}).to_string();

            let credentials = anoncreds::prover_get_credentials(wallet_handle, &filter).unwrap();
            let credentials: Vec<CredentialInfo> = serde_json::from_str(&credentials).unwrap();

            assert_eq!(credentials.len(), 1);
            assert!(credentials.contains(&anoncreds::issuer_1_gvt_credential()));

            wallet::close_wallet(wallet_handle).unwrap();
        }

        #[test]
        fn prover_get_credentials_works_for_empty_result() {
            anoncreds::init_common_wallet();

            let wallet_handle = wallet::open_wallet(ANONCREDS_WALLET_CONFIG, WALLET_CREDENTIALS).unwrap();

            let credentials = anoncreds::prover_get_credentials(wallet_handle, r#"{"cred_def_id":"other_cred_def_id"}"#).unwrap();
            let credentials: Vec<CredentialInfo> = serde_json::from_str(&credentials).unwrap();

            assert_eq!(credentials.len(), 0);

            wallet::close_wallet(wallet_handle).unwrap();
        }

        #[test]
        fn prover_get_credentials_works_for_invalid_wallet_handle() {
            anoncreds::init_common_wallet();

            let wallet_handle = wallet::open_wallet(ANONCREDS_WALLET_CONFIG, WALLET_CREDENTIALS).unwrap();

            let invalid_wallet_handle = wallet_handle + 100;
            let res = anoncreds::prover_get_credentials(invalid_wallet_handle, r#"{}"#);
            assert_code!(ErrorCode::WalletInvalidHandle, res);

            wallet::close_wallet(wallet_handle).unwrap();
        }
    }

    mod prover_get_credential {
        use super::*;

        #[test]
        fn prover_get_credential_works() {
            anoncreds::init_common_wallet();

            let wallet_handle = wallet::open_wallet(ANONCREDS_WALLET_CONFIG, WALLET_CREDENTIALS).unwrap();

            let credential = anoncreds::prover_get_credential(wallet_handle, CREDENTIAL1_ID).unwrap();
            let credential: CredentialInfo = serde_json::from_str(&credential).unwrap();
            assert_eq!(credential, anoncreds::issuer_1_gvt_credential());

            wallet::close_wallet(wallet_handle).unwrap();
        }

        #[test]
        fn prover_get_credential_works_for_not_found() {
            anoncreds::init_common_wallet();

            let wallet_handle = wallet::open_wallet(ANONCREDS_WALLET_CONFIG, WALLET_CREDENTIALS).unwrap();

            let res = anoncreds::prover_get_credential(wallet_handle, "other_cred_id");
            assert_code!(ErrorCode::WalletItemNotFound, res);

            wallet::close_wallet(wallet_handle).unwrap();
        }
    }

    mod prover_credentials_search {
        use super::*;

        #[test]
        fn credentials_search_works() {
            anoncreds::init_common_wallet();

            let wallet_handle = wallet::open_wallet(ANONCREDS_WALLET_CONFIG, WALLET_CREDENTIALS).unwrap();

            let (search_handle, count) = anoncreds::prover_search_credentials(wallet_handle, "{}").unwrap();
            assert_eq!(count, 3);

            let credentials = anoncreds::prover_fetch_credentials(search_handle, count).unwrap();
            let credentials: Vec<CredentialInfo> = serde_json::from_str(&credentials).unwrap();

            assert_eq!(credentials.len(), 3);
            assert!(credentials.contains(&anoncreds::issuer_1_gvt_credential()));
            assert!(credentials.contains(&anoncreds::issuer_1_xyz_credential()));
            assert!(credentials.contains(&anoncreds::issuer_2_gvt_credential()));

            anoncreds::prover_close_credentials_search(search_handle).unwrap();
            wallet::close_wallet(wallet_handle).unwrap();
        }

        #[test]
        fn credentials_search_works_for_filter_by_issuer_did() {
            anoncreds::init_common_wallet();

            let wallet_handle = wallet::open_wallet(ANONCREDS_WALLET_CONFIG, WALLET_CREDENTIALS).unwrap();

            let filter_json = json!({"issuer_did": ISSUER_DID}).to_string();
            let (search_handle, count) = anoncreds::prover_search_credentials(wallet_handle, &filter_json).unwrap();
            assert_eq!(count, 2);

            let credentials = anoncreds::prover_fetch_credentials(search_handle, count).unwrap();
            let credentials: Vec<CredentialInfo> = serde_json::from_str(&credentials).unwrap();

            assert_eq!(credentials.len(), 2);
            assert!(credentials.contains(&anoncreds::issuer_1_gvt_credential()));
            assert!(credentials.contains(&anoncreds::issuer_1_xyz_credential()));

            anoncreds::prover_close_credentials_search(search_handle).unwrap();
            wallet::close_wallet(wallet_handle).unwrap();
        }

        #[test]
        fn credentials_search_works_for_filter_by_schema_id() {
            anoncreds::init_common_wallet();

            let wallet_handle = wallet::open_wallet(ANONCREDS_WALLET_CONFIG, WALLET_CREDENTIALS).unwrap();

            let filter_json = json!({"schema_id": anoncreds::gvt_schema_id()}).to_string();
            let (search_handle, count) = anoncreds::prover_search_credentials(wallet_handle, &filter_json).unwrap();
            assert_eq!(count, 2);

            let credentials = anoncreds::prover_fetch_credentials(search_handle, count).unwrap();
            let credentials: Vec<CredentialInfo> = serde_json::from_str(&credentials).unwrap();

            assert_eq!(credentials.len(), 2);
            assert!(credentials.contains(&anoncreds::issuer_1_gvt_credential()));
            assert!(credentials.contains(&anoncreds::issuer_2_gvt_credential()));

            anoncreds::prover_close_credentials_search(search_handle).unwrap();
            wallet::close_wallet(wallet_handle).unwrap();
        }

        #[test]
        fn credentials_search_works_for_filter_by_schema_id_and_cred_def_id() {
            anoncreds::init_common_wallet();

            let wallet_handle = wallet::open_wallet(ANONCREDS_WALLET_CONFIG, WALLET_CREDENTIALS).unwrap();

            let filter_json = json!({
                "schema_id": anoncreds::gvt_schema_id(),
                "cred_def_id": anoncreds::issuer_1_gvt_cred_def_id()
            }).to_string();

            let (search_handle, count) = anoncreds::prover_search_credentials(wallet_handle, &filter_json).unwrap();
            assert_eq!(count, 1);

            let credentials = anoncreds::prover_fetch_credentials(search_handle, count).unwrap();
            let credentials: Vec<CredentialInfo> = serde_json::from_str(&credentials).unwrap();

            assert_eq!(credentials.len(), 1);
            assert!(credentials.contains(&anoncreds::issuer_1_gvt_credential()));

            anoncreds::prover_close_credentials_search(search_handle).unwrap();
            wallet::close_wallet(wallet_handle).unwrap();
        }

        #[test]
        fn credentials_search_works_for_filter_by_multiple_schema_ids() {
            anoncreds::init_common_wallet();

            let wallet_handle = wallet::open_wallet(ANONCREDS_WALLET_CONFIG, WALLET_CREDENTIALS).unwrap();

            let filter_json = json!({
                "schema_id": json!({
                    "$in": vec![anoncreds::gvt_schema_id(), anoncreds::xyz_schema_id()]
                })
            }).to_string();

            let (search_handle, count) = anoncreds::prover_search_credentials(wallet_handle, &filter_json).unwrap();
            assert_eq!(count, 3);

            let credentials = anoncreds::prover_fetch_credentials(search_handle, count).unwrap();
            let credentials: Vec<CredentialInfo> = serde_json::from_str(&credentials).unwrap();

            assert_eq!(credentials.len(), 3);
            assert!(credentials.contains(&anoncreds::issuer_1_gvt_credential()));
            assert!(credentials.contains(&anoncreds::issuer_1_xyz_credential()));
            assert!(credentials.contains(&anoncreds::issuer_2_gvt_credential()));

            anoncreds::prover_close_credentials_search(search_handle).unwrap();
            wallet::close_wallet(wallet_handle).unwrap();
        }

        #[test]
        fn credentials_search_works_for_filter_by_schema_id_or_cred_def_id() {
            anoncreds::init_common_wallet();

            let wallet_handle = wallet::open_wallet(ANONCREDS_WALLET_CONFIG, WALLET_CREDENTIALS).unwrap();

            let filter_json = json!({
                "$or": vec![
                    json!({"schema_id": anoncreds::gvt_schema_id()}),
                    json!({"cred_def_id": anoncreds::issuer_1_xyz_cred_def_id()}),
                ]
            }).to_string();

            let (search_handle, count) = anoncreds::prover_search_credentials(wallet_handle, &filter_json).unwrap();
            assert_eq!(count, 3);

            let credentials = anoncreds::prover_fetch_credentials(search_handle, count).unwrap();
            let credentials: Vec<CredentialInfo> = serde_json::from_str(&credentials).unwrap();

            assert_eq!(credentials.len(), 3);
            assert!(credentials.contains(&anoncreds::issuer_1_gvt_credential()));
            assert!(credentials.contains(&anoncreds::issuer_1_xyz_credential()));
            assert!(credentials.contains(&anoncreds::issuer_2_gvt_credential()));

            anoncreds::prover_close_credentials_search(search_handle).unwrap();
            wallet::close_wallet(wallet_handle).unwrap();
        }

        #[test]
        fn credentials_search_works_for_no_results() {
            anoncreds::init_common_wallet();

            let wallet_handle = wallet::open_wallet(ANONCREDS_WALLET_CONFIG, WALLET_CREDENTIALS).unwrap();

            let filter_json = json!({"other_field": "other_value"}).to_string();

            let (search_handle, count) = anoncreds::prover_search_credentials(wallet_handle, &filter_json).unwrap();
            assert_eq!(count, 0);

            let credentials = anoncreds::prover_fetch_credentials(search_handle, 100).unwrap();
            let credentials: Vec<CredentialInfo> = serde_json::from_str(&credentials).unwrap();
            assert_eq!(credentials.len(), 0);

            anoncreds::prover_close_credentials_search(search_handle).unwrap();
            wallet::close_wallet(wallet_handle).unwrap();
        }
    }

    //NOTE: There are following credential stored in wallet:
    // {"issuer_did": ISSUER_DID, "schema_id": gvt_schema_id}
    // {"issuer_did": ISSUER_DID, "schema_id": xyz_schema_id}
    // {"issuer_did": DID, "schema_id": gvt_schema_id}
    mod prover_get_credentials_for_proof_req {
        use super::*;

        #[test]
        fn prover_get_credentials_for_proof_req_works_for_empty_req() {
            anoncreds::init_common_wallet();

            let wallet_handle = wallet::open_wallet(ANONCREDS_WALLET_CONFIG, WALLET_CREDENTIALS).unwrap();

            let proof_req = json!({
               "nonce":"123432421212",
               "name":"proof_req_1",
               "version":"0.1",
               "requested_attributes": json!({}),
               "requested_predicates": json!({}),
            }).to_string();

            let credentials_json = anoncreds::prover_get_credentials_for_proof_req(wallet_handle, &proof_req).unwrap();

            let credentials: CredentialsForProofRequest = serde_json::from_str(&credentials_json).unwrap();
            assert_eq!(credentials.attrs.len(), 0);
            assert_eq!(credentials.predicates.len(), 0);

            wallet::close_wallet(wallet_handle).unwrap();
        }

        #[test]
        fn prover_get_credentials_for_proof_req_works_for_revealed_attr_only() {
            anoncreds::init_common_wallet();

            let wallet_handle = wallet::open_wallet(ANONCREDS_WALLET_CONFIG, WALLET_CREDENTIALS).unwrap();

            let proof_req = json!({
               "nonce":"123432421212",
               "name":"proof_req_1",
               "version":"0.1",
               "requested_attributes": json!({
                   "attr1_referent": json!({
                       "name":"name"
                   })
               }),
               "requested_predicates": json!({ }),
            }).to_string();

            let credentials_json = anoncreds::prover_get_credentials_for_proof_req(wallet_handle, &proof_req).unwrap();
            println!("credentials_json:\n{}", credentials_json);

            let credentials: CredentialsForProofRequest = serde_json::from_str(&credentials_json).unwrap();
            assert_eq!(credentials.attrs.len(), 1);

            let credentials_for_attr_1 = credentials.attrs.get("attr1_referent").unwrap();
            assert_eq!(credentials_for_attr_1.len(), 2);

            wallet::close_wallet(wallet_handle).unwrap();
        }

        #[test]
        fn prover_get_credentials_for_proof_req_works_for_revealed_attr_in_upper_case() {
            anoncreds::init_common_wallet();

            let wallet_handle = wallet::open_wallet(ANONCREDS_WALLET_CONFIG, WALLET_CREDENTIALS).unwrap();

            let proof_req = json!({
               "nonce":"123432421212",
               "name":"proof_req_1",
               "version":"0.1",
               "requested_attributes": json!({
                   "attr1_referent": json!({
                       "name":"NAME"
                   })
               }),
               "requested_predicates": json!({ }),
            }).to_string();

            let credentials_json = anoncreds::prover_get_credentials_for_proof_req(wallet_handle, &proof_req).unwrap();

            let credentials: CredentialsForProofRequest = serde_json::from_str(&credentials_json).unwrap();
            assert_eq!(credentials.attrs.len(), 1);

            let credentials_for_attr_1 = credentials.attrs.get("attr1_referent").unwrap();
            assert_eq!(credentials_for_attr_1.len(), 2);

            wallet::close_wallet(wallet_handle).unwrap();
        }

        #[test]
        fn prover_get_credentials_for_proof_req_works_for_revealed_attr_contains_spaces() {
            anoncreds::init_common_wallet();

            let wallet_handle = wallet::open_wallet(ANONCREDS_WALLET_CONFIG, WALLET_CREDENTIALS).unwrap();

            let proof_req = json!({
               "nonce":"123432421212",
               "name":"proof_req_1",
               "version":"0.1",
               "requested_attributes": json!({
                   "attr1_referent": json!({
                       "name":" name"
                   })
               }),
               "requested_predicates": json!({ }),
            }).to_string();

            let credentials_json = anoncreds::prover_get_credentials_for_proof_req(wallet_handle, &proof_req).unwrap();

            let credentials: CredentialsForProofRequest = serde_json::from_str(&credentials_json).unwrap();
            assert_eq!(credentials.attrs.len(), 1);

            let credentials_for_attr_1 = credentials.attrs.get("attr1_referent").unwrap();
            assert_eq!(credentials_for_attr_1.len(), 2);

            wallet::close_wallet(wallet_handle).unwrap();
        }

        mod attribute_restrictions_libindy_1_5_format {
            use super::*;

            #[test]
            fn prover_get_credentials_for_proof_req_works_for_revealed_attr_for_specific_issuer() {
                anoncreds::init_common_wallet();

                let wallet_handle = wallet::open_wallet(ANONCREDS_WALLET_CONFIG, WALLET_CREDENTIALS).unwrap();

                let proof_req = json!({
                   "nonce":"123432421212",
                   "name":"proof_req_1",
                   "version":"0.1",
                   "requested_attributes": json!({
                       "attr1_referent": json!({
                           "name":"name",
                           "restrictions": [json!({ "issuer_did": ISSUER_DID })]
                       })
                   }),
                   "requested_predicates": json!({
                   }),
                }).to_string();

                let credentials_json = anoncreds::prover_get_credentials_for_proof_req(wallet_handle, &proof_req).unwrap();

                let credentials: CredentialsForProofRequest = serde_json::from_str(&credentials_json).unwrap();
                assert_eq!(credentials.attrs.len(), 1);

                let credentials_for_attr_1 = credentials.attrs.get("attr1_referent").unwrap();
                assert_eq!(credentials_for_attr_1.len(), 1);

                wallet::close_wallet(wallet_handle).unwrap();
            }

            #[test]
            fn prover_get_credentials_for_proof_rea_works_for_revealed_attr_for_multiple_issuers() {
                anoncreds::init_common_wallet();

                let wallet_handle = wallet::open_wallet(ANONCREDS_WALLET_CONFIG, WALLET_CREDENTIALS).unwrap();

                let proof_req = json!({
                   "nonce":"123432421212",
                   "name":"proof_req_1",
                   "version":"0.1",
                   "requested_attributes": json!({
                       "attr1_referent": json!({
                           "name":"name",
                           "restrictions": [json!({ "issuer_did": ISSUER_DID }), json!({ "issuer_did": ISSUER_DID_2 })]
                       })
                   }),
                   "requested_predicates": json!({}),
                }).to_string();

                let credentials_json = anoncreds::prover_get_credentials_for_proof_req(wallet_handle, &proof_req).unwrap();

                let credentials: CredentialsForProofRequest = serde_json::from_str(&credentials_json).unwrap();
                assert_eq!(credentials.attrs.len(), 1);

                let credentials_for_attr_1 = credentials.attrs.get("attr1_referent").unwrap();
                assert_eq!(credentials_for_attr_1.len(), 2);

                wallet::close_wallet(wallet_handle).unwrap();
            }

            #[test]
            fn prover_get_credentials_for_proof_req_works_for_revealed_attr_for_specific_schema() {
                anoncreds::init_common_wallet();

                let wallet_handle = wallet::open_wallet(ANONCREDS_WALLET_CONFIG, WALLET_CREDENTIALS).unwrap();

                let proof_req = json!({
                   "nonce":"123432421212",
                   "name":"proof_req_1",
                   "version":"0.1",
                   "requested_attributes": json!({
                       "attr1_referent": json!({
                           "name":"name",
                           "restrictions": [json!({ "schema_id": anoncreds::gvt_schema_id() })]
                       })
                   }),
                   "requested_predicates": json!({}),
                }).to_string();

                let credentials_json = anoncreds::prover_get_credentials_for_proof_req(wallet_handle, &proof_req).unwrap();

                let credentials: CredentialsForProofRequest = serde_json::from_str(&credentials_json).unwrap();
                assert_eq!(credentials.attrs.len(), 1);

                let credentials_for_attr_1 = credentials.attrs.get("attr1_referent").unwrap();
                assert_eq!(credentials_for_attr_1.len(), 2);

                wallet::close_wallet(wallet_handle).unwrap();
            }

            #[test]
            fn prover_get_credentials_for_proof_req_works_for_revealed_attr_for_schema_name() {
                anoncreds::init_common_wallet();

                let wallet_handle = wallet::open_wallet(ANONCREDS_WALLET_CONFIG, WALLET_CREDENTIALS).unwrap();

                let proof_req = json!({
                   "nonce":"123432421212",
                   "name":"proof_req_1",
                   "version":"0.1",
                   "requested_attributes": json!({
                       "attr1_referent": json!({
                           "name":"name",
                           "restrictions": [json!({ "schema_name": GVT_SCHEMA_NAME })]
                       })
                   }),
                   "requested_predicates": json!({}),
                }).to_string();

                let credentials_json = anoncreds::prover_get_credentials_for_proof_req(wallet_handle, &proof_req).unwrap();

                let credentials: CredentialsForProofRequest = serde_json::from_str(&credentials_json).unwrap();
                assert_eq!(credentials.attrs.len(), 1);

                let credentials_for_attr_1 = credentials.attrs.get("attr1_referent").unwrap();
                assert_eq!(credentials_for_attr_1.len(), 2);

                wallet::close_wallet(wallet_handle).unwrap();
            }

            #[test]
            fn prover_get_credentials_for_proof_req_works_for_revealed_attr_for_schema_version() {
                anoncreds::init_common_wallet();

                let wallet_handle = wallet::open_wallet(ANONCREDS_WALLET_CONFIG, WALLET_CREDENTIALS).unwrap();

                let proof_req = json!({
                   "nonce":"123432421212",
                   "name":"proof_req_1",
                   "version":"0.1",
                   "requested_attributes": json!({
                       "attr1_referent": json!({
                           "name":"name",
                           "restrictions": [json!({ "schema_version": SCHEMA_VERSION })]
                       })
                   }),
                   "requested_predicates": json!({}),
                }).to_string();

                let credentials_json = anoncreds::prover_get_credentials_for_proof_req(wallet_handle, &proof_req).unwrap();

                let credentials: CredentialsForProofRequest = serde_json::from_str(&credentials_json).unwrap();
                assert_eq!(credentials.attrs.len(), 1);

                let credentials_for_attr_1 = credentials.attrs.get("attr1_referent").unwrap();
                assert_eq!(credentials_for_attr_1.len(), 2);

                wallet::close_wallet(wallet_handle).unwrap();
            }

            #[test]
            fn prover_get_credentials_for_proof_req_works_for_revealed_attr_for_schema_issuer_did() {
                anoncreds::init_common_wallet();

                let wallet_handle = wallet::open_wallet(ANONCREDS_WALLET_CONFIG, WALLET_CREDENTIALS).unwrap();

                let proof_req = json!({
                   "nonce":"123432421212",
                   "name":"proof_req_1",
                   "version":"0.1",
                   "requested_attributes": json!({
                       "attr1_referent": json!({
                           "name":"name",
                           "restrictions": [json!({ "schema_issuer_did": ISSUER_DID })]
                       })
                   }),
                   "requested_predicates": json!({}),
                }).to_string();

                let credentials_json = anoncreds::prover_get_credentials_for_proof_req(wallet_handle, &proof_req).unwrap();

                let credentials: CredentialsForProofRequest = serde_json::from_str(&credentials_json).unwrap();
                assert_eq!(credentials.attrs.len(), 1);

                let credentials_for_attr_1 = credentials.attrs.get("attr1_referent").unwrap();
                assert_eq!(credentials_for_attr_1.len(), 2);

                wallet::close_wallet(wallet_handle).unwrap();
            }

            #[test]
            fn prover_get_credentials_for_proof_req_works_for_revealed_attr_for_specific_schema_id_or_specific_cred_def_id() {
                anoncreds::init_common_wallet();

                let wallet_handle = wallet::open_wallet(ANONCREDS_WALLET_CONFIG, WALLET_CREDENTIALS).unwrap();

                let proof_req = json!({
                   "nonce":"123432421212",
                   "name":"proof_req_1",
                   "version":"0.1",
                   "requested_attributes": json!({
                       "attr1_referent": json!({
                           "name":"name",
                           "restrictions": [json!({ "schema_id": anoncreds::gvt_schema_id() }), json!({ "cred_def_id": anoncreds::issuer_1_gvt_cred_def_id() })]
                       })
                   }),
                   "requested_predicates": json!({}),
                }).to_string();

                let credentials_json = anoncreds::prover_get_credentials_for_proof_req(wallet_handle, &proof_req).unwrap();

                let credentials: CredentialsForProofRequest = serde_json::from_str(&credentials_json).unwrap();
                assert_eq!(credentials.attrs.len(), 1);

                let credentials_for_attr_1 = credentials.attrs.get("attr1_referent").unwrap();
                assert_eq!(credentials_for_attr_1.len(), 2);

                wallet::close_wallet(wallet_handle).unwrap();
            }

            #[test]
            fn prover_get_credentials_for_proof_rea_works_for_revealed_attr_for_multiple_schemas() {
                anoncreds::init_common_wallet();

                let wallet_handle = wallet::open_wallet(ANONCREDS_WALLET_CONFIG, WALLET_CREDENTIALS).unwrap();

                let proof_req = json!({
                   "nonce":"123432421212",
                   "name":"proof_req_1",
                   "version":"0.1",
                   "requested_attributes": json!({
                       "attr1_referent": json!({
                           "name":"name",
                           "restrictions": [json!({ "schema_id":  anoncreds::gvt_schema_id() }), json!({ "schema_id": anoncreds::xyz_schema_id() })]
                       })
                   }),
                   "requested_predicates": json!({}),
                }).to_string();

                let credentials_json = anoncreds::prover_get_credentials_for_proof_req(wallet_handle, &proof_req).unwrap();

                let credentials: CredentialsForProofRequest = serde_json::from_str(&credentials_json).unwrap();
                assert_eq!(credentials.attrs.len(), 1);

                let credentials_for_attr_1 = credentials.attrs.get("attr1_referent").unwrap();
                assert_eq!(credentials_for_attr_1.len(), 2);

                wallet::close_wallet(wallet_handle).unwrap();
            }

            #[test]
            fn prover_get_credentials_for_proof_req_works_for_revealed_attr_for_specific_cred_def_id() {
                anoncreds::init_common_wallet();

                let wallet_handle = wallet::open_wallet(ANONCREDS_WALLET_CONFIG, WALLET_CREDENTIALS).unwrap();

                let proof_req = json!({
                   "nonce":"123432421212",
                   "name":"proof_req_1",
                   "version":"0.1",
                   "requested_attributes": json!({
                       "attr1_referent": json!({
                           "name":"name",
                           "restrictions": [json!({ "cred_def_id": anoncreds::issuer_1_gvt_cred_def_id() })]
                       })
                   }),
                   "requested_predicates": json!({}),
                }).to_string();

                let credentials_json = anoncreds::prover_get_credentials_for_proof_req(wallet_handle, &proof_req).unwrap();

                let credentials: CredentialsForProofRequest = serde_json::from_str(&credentials_json).unwrap();
                let credentials_for_attr_1 = credentials.attrs.get("attr1_referent").unwrap();

                wallet::close_wallet(wallet_handle).unwrap();

                assert_eq!(credentials.attrs.len(), 1);
                assert_eq!(credentials_for_attr_1.len(), 1);
            }

            #[test]
            fn prover_get_credentials_for_proof_rea_works_for_revealed_attr_for_multiple_cred_def_ids() {
                anoncreds::init_common_wallet();

                let wallet_handle = wallet::open_wallet(ANONCREDS_WALLET_CONFIG, WALLET_CREDENTIALS).unwrap();

                let proof_req = json!({
                   "nonce":"123432421212",
                   "name":"proof_req_1",
                   "version":"0.1",
                   "requested_attributes": json!({
                       "attr1_referent": json!({
                           "name":"name",
                           "restrictions": [json!({ "cred_def_id": anoncreds::issuer_1_gvt_cred_def_id() }), json!({ "cred_def_id": anoncreds::issuer_2_gvt_cred_def_id() })]
                       })
                   }),
                   "requested_predicates": json!({}),
                }).to_string();

                let credentials_json = anoncreds::prover_get_credentials_for_proof_req(wallet_handle, &proof_req).unwrap();

                let credentials: CredentialsForProofRequest = serde_json::from_str(&credentials_json).unwrap();
                assert_eq!(credentials.attrs.len(), 1);

                let credentials_for_attr_1 = credentials.attrs.get("attr1_referent").unwrap();
                assert_eq!(credentials_for_attr_1.len(), 2);

                wallet::close_wallet(wallet_handle).unwrap();
            }

            #[test]
            fn prover_get_credentials_for_proof_req_works_for_revealed_attr_for_cred_def_id_or_issuer_did() {
                anoncreds::init_common_wallet();

                let wallet_handle = wallet::open_wallet(ANONCREDS_WALLET_CONFIG, WALLET_CREDENTIALS).unwrap();

                let proof_req = json!({
                   "nonce":"123432421212",
                   "name":"proof_req_1",
                   "version":"0.1",
                   "requested_attributes": json!({
                       "attr1_referent": json!({
                           "name":"name",
                           "restrictions": [json!({ "cred_def_id": anoncreds::issuer_1_gvt_cred_def_id() }), json!({ "issuer_did": ISSUER_DID_2 })]
                       })
                   }),
                   "requested_predicates": json!({}),
                }).to_string();

                let credentials_json = anoncreds::prover_get_credentials_for_proof_req(wallet_handle, &proof_req).unwrap();

                let credentials: CredentialsForProofRequest = serde_json::from_str(&credentials_json).unwrap();
                assert_eq!(credentials.attrs.len(), 1);

                let credentials_for_attr_1 = credentials.attrs.get("attr1_referent").unwrap();
                assert_eq!(credentials_for_attr_1.len(), 2);

                wallet::close_wallet(wallet_handle).unwrap();
            }

            #[test]
            fn prover_get_credentials_for_proof_req_works_for_revealed_attr_for_other_issuer() {
                anoncreds::init_common_wallet();

                let wallet_handle = wallet::open_wallet(ANONCREDS_WALLET_CONFIG, WALLET_CREDENTIALS).unwrap();

                let proof_req = json!({
                   "nonce":"123432421212",
                   "name":"proof_req_1",
                   "version":"0.1",
                   "requested_attributes": json!({
                       "attr1_referent": json!({
                           "name":"name",
                           "restrictions": [json!({ "issuer_did": DID_TRUSTEE })]
                       })
                   }),
                   "requested_predicates": json!({
                   }),
                }).to_string();

                let credentials_json = anoncreds::prover_get_credentials_for_proof_req(wallet_handle, &proof_req).unwrap();

                let credentials: CredentialsForProofRequest = serde_json::from_str(&credentials_json).unwrap();
                assert_eq!(credentials.attrs.len(), 1);

                let credentials_for_attr_1 = credentials.attrs.get("attr1_referent").unwrap();
                assert_eq!(credentials_for_attr_1.len(), 0);

                wallet::close_wallet(wallet_handle).unwrap();
            }

            #[test]
            fn prover_get_credentials_for_proof_req_works_for_revealed_attr_for_other_schema_id() {
                anoncreds::init_common_wallet();

                let wallet_handle = wallet::open_wallet(ANONCREDS_WALLET_CONFIG, WALLET_CREDENTIALS).unwrap();

                let proof_req = json!({
                   "nonce":"123432421212",
                   "name":"proof_req_1",
                   "version":"0.1",
                   "requested_attributes": json!({
                       "attr1_referent": json!({
                           "name":"name",
                           "restrictions": [json!({ "schema_id": Schema::schema_id(DID_TRUSTEE, GVT_SCHEMA_NAME, SCHEMA_VERSION) })]
                       })
                   }),
                   "requested_predicates": json!({
                   }),
                }).to_string();

                let credentials_json = anoncreds::prover_get_credentials_for_proof_req(wallet_handle, &proof_req).unwrap();

                let credentials: CredentialsForProofRequest = serde_json::from_str(&credentials_json).unwrap();
                assert_eq!(credentials.attrs.len(), 1);

                let credentials_for_attr_1 = credentials.attrs.get("attr1_referent").unwrap();
                assert_eq!(credentials_for_attr_1.len(), 0);

                wallet::close_wallet(wallet_handle).unwrap();
            }

            #[test]
            fn prover_get_credentials_for_proof_req_works_for_revealed_attr_for_other_cred_def_id() {
                anoncreds::init_common_wallet();

                let wallet_handle = wallet::open_wallet(ANONCREDS_WALLET_CONFIG, WALLET_CREDENTIALS).unwrap();

                let proof_req = json!({
                   "nonce":"123432421212",
                   "name":"proof_req_1",
                   "version":"0.1",
                   "requested_attributes": json!({
                       "attr1_referent": json!({
                           "name":"name",
                           "restrictions": [json!({ "cred_def_id": CredentialDefinition::cred_def_id(DID_TRUSTEE, &anoncreds::gvt_schema_id(), "CL", TAG_1) })]
                       })
                   }),
                   "requested_predicates": json!({
                   }),
                }).to_string();

                let credentials_json = anoncreds::prover_get_credentials_for_proof_req(wallet_handle, &proof_req).unwrap();

                let credentials: CredentialsForProofRequest = serde_json::from_str(&credentials_json).unwrap();
                assert_eq!(credentials.attrs.len(), 1);

                let credentials_for_attr_1 = credentials.attrs.get("attr1_referent").unwrap();
                assert_eq!(credentials_for_attr_1.len(), 0);

                wallet::close_wallet(wallet_handle).unwrap();
            }

            #[test]
            fn prover_get_credentials_for_proof_req_works_for_null_restrictions() {
                anoncreds::init_common_wallet();

                let wallet_handle = wallet::open_wallet(ANONCREDS_WALLET_CONFIG, WALLET_CREDENTIALS).unwrap();

                let proof_req = r#"{
                   "nonce":"123432421212",
                   "name":"proof_req_1",
                   "version":"0.1",
                   "requested_attributes":{
                      "attr1_referent":{
                         "name":"name",
                         "restrictions":[
                            {
                               "schema_id":null,
                               "schema_issuer_did":null,
                               "schema_name":null,
                               "schema_version":null,
                               "issuer_did":"NcYxiDXkpYi6ov5FcYDi1e",
                               "cred_def_id":null
                            }
                         ]
                      }
                   },
                   "requested_predicates":{
                   }
                }"#;

                let credentials_json = anoncreds::prover_get_credentials_for_proof_req(wallet_handle, &proof_req).unwrap();

                let credentials: CredentialsForProofRequest = serde_json::from_str(&credentials_json).unwrap();
                assert_eq!(credentials.attrs.len(), 1);

                let credentials_for_attr_1 = credentials.attrs.get("attr1_referent").unwrap();
                assert_eq!(credentials_for_attr_1.len(), 1);

                wallet::close_wallet(wallet_handle).unwrap();
            }
        }

        mod attribute_restrictions_wql_format {
            use super::*;

            #[test]
            fn prover_get_credentials_for_proof_req_works_for_revealed_attr_for_specific_issuer() {
                anoncreds::init_common_wallet();

                let wallet_handle = wallet::open_wallet(ANONCREDS_WALLET_CONFIG, WALLET_CREDENTIALS).unwrap();

                let proof_req = json!({
                   "nonce":"123432421212",
                   "name":"proof_req_1",
                   "version":"0.1",
                   "requested_attributes": json!({
                       "attr1_referent": json!({
                           "name":"name",
                           "restrictions": json!({ "issuer_did": ISSUER_DID })
                       })
                   }),
                   "requested_predicates": json!({
                   }),
                }).to_string();

                let credentials_json = anoncreds::prover_get_credentials_for_proof_req(wallet_handle, &proof_req).unwrap();

                let credentials: CredentialsForProofRequest = serde_json::from_str(&credentials_json).unwrap();
                assert_eq!(credentials.attrs.len(), 1);

                let credentials_for_attr_1 = credentials.attrs.get("attr1_referent").unwrap();
                assert_eq!(credentials_for_attr_1.len(), 1);

                wallet::close_wallet(wallet_handle).unwrap();
            }

            #[test]
            fn prover_get_credentials_for_proof_rea_works_for_revealed_attr_for_multiple_issuers() {
                anoncreds::init_common_wallet();

                let wallet_handle = wallet::open_wallet(ANONCREDS_WALLET_CONFIG, WALLET_CREDENTIALS).unwrap();

                let proof_req = json!({
                   "nonce":"123432421212",
                   "name":"proof_req_1",
                   "version":"0.1",
                   "requested_attributes": json!({
                       "attr1_referent": json!({
                           "name":"name",
                           "restrictions": json!({
                               "issuer_did": json!({
                                    "$in": vec![ISSUER_DID, ISSUER_DID_2]
                               })
                           })
                       })
                   }),
                   "requested_predicates": json!({}),
                }).to_string();

                let credentials_json = anoncreds::prover_get_credentials_for_proof_req(wallet_handle, &proof_req).unwrap();

                let credentials: CredentialsForProofRequest = serde_json::from_str(&credentials_json).unwrap();
                assert_eq!(credentials.attrs.len(), 1);

                let credentials_for_attr_1 = credentials.attrs.get("attr1_referent").unwrap();
                assert_eq!(credentials_for_attr_1.len(), 2);

                wallet::close_wallet(wallet_handle).unwrap();
            }

            #[test]
            fn prover_get_credentials_for_proof_req_works_for_revealed_attr_for_specific_schema() {
                anoncreds::init_common_wallet();

                let wallet_handle = wallet::open_wallet(ANONCREDS_WALLET_CONFIG, WALLET_CREDENTIALS).unwrap();

                let proof_req = json!({
                   "nonce":"123432421212",
                   "name":"proof_req_1",
                   "version":"0.1",
                   "requested_attributes": json!({
                       "attr1_referent": json!({
                           "name":"name",
                           "restrictions": json!({ "schema_id": anoncreds::gvt_schema_id() })
                       })
                   }),
                   "requested_predicates": json!({}),
                }).to_string();

                let credentials_json = anoncreds::prover_get_credentials_for_proof_req(wallet_handle, &proof_req).unwrap();

                let credentials: CredentialsForProofRequest = serde_json::from_str(&credentials_json).unwrap();
                assert_eq!(credentials.attrs.len(), 1);

                let credentials_for_attr_1 = credentials.attrs.get("attr1_referent").unwrap();
                assert_eq!(credentials_for_attr_1.len(), 2);

                wallet::close_wallet(wallet_handle).unwrap();
            }

            #[test]
            fn prover_get_credentials_for_proof_req_works_for_revealed_attr_for_schema_name() {
                anoncreds::init_common_wallet();

                let wallet_handle = wallet::open_wallet(ANONCREDS_WALLET_CONFIG, WALLET_CREDENTIALS).unwrap();

                let proof_req = json!({
                   "nonce":"123432421212",
                   "name":"proof_req_1",
                   "version":"0.1",
                   "requested_attributes": json!({
                       "attr1_referent": json!({
                           "name":"name",
                           "restrictions": json!({ "schema_name": GVT_SCHEMA_NAME })
                       })
                   }),
                   "requested_predicates": json!({}),
                }).to_string();

                let credentials_json = anoncreds::prover_get_credentials_for_proof_req(wallet_handle, &proof_req).unwrap();

                let credentials: CredentialsForProofRequest = serde_json::from_str(&credentials_json).unwrap();
                assert_eq!(credentials.attrs.len(), 1);

                let credentials_for_attr_1 = credentials.attrs.get("attr1_referent").unwrap();
                assert_eq!(credentials_for_attr_1.len(), 2);

                wallet::close_wallet(wallet_handle).unwrap();
            }

            #[test]
            fn prover_get_credentials_for_proof_req_works_for_revealed_attr_for_schema_version() {
                anoncreds::init_common_wallet();

                let wallet_handle = wallet::open_wallet(ANONCREDS_WALLET_CONFIG, WALLET_CREDENTIALS).unwrap();

                let proof_req = json!({
                   "nonce":"123432421212",
                   "name":"proof_req_1",
                   "version":"0.1",
                   "requested_attributes": json!({
                       "attr1_referent": json!({
                           "name":"name",
                           "restrictions": json!({ "schema_version": SCHEMA_VERSION })
                       })
                   }),
                   "requested_predicates": json!({}),
                }).to_string();

                let credentials_json = anoncreds::prover_get_credentials_for_proof_req(wallet_handle, &proof_req).unwrap();

                let credentials: CredentialsForProofRequest = serde_json::from_str(&credentials_json).unwrap();
                assert_eq!(credentials.attrs.len(), 1);

                let credentials_for_attr_1 = credentials.attrs.get("attr1_referent").unwrap();
                assert_eq!(credentials_for_attr_1.len(), 2);

                wallet::close_wallet(wallet_handle).unwrap();
            }

            #[test]
            fn prover_get_credentials_for_proof_req_works_for_revealed_attr_for_schema_issuer_did() {
                anoncreds::init_common_wallet();

                let wallet_handle = wallet::open_wallet(ANONCREDS_WALLET_CONFIG, WALLET_CREDENTIALS).unwrap();

                let proof_req = json!({
                   "nonce":"123432421212",
                   "name":"proof_req_1",
                   "version":"0.1",
                   "requested_attributes": json!({
                       "attr1_referent": json!({
                           "name":"name",
                           "restrictions": json!({ "schema_issuer_did": ISSUER_DID })
                       })
                   }),
                   "requested_predicates": json!({}),
                }).to_string();

                let credentials_json = anoncreds::prover_get_credentials_for_proof_req(wallet_handle, &proof_req).unwrap();

                let credentials: CredentialsForProofRequest = serde_json::from_str(&credentials_json).unwrap();
                assert_eq!(credentials.attrs.len(), 1);

                let credentials_for_attr_1 = credentials.attrs.get("attr1_referent").unwrap();
                assert_eq!(credentials_for_attr_1.len(), 2);

                wallet::close_wallet(wallet_handle).unwrap();
            }

            #[test]
            fn prover_get_credentials_for_proof_req_works_for_revealed_attr_for_specific_schema_id_or_specific_cred_def_id() {
                anoncreds::init_common_wallet();

                let wallet_handle = wallet::open_wallet(ANONCREDS_WALLET_CONFIG, WALLET_CREDENTIALS).unwrap();

                let proof_req = json!({
                   "nonce":"123432421212",
                   "name":"proof_req_1",
                   "version":"0.1",
                   "requested_attributes": json!({
                       "attr1_referent": json!({
                           "name":"name",
                           "restrictions": json!({
                                "$or": vec![
                                    json!({ "schema_id": anoncreds::gvt_schema_id() }),
                                    json!({ "cred_def_id": anoncreds::issuer_1_gvt_cred_def_id() })
                                ]
                           })
                       })
                   }),
                   "requested_predicates": json!({}),
                }).to_string();

                let credentials_json = anoncreds::prover_get_credentials_for_proof_req(wallet_handle, &proof_req).unwrap();

                let credentials: CredentialsForProofRequest = serde_json::from_str(&credentials_json).unwrap();
                assert_eq!(credentials.attrs.len(), 1);

                let credentials_for_attr_1 = credentials.attrs.get("attr1_referent").unwrap();
                assert_eq!(credentials_for_attr_1.len(), 2);

                wallet::close_wallet(wallet_handle).unwrap();
            }

            #[test]
            fn prover_get_credentials_for_proof_rea_works_for_revealed_attr_for_multiple_schemas() {
                anoncreds::init_common_wallet();

                let wallet_handle = wallet::open_wallet(ANONCREDS_WALLET_CONFIG, WALLET_CREDENTIALS).unwrap();

                let proof_req = json!({
                   "nonce":"123432421212",
                   "name":"proof_req_1",
                   "version":"0.1",
                   "requested_attributes": json!({
                       "attr1_referent": json!({
                           "name":"name",
                           "restrictions": json!({
                               "schema_id": json!({
                                    "$in": vec![anoncreds::gvt_schema_id(), anoncreds::xyz_schema_id()]
                               })
                           })
                       })
                   }),
                   "requested_predicates": json!({}),
                }).to_string();

                let credentials_json = anoncreds::prover_get_credentials_for_proof_req(wallet_handle, &proof_req).unwrap();

                let credentials: CredentialsForProofRequest = serde_json::from_str(&credentials_json).unwrap();
                assert_eq!(credentials.attrs.len(), 1);

                let credentials_for_attr_1 = credentials.attrs.get("attr1_referent").unwrap();
                assert_eq!(credentials_for_attr_1.len(), 2);

                wallet::close_wallet(wallet_handle).unwrap();
            }

            #[test]
            fn prover_get_credentials_for_proof_req_works_for_revealed_attr_for_specific_cred_def_id() {
                anoncreds::init_common_wallet();

                let wallet_handle = wallet::open_wallet(ANONCREDS_WALLET_CONFIG, WALLET_CREDENTIALS).unwrap();

                let proof_req = json!({
                   "nonce":"123432421212",
                   "name":"proof_req_1",
                   "version":"0.1",
                   "requested_attributes": json!({
                       "attr1_referent": json!({
                           "name":"name",
                           "restrictions": json!({ "cred_def_id": anoncreds::issuer_1_gvt_cred_def_id() })
                       })
                   }),
                   "requested_predicates": json!({}),
                }).to_string();

                let credentials_json = anoncreds::prover_get_credentials_for_proof_req(wallet_handle, &proof_req).unwrap();

                let credentials: CredentialsForProofRequest = serde_json::from_str(&credentials_json).unwrap();
                assert_eq!(credentials.attrs.len(), 1);

                let credentials_for_attr_1 = credentials.attrs.get("attr1_referent").unwrap();
                assert_eq!(credentials_for_attr_1.len(), 1);

                wallet::close_wallet(wallet_handle).unwrap();
            }

            #[test]
            fn prover_get_credentials_for_proof_rea_works_for_revealed_attr_for_multiple_cred_def_ids() {
                anoncreds::init_common_wallet();

                let wallet_handle = wallet::open_wallet(ANONCREDS_WALLET_CONFIG, WALLET_CREDENTIALS).unwrap();

                let proof_req = json!({
                   "nonce":"123432421212",
                   "name":"proof_req_1",
                   "version":"0.1",
                   "requested_attributes": json!({
                       "attr1_referent": json!({
                           "name":"name",
                           "restrictions": json!({
                               "cred_def_id": json!({
                                    "$in": vec![anoncreds::issuer_1_gvt_cred_def_id(), anoncreds::issuer_2_gvt_cred_def_id()]
                               })
                           })
                       })
                   }),
                   "requested_predicates": json!({}),
                }).to_string();

                let credentials_json = anoncreds::prover_get_credentials_for_proof_req(wallet_handle, &proof_req).unwrap();

                let credentials: CredentialsForProofRequest = serde_json::from_str(&credentials_json).unwrap();
                assert_eq!(credentials.attrs.len(), 1);

                let credentials_for_attr_1 = credentials.attrs.get("attr1_referent").unwrap();
                assert_eq!(credentials_for_attr_1.len(), 2);

                wallet::close_wallet(wallet_handle).unwrap();
            }

            #[test]
            fn prover_get_credentials_for_proof_rea_works_for_revealed_attr_for_specific_schema_id_and_cred_def_id() {
                anoncreds::init_common_wallet();

                let wallet_handle = wallet::open_wallet(ANONCREDS_WALLET_CONFIG, WALLET_CREDENTIALS).unwrap();

                let proof_req = json!({
                   "nonce":"123432421212",
                   "name":"proof_req_1",
                   "version":"0.1",
                   "requested_attributes": json!({
                       "attr1_referent": json!({
                           "name":"name",
                           "restrictions": json!({
                                "schema_id":  anoncreds::gvt_schema_id(),
                                "cred_def_id": anoncreds::issuer_1_gvt_cred_def_id()
                           })
                       })
                   }),
                   "requested_predicates": json!({}),
                }).to_string();

                let credentials_json = anoncreds::prover_get_credentials_for_proof_req(wallet_handle, &proof_req).unwrap();

                let credentials: CredentialsForProofRequest = serde_json::from_str(&credentials_json).unwrap();
                assert_eq!(credentials.attrs.len(), 1);

                let credentials_for_attr_1 = credentials.attrs.get("attr1_referent").unwrap();
                assert_eq!(credentials_for_attr_1.len(), 1);

                wallet::close_wallet(wallet_handle).unwrap();
            }

            #[test]
            fn prover_get_credentials_for_proof_req_works_for_revealed_attr_for_cred_def_id_or_issuer_did() {
                anoncreds::init_common_wallet();

                let wallet_handle = wallet::open_wallet(ANONCREDS_WALLET_CONFIG, WALLET_CREDENTIALS).unwrap();

                let proof_req = json!({
                   "nonce":"123432421212",
                   "name":"proof_req_1",
                   "version":"0.1",
                   "requested_attributes": json!({
                       "attr1_referent": json!({
                           "name":"name",
                           "restrictions": json!({
                                "$or": vec![
                                    json!({ "cred_def_id": anoncreds::issuer_1_gvt_cred_def_id() }),
                                    json!({ "issuer_did": ISSUER_DID_2 })
                                ]
                           })
                       })
                   }),
                   "requested_predicates": json!({}),
                }).to_string();

                let credentials_json = anoncreds::prover_get_credentials_for_proof_req(wallet_handle, &proof_req).unwrap();

                let credentials: CredentialsForProofRequest = serde_json::from_str(&credentials_json).unwrap();
                assert_eq!(credentials.attrs.len(), 1);

                let credentials_for_attr_1 = credentials.attrs.get("attr1_referent").unwrap();
                assert_eq!(credentials_for_attr_1.len(), 2);

                wallet::close_wallet(wallet_handle).unwrap();
            }

            #[test]
            fn prover_get_credentials_for_proof_req_works_for_revealed_attr_for_other_issuer() {
                anoncreds::init_common_wallet();

                let wallet_handle = wallet::open_wallet(ANONCREDS_WALLET_CONFIG, WALLET_CREDENTIALS).unwrap();

                let proof_req = json!({
                   "nonce":"123432421212",
                   "name":"proof_req_1",
                   "version":"0.1",
                   "requested_attributes": json!({
                       "attr1_referent": json!({
                           "name":"name",
                           "restrictions": json!({ "issuer_did": DID_TRUSTEE })
                       })
                   }),
                   "requested_predicates": json!({
                   }),
                }).to_string();

                let credentials_json = anoncreds::prover_get_credentials_for_proof_req(wallet_handle, &proof_req).unwrap();

                let credentials: CredentialsForProofRequest = serde_json::from_str(&credentials_json).unwrap();
                assert_eq!(credentials.attrs.len(), 1);

                let credentials_for_attr_1 = credentials.attrs.get("attr1_referent").unwrap();
                assert_eq!(credentials_for_attr_1.len(), 0);

                wallet::close_wallet(wallet_handle).unwrap();
            }

            #[test]
            fn prover_get_credentials_for_proof_req_works_for_revealed_attr_for_other_schema_id() {
                anoncreds::init_common_wallet();

                let wallet_handle = wallet::open_wallet(ANONCREDS_WALLET_CONFIG, WALLET_CREDENTIALS).unwrap();

                let proof_req = json!({
                   "nonce":"123432421212",
                   "name":"proof_req_1",
                   "version":"0.1",
                   "requested_attributes": json!({
                       "attr1_referent": json!({
                           "name":"name",
                           "restrictions": json!({ "schema_id": Schema::schema_id(DID_TRUSTEE, GVT_SCHEMA_NAME, SCHEMA_VERSION) })
                       })
                   }),
                   "requested_predicates": json!({
                   }),
                }).to_string();

                let credentials_json = anoncreds::prover_get_credentials_for_proof_req(wallet_handle, &proof_req).unwrap();

                let credentials: CredentialsForProofRequest = serde_json::from_str(&credentials_json).unwrap();
                assert_eq!(credentials.attrs.len(), 1);

                let credentials_for_attr_1 = credentials.attrs.get("attr1_referent").unwrap();
                assert_eq!(credentials_for_attr_1.len(), 0);

                wallet::close_wallet(wallet_handle).unwrap();
            }

            #[test]
            fn prover_get_credentials_for_proof_req_works_for_revealed_attr_for_other_cred_def_id() {
                anoncreds::init_common_wallet();

                let wallet_handle = wallet::open_wallet(ANONCREDS_WALLET_CONFIG, WALLET_CREDENTIALS).unwrap();

                let proof_req = json!({
                   "nonce":"123432421212",
                   "name":"proof_req_1",
                   "version":"0.1",
                   "requested_attributes": json!({
                       "attr1_referent": json!({
                           "name":"name",
                           "restrictions": json!({ "cred_def_id": CredentialDefinition::cred_def_id(DID_TRUSTEE, &anoncreds::gvt_schema_id(), "CL", TAG_1) })
                       })
                   }),
                   "requested_predicates": json!({
                   }),
                }).to_string();

                let credentials_json = anoncreds::prover_get_credentials_for_proof_req(wallet_handle, &proof_req).unwrap();

                let credentials: CredentialsForProofRequest = serde_json::from_str(&credentials_json).unwrap();
                assert_eq!(credentials.attrs.len(), 1);

                let credentials_for_attr_1 = credentials.attrs.get("attr1_referent").unwrap();
                assert_eq!(credentials_for_attr_1.len(), 0);

                wallet::close_wallet(wallet_handle).unwrap();
            }
        }

        #[test]
        fn prover_get_credentials_for_proof_req_works_for_predicate() {
            anoncreds::init_common_wallet();

            let wallet_handle = wallet::open_wallet(ANONCREDS_WALLET_CONFIG, WALLET_CREDENTIALS).unwrap();

            let proof_req = json!({
               "nonce":"123432421212",
               "name":"proof_req_1",
               "version":"0.1",
               "requested_attributes": json!({}),
               "requested_predicates": json!({
                   "predicate1_referent": json!({ "name":"age", "p_type":">=", "p_value":18 })
               }),
            }).to_string();

            let credentials_json = anoncreds::prover_get_credentials_for_proof_req(wallet_handle, &proof_req).unwrap();
            println!("!!!\n{}", credentials_json);

            let credentials: CredentialsForProofRequest = serde_json::from_str(&credentials_json).unwrap();
            assert_eq!(credentials.predicates.len(), 1);

            let credentials_for_predicate_1 = credentials.predicates.get("predicate1_referent").unwrap();
            assert_eq!(credentials_for_predicate_1.len(), 2);

            wallet::close_wallet(wallet_handle).unwrap();
        }

        #[test]
        fn prover_get_credentials_for_proof_req_works_for_predicate_attribute_in_upper_case() {
            anoncreds::init_common_wallet();

            let wallet_handle = wallet::open_wallet(ANONCREDS_WALLET_CONFIG, WALLET_CREDENTIALS).unwrap();

            let proof_req = json!({
               "nonce":"123432421212",
               "name":"proof_req_1",
               "version":"0.1",
               "requested_attributes": json!({}),
               "requested_predicates": json!({
                   "predicate1_referent": json!({ "name":"AGE", "p_type":">=", "p_value":18 })
               }),
            }).to_string();

            let credentials_json = anoncreds::prover_get_credentials_for_proof_req(wallet_handle, &proof_req).unwrap();

            let credentials: CredentialsForProofRequest = serde_json::from_str(&credentials_json).unwrap();
            assert_eq!(credentials.predicates.len(), 1);

            let credentials_for_predicate_1 = credentials.predicates.get("predicate1_referent").unwrap();
            assert_eq!(credentials_for_predicate_1.len(), 2);

            wallet::close_wallet(wallet_handle).unwrap();
        }

        #[test]
        fn prover_get_credentials_for_proof_req_works_for_predicate_attribute_contains_spaces() {
            anoncreds::init_common_wallet();

            let wallet_handle = wallet::open_wallet(ANONCREDS_WALLET_CONFIG, WALLET_CREDENTIALS).unwrap();

            let proof_req = json!({
               "nonce":"123432421212",
               "name":"proof_req_1",
               "version":"0.1",
               "requested_attributes": json!({}),
               "requested_predicates": json!({
                   "predicate1_referent": json!({ "name":"   age", "p_type":">=", "p_value":18 })
               }),
            }).to_string();

            let credentials_json = anoncreds::prover_get_credentials_for_proof_req(wallet_handle, &proof_req).unwrap();

            let credentials: CredentialsForProofRequest = serde_json::from_str(&credentials_json).unwrap();
            assert_eq!(credentials.predicates.len(), 1);

            let credentials_for_predicate_1 = credentials.predicates.get("predicate1_referent").unwrap();
            assert_eq!(credentials_for_predicate_1.len(), 2);

            wallet::close_wallet(wallet_handle).unwrap();
        }

        mod predicate_restrictions_libindy_1_5_format {
            use super::*;

            #[test]
            fn prover_get_credentials_for_proof_req_works_for_predicate_for_issuer_did() {
                anoncreds::init_common_wallet();

                let wallet_handle = wallet::open_wallet(ANONCREDS_WALLET_CONFIG, WALLET_CREDENTIALS).unwrap();

                let proof_req = json!({
                   "nonce":"123432421212",
                   "name":"proof_req_1",
                   "version":"0.1",
                   "requested_attributes": json!({}),
                   "requested_predicates": json!({
                       "predicate1_referent": json!({ "name":"age", "p_type":">=", "p_value":18, "restrictions": [json!({ "issuer_did": ISSUER_DID })] })
                   }),
                }).to_string();

                let credentials_json = anoncreds::prover_get_credentials_for_proof_req(wallet_handle, &proof_req).unwrap();

                let credentials: CredentialsForProofRequest = serde_json::from_str(&credentials_json).unwrap();
                assert_eq!(credentials.predicates.len(), 1);

                let credentials_for_predicate_1 = credentials.predicates.get("predicate1_referent").unwrap();
                assert_eq!(credentials_for_predicate_1.len(), 1);

                wallet::close_wallet(wallet_handle).unwrap();
            }

            #[test]
            fn prover_get_credentials_for_proof_req_works_for_predicate_for_multiple_issuers() {
                anoncreds::init_common_wallet();

                let wallet_handle = wallet::open_wallet(ANONCREDS_WALLET_CONFIG, WALLET_CREDENTIALS).unwrap();

                let proof_req = json!({
                   "nonce":"123432421212",
                   "name":"proof_req_1",
                   "version":"0.1",
                   "requested_attributes": json!({}),
                   "requested_predicates": json!({
                       "predicate1_referent": json!({ "name":"age", "p_type":">=", "p_value":18,
                       "restrictions": [json!({ "issuer_did": ISSUER_DID }), json!({ "issuer_did": ISSUER_DID_2 })] })
                   }),
                }).to_string();

                let credentials_json = anoncreds::prover_get_credentials_for_proof_req(wallet_handle, &proof_req).unwrap();

                let credentials: CredentialsForProofRequest = serde_json::from_str(&credentials_json).unwrap();
                assert_eq!(credentials.predicates.len(), 1);

                let credentials_for_predicate_1 = credentials.predicates.get("predicate1_referent").unwrap();
                assert_eq!(credentials_for_predicate_1.len(), 2);

                wallet::close_wallet(wallet_handle).unwrap();
            }

            #[test]
            fn prover_get_credentials_for_proof_req_works_for_predicate_for_schema_id() {
                anoncreds::init_common_wallet();

                let wallet_handle = wallet::open_wallet(ANONCREDS_WALLET_CONFIG, WALLET_CREDENTIALS).unwrap();

                let proof_req = json!({
                   "nonce":"123432421212",
                   "name":"proof_req_1",
                   "version":"0.1",
                   "requested_attributes": json!({}),
                   "requested_predicates": json!({
                       "predicate1_referent": json!({ "name":"age", "p_type":">=", "p_value":18,
                       "restrictions": [json!({ "schema_id": anoncreds::gvt_schema_id() })] })
                   }),
                }).to_string();

                let credentials_json = anoncreds::prover_get_credentials_for_proof_req(wallet_handle, &proof_req).unwrap();

                let credentials: CredentialsForProofRequest = serde_json::from_str(&credentials_json).unwrap();
                assert_eq!(credentials.predicates.len(), 1);

                let credentials_for_predicate_1 = credentials.predicates.get("predicate1_referent").unwrap();
                assert_eq!(credentials_for_predicate_1.len(), 2);

                wallet::close_wallet(wallet_handle).unwrap();
            }

            #[test]
            fn prover_get_credentials_for_proof_req_works_for_predicate_for_multiple_schema_ids() {
                anoncreds::init_common_wallet();

                let wallet_handle = wallet::open_wallet(ANONCREDS_WALLET_CONFIG, WALLET_CREDENTIALS).unwrap();

                let proof_req = json!({
                   "nonce":"123432421212",
                   "name":"proof_req_1",
                   "version":"0.1",
                   "requested_attributes": json!({}),
                   "requested_predicates": json!({
                       "predicate1_referent": json!({ "name":"age", "p_type":">=", "p_value":18,
                       "restrictions": [json!({ "schema_id": anoncreds::gvt_schema_id() }), json!({ "schema_id": anoncreds::xyz_schema_id() })] })
                   }),
                }).to_string();

                let credentials_json = anoncreds::prover_get_credentials_for_proof_req(wallet_handle, &proof_req).unwrap();

                let credentials: CredentialsForProofRequest = serde_json::from_str(&credentials_json).unwrap();
                assert_eq!(credentials.predicates.len(), 1);

                let credentials_for_predicate_1 = credentials.predicates.get("predicate1_referent").unwrap();
                assert_eq!(credentials_for_predicate_1.len(), 2);

                wallet::close_wallet(wallet_handle).unwrap();
            }

            #[test]
            fn prover_get_credentials_for_proof_req_works_for_predicate_for_cred_def_id() {
                anoncreds::init_common_wallet();

                let wallet_handle = wallet::open_wallet(ANONCREDS_WALLET_CONFIG, WALLET_CREDENTIALS).unwrap();

                let proof_req = json!({
                   "nonce":"123432421212",
                   "name":"proof_req_1",
                   "version":"0.1",
                   "requested_attributes": json!({}),
                   "requested_predicates": json!({
                       "predicate1_referent": json!({ "name":"age", "p_type":">=", "p_value":18,
                       "restrictions": [json!({ "cred_def_id": anoncreds::issuer_1_gvt_cred_def_id() })] })
                   }),
                }).to_string();

                let credentials_json = anoncreds::prover_get_credentials_for_proof_req(wallet_handle, &proof_req).unwrap();

                let credentials: CredentialsForProofRequest = serde_json::from_str(&credentials_json).unwrap();
                assert_eq!(credentials.predicates.len(), 1);

                let credentials_for_predicate_1 = credentials.predicates.get("predicate1_referent").unwrap();
                assert_eq!(credentials_for_predicate_1.len(), 1);

                wallet::close_wallet(wallet_handle).unwrap();
            }

            #[test]
            fn prover_get_credentials_for_proof_req_works_for_predicate_for_multiple_cred_def_ids() {
                anoncreds::init_common_wallet();

                let wallet_handle = wallet::open_wallet(ANONCREDS_WALLET_CONFIG, WALLET_CREDENTIALS).unwrap();

                let proof_req = json!({
                   "nonce":"123432421212",
                   "name":"proof_req_1",
                   "version":"0.1",
                   "requested_attributes": json!({}),
                   "requested_predicates": json!({
                       "predicate1_referent": json!({ "name":"age", "p_type":">=", "p_value":18,
                       "restrictions": [json!({ "cred_def_id": anoncreds::issuer_1_gvt_cred_def_id() }), json!({ "cred_def_id": anoncreds::issuer_2_gvt_cred_def_id() })] })
                   }),
                }).to_string();

                let credentials_json = anoncreds::prover_get_credentials_for_proof_req(wallet_handle, &proof_req).unwrap();

                let credentials: CredentialsForProofRequest = serde_json::from_str(&credentials_json).unwrap();
                assert_eq!(credentials.predicates.len(), 1);

                let credentials_for_predicate_1 = credentials.predicates.get("predicate1_referent").unwrap();
                assert_eq!(credentials_for_predicate_1.len(), 2);

                wallet::close_wallet(wallet_handle).unwrap();
            }

            #[test]
            fn prover_get_credentials_for_proof_req_works_for_predicate_for_other_issuer() {
                anoncreds::init_common_wallet();

                let wallet_handle = wallet::open_wallet(ANONCREDS_WALLET_CONFIG, WALLET_CREDENTIALS).unwrap();

                let proof_req = json!({
                   "nonce":"123432421212",
                   "name":"proof_req_1",
                   "version":"0.1",
                   "requested_attributes": json!({}),
                   "requested_predicates": json!({
                       "predicate1_referent": json!({ "name":"age", "p_type":">=", "p_value":18,
                       "restrictions": [ json!({ "issuer_did":DID_MY2 })] })
                   }),
                }).to_string();

                let credentials_json = anoncreds::prover_get_credentials_for_proof_req(wallet_handle, &proof_req).unwrap();

                let credentials: CredentialsForProofRequest = serde_json::from_str(&credentials_json).unwrap();
                assert_eq!(credentials.predicates.len(), 1);

                let credentials_for_predicate_1 = credentials.predicates.get("predicate1_referent").unwrap();
                assert_eq!(credentials_for_predicate_1.len(), 0);

                wallet::close_wallet(wallet_handle).unwrap();
            }

            #[test]
            fn prover_get_credentials_for_proof_req_works_for_predicate_for_other_schema_id() {
                anoncreds::init_common_wallet();

                let wallet_handle = wallet::open_wallet(ANONCREDS_WALLET_CONFIG, WALLET_CREDENTIALS).unwrap();

                let proof_req = json!({
                   "nonce":"123432421212",
                   "name":"proof_req_1",
                   "version":"0.1",
                   "requested_attributes": json!({}),
                   "requested_predicates": json!({
                       "predicate1_referent": json!({ "name":"age", "p_type":">=", "p_value":18,
                       "restrictions": [ json!({ "schema_id": Schema::schema_id(DID_TRUSTEE, "other_schema_name", SCHEMA_VERSION) })] })
                   }),
                }).to_string();

                let credentials_json = anoncreds::prover_get_credentials_for_proof_req(wallet_handle, &proof_req).unwrap();

                let credentials: CredentialsForProofRequest = serde_json::from_str(&credentials_json).unwrap();
                assert_eq!(credentials.predicates.len(), 1);

                let credentials_for_predicate_1 = credentials.predicates.get("predicate1_referent").unwrap();
                assert_eq!(credentials_for_predicate_1.len(), 0);

                wallet::close_wallet(wallet_handle).unwrap();
            }

            #[test]
            fn prover_get_credentials_for_proof_req_works_for_predicate_uppercase() {
                anoncreds::init_common_wallet();

                let wallet_handle = wallet::open_wallet(ANONCREDS_WALLET_CONFIG, WALLET_CREDENTIALS).unwrap();

                let proof_req = json!({
                   "nonce":"123432421212",
                   "name":"proof_req_1",
                   "version":"0.1",
                   "requested_attributes": json!({}),
                   "requested_predicates": json!({
                       "predicate1_referent": json!({ "name":"AGe", "p_type":">=", "p_value":18 })
                   }),
                }).to_string();

                let credentials_json = anoncreds::prover_get_credentials_for_proof_req(wallet_handle, &proof_req).unwrap();

                let credentials: CredentialsForProofRequest = serde_json::from_str(&credentials_json).unwrap();
                assert_eq!(credentials.predicates.len(), 1);

                let credentials_for_predicate_1 = credentials.predicates.get("predicate1_referent").unwrap();
                assert_eq!(credentials_for_predicate_1.len(), 2);

                wallet::close_wallet(wallet_handle).unwrap();
            }
        }

        mod predicate_restrictions_wql_format {
            use super::*;

            #[test]
            fn prover_get_credentials_for_proof_req_works_for_predicate_for_issuer_did() {
                anoncreds::init_common_wallet();

                let wallet_handle = wallet::open_wallet(ANONCREDS_WALLET_CONFIG, WALLET_CREDENTIALS).unwrap();

                let proof_req = json!({
                   "nonce":"123432421212",
                   "name":"proof_req_1",
                   "version":"0.1",
                   "requested_attributes": json!({}),
                   "requested_predicates": json!({
                       "predicate1_referent": json!({
                            "name":"age",
                            "p_type":">=",
                            "p_value":18,
                            "restrictions": json!({ "issuer_did": ISSUER_DID })
                         })
                   }),
                }).to_string();

                let credentials_json = anoncreds::prover_get_credentials_for_proof_req(wallet_handle, &proof_req).unwrap();

                let credentials: CredentialsForProofRequest = serde_json::from_str(&credentials_json).unwrap();
                assert_eq!(credentials.predicates.len(), 1);

                let credentials_for_predicate_1 = credentials.predicates.get("predicate1_referent").unwrap();
                assert_eq!(credentials_for_predicate_1.len(), 1);

                wallet::close_wallet(wallet_handle).unwrap();
            }

            #[test]
            fn prover_get_credentials_for_proof_req_works_for_predicate_for_multiple_issuers() {
                anoncreds::init_common_wallet();

                let wallet_handle = wallet::open_wallet(ANONCREDS_WALLET_CONFIG, WALLET_CREDENTIALS).unwrap();

                let proof_req = json!({
                   "nonce":"123432421212",
                   "name":"proof_req_1",
                   "version":"0.1",
                   "requested_attributes": json!({}),
                   "requested_predicates": json!({
                       "predicate1_referent": json!({
                            "name":"age",
                            "p_type":">=",
                            "p_value":18,
                            "restrictions": json!({
                               "issuer_did": json!({
                                    "$in": vec![ISSUER_DID, ISSUER_DID_2]
                               })
                            })
                        })
                   }),
                }).to_string();

                let credentials_json = anoncreds::prover_get_credentials_for_proof_req(wallet_handle, &proof_req).unwrap();

                let credentials: CredentialsForProofRequest = serde_json::from_str(&credentials_json).unwrap();
                assert_eq!(credentials.predicates.len(), 1);

                let credentials_for_predicate_1 = credentials.predicates.get("predicate1_referent").unwrap();
                assert_eq!(credentials_for_predicate_1.len(), 2);

                wallet::close_wallet(wallet_handle).unwrap();
            }

            #[test]
            fn prover_get_credentials_for_proof_req_works_for_predicate_for_schema_id() {
                anoncreds::init_common_wallet();

                let wallet_handle = wallet::open_wallet(ANONCREDS_WALLET_CONFIG, WALLET_CREDENTIALS).unwrap();

                let proof_req = json!({
                   "nonce":"123432421212",
                   "name":"proof_req_1",
                   "version":"0.1",
                   "requested_attributes": json!({}),
                   "requested_predicates": json!({
                       "predicate1_referent": json!({
                            "name":"age",
                            "p_type":">=",
                            "p_value":18,
                            "restrictions": json!({ "schema_id": anoncreds::gvt_schema_id() })
                         })
                   }),
                }).to_string();

                let credentials_json = anoncreds::prover_get_credentials_for_proof_req(wallet_handle, &proof_req).unwrap();

                let credentials: CredentialsForProofRequest = serde_json::from_str(&credentials_json).unwrap();
                assert_eq!(credentials.predicates.len(), 1);

                let credentials_for_predicate_1 = credentials.predicates.get("predicate1_referent").unwrap();
                assert_eq!(credentials_for_predicate_1.len(), 2);

                wallet::close_wallet(wallet_handle).unwrap();
            }

            #[test]
            fn prover_get_credentials_for_proof_req_works_for_predicate_for_multiple_schema_ids() {
                anoncreds::init_common_wallet();

                let wallet_handle = wallet::open_wallet(ANONCREDS_WALLET_CONFIG, WALLET_CREDENTIALS).unwrap();

                let proof_req = json!({
                   "nonce":"123432421212",
                   "name":"proof_req_1",
                   "version":"0.1",
                   "requested_attributes": json!({}),
                   "requested_predicates": json!({
                       "predicate1_referent": json!({
                            "name":"age",
                             "p_type":">=",
                             "p_value":18,
                             "restrictions": json!({
                               "schema_id": json!({
                                    "$in": vec![anoncreds::gvt_schema_id(), anoncreds::xyz_schema_id()]
                               })
                             })
                         })
                   }),
                }).to_string();

                let credentials_json = anoncreds::prover_get_credentials_for_proof_req(wallet_handle, &proof_req).unwrap();

                let credentials: CredentialsForProofRequest = serde_json::from_str(&credentials_json).unwrap();
                assert_eq!(credentials.predicates.len(), 1);

                let credentials_for_predicate_1 = credentials.predicates.get("predicate1_referent").unwrap();
                assert_eq!(credentials_for_predicate_1.len(), 2);

                wallet::close_wallet(wallet_handle).unwrap();
            }

            #[test]
            fn prover_get_credentials_for_proof_req_works_for_predicate_for_cred_def_id() {
                anoncreds::init_common_wallet();

                let wallet_handle = wallet::open_wallet(ANONCREDS_WALLET_CONFIG, WALLET_CREDENTIALS).unwrap();

                let proof_req = json!({
                   "nonce":"123432421212",
                   "name":"proof_req_1",
                   "version":"0.1",
                   "requested_attributes": json!({}),
                   "requested_predicates": json!({
                       "predicate1_referent": json!({
                            "name":"age",
                            "p_type":">=",
                            "p_value":18,
                            "restrictions": json!({ "cred_def_id": anoncreds::issuer_1_gvt_cred_def_id() })
                         })
                   }),
                }).to_string();

                let credentials_json = anoncreds::prover_get_credentials_for_proof_req(wallet_handle, &proof_req).unwrap();

                let credentials: CredentialsForProofRequest = serde_json::from_str(&credentials_json).unwrap();
                assert_eq!(credentials.predicates.len(), 1);

                let credentials_for_predicate_1 = credentials.predicates.get("predicate1_referent").unwrap();
                assert_eq!(credentials_for_predicate_1.len(), 1);

                wallet::close_wallet(wallet_handle).unwrap();
            }

            #[test]
            fn prover_get_credentials_for_proof_req_works_for_predicate_for_multiple_cred_def_ids() {
                anoncreds::init_common_wallet();

                let wallet_handle = wallet::open_wallet(ANONCREDS_WALLET_CONFIG, WALLET_CREDENTIALS).unwrap();

                let proof_req = json!({
                   "nonce":"123432421212",
                   "name":"proof_req_1",
                   "version":"0.1",
                   "requested_attributes": json!({}),
                   "requested_predicates": json!({
                       "predicate1_referent": json!({
                            "name":"age",
                            "p_type":">=",
                             "p_value":18,
                            "restrictions": json!({
                               "cred_def_id": json!({
                                    "$in": vec![anoncreds::issuer_1_gvt_cred_def_id(), anoncreds::issuer_2_gvt_cred_def_id()]
                               })
                            })
                        })
                   }),
                }).to_string();

                let credentials_json = anoncreds::prover_get_credentials_for_proof_req(wallet_handle, &proof_req).unwrap();

                let credentials: CredentialsForProofRequest = serde_json::from_str(&credentials_json).unwrap();
                assert_eq!(credentials.predicates.len(), 1);

                let credentials_for_predicate_1 = credentials.predicates.get("predicate1_referent").unwrap();
                assert_eq!(credentials_for_predicate_1.len(), 2);

                wallet::close_wallet(wallet_handle).unwrap();
            }

            #[test]
            fn prover_get_credentials_for_proof_req_works_for_predicate_for_specific_schema_id_and_cred_def_id() {
                anoncreds::init_common_wallet();

                let wallet_handle = wallet::open_wallet(ANONCREDS_WALLET_CONFIG, WALLET_CREDENTIALS).unwrap();

                let proof_req = json!({
                   "nonce":"123432421212",
                   "name":"proof_req_1",
                   "version":"0.1",
                   "requested_attributes": json!({}),
                   "requested_predicates": json!({
                       "predicate1_referent": json!({
                            "name":"age",
                            "p_type":">=",
                            "p_value":18,
                            "restrictions": json!({
                                "schema_id": anoncreds::gvt_schema_id(),
                                "cred_def_id": anoncreds::issuer_1_gvt_cred_def_id()
                            })
                        })
                   }),
                }).to_string();

                let credentials_json = anoncreds::prover_get_credentials_for_proof_req(wallet_handle, &proof_req).unwrap();

                let credentials: CredentialsForProofRequest = serde_json::from_str(&credentials_json).unwrap();
                assert_eq!(credentials.predicates.len(), 1);

                let credentials_for_predicate_1 = credentials.predicates.get("predicate1_referent").unwrap();
                assert_eq!(credentials_for_predicate_1.len(), 1);

                wallet::close_wallet(wallet_handle).unwrap();
            }

            #[test]
            fn prover_get_credentials_for_proof_req_works_for_predicate_for_other_issuer() {
                anoncreds::init_common_wallet();

                let wallet_handle = wallet::open_wallet(ANONCREDS_WALLET_CONFIG, WALLET_CREDENTIALS).unwrap();

                let proof_req = json!({
                   "nonce":"123432421212",
                   "name":"proof_req_1",
                   "version":"0.1",
                   "requested_attributes": json!({}),
                   "requested_predicates": json!({
                       "predicate1_referent": json!({
                            "name":"age",
                            "p_type":">=",
                            "p_value":18,
                            "restrictions": json!({ "issuer_did":DID_MY2 })
                         })
                   }),
                }).to_string();

                let credentials_json = anoncreds::prover_get_credentials_for_proof_req(wallet_handle, &proof_req).unwrap();

                let credentials: CredentialsForProofRequest = serde_json::from_str(&credentials_json).unwrap();
                assert_eq!(credentials.predicates.len(), 1);

                let credentials_for_predicate_1 = credentials.predicates.get("predicate1_referent").unwrap();
                assert_eq!(credentials_for_predicate_1.len(), 0);

                wallet::close_wallet(wallet_handle).unwrap();
            }

            #[test]
            fn prover_get_credentials_for_proof_req_works_for_predicate_for_other_schema_id() {
                anoncreds::init_common_wallet();

                let wallet_handle = wallet::open_wallet(ANONCREDS_WALLET_CONFIG, WALLET_CREDENTIALS).unwrap();

                let proof_req = json!({
                   "nonce":"123432421212",
                   "name":"proof_req_1",
                   "version":"0.1",
                   "requested_attributes": json!({}),
                   "requested_predicates": json!({
                       "predicate1_referent": json!({
                            "name":"age",
                            "p_type":">=",
                            "p_value":18,
                            "restrictions": json!({ "schema_id": Schema::schema_id(DID_TRUSTEE, "other_schema_name", SCHEMA_VERSION) })
                         })
                   }),
                }).to_string();

                let credentials_json = anoncreds::prover_get_credentials_for_proof_req(wallet_handle, &proof_req).unwrap();

                let credentials: CredentialsForProofRequest = serde_json::from_str(&credentials_json).unwrap();
                assert_eq!(credentials.predicates.len(), 1);

                let credentials_for_predicate_1 = credentials.predicates.get("predicate1_referent").unwrap();
                assert_eq!(credentials_for_predicate_1.len(), 0);

                wallet::close_wallet(wallet_handle).unwrap();
            }
        }

        #[test]
        fn prover_get_credentials_for_proof_req_works_for_multiple_revealed_attrs_and_predicates() {
            anoncreds::init_common_wallet();

            let wallet_handle = wallet::open_wallet(ANONCREDS_WALLET_CONFIG, WALLET_CREDENTIALS).unwrap();

            let proof_req = json!({
               "nonce":"123432421212",
               "name":"proof_req_1",
               "version":"0.1",
               "requested_attributes": json!({
                   "attr1_referent": json!({
                       "name":"name"
                   }),
                   "attr2_referent": json!({
                       "name":"status"
                   })
               }),
               "requested_predicates": json!({
                   "predicate1_referent": json!({ "name":"age", "p_type":">=", "p_value":18 }),
                   "predicate2_referent": json!({ "name":"height", "p_type":">=", "p_value":160 }),
               }),
            }).to_string();

            let credentials_json = anoncreds::prover_get_credentials_for_proof_req(wallet_handle, &proof_req).unwrap();

            let credentials: CredentialsForProofRequest = serde_json::from_str(&credentials_json).unwrap();

            assert_eq!(credentials.attrs.len(), 2);
            assert_eq!(credentials.predicates.len(), 2);

            let credentials_for_attr_1 = credentials.attrs.get("attr1_referent").unwrap();
            assert_eq!(credentials_for_attr_1.len(), 2);

            let credentials_for_attr_2 = credentials.attrs.get("attr2_referent").unwrap();
            assert_eq!(credentials_for_attr_2.len(), 1);

            let credentials_for_predicate_1 = credentials.predicates.get("predicate1_referent").unwrap();
            assert_eq!(credentials_for_predicate_1.len(), 2);

            let credentials_for_predicate_2 = credentials.predicates.get("predicate2_referent").unwrap();
            assert_eq!(credentials_for_predicate_2.len(), 2);

            wallet::close_wallet(wallet_handle).unwrap();
        }

        #[test]
        fn prover_get_credentials_for_proof_req_works_for_not_found_attribute() {
            anoncreds::init_common_wallet();

            let wallet_handle = wallet::open_wallet(ANONCREDS_WALLET_CONFIG, WALLET_CREDENTIALS).unwrap();

            let proof_req = json!({
               "nonce":"123432421212",
               "name":"proof_req_1",
               "version":"0.1",
               "requested_attributes": json!({
                   "attr1_referent": json!({
                       "name":"some_attr"
                   })
               }),
               "requested_predicates": json!({}),
            }).to_string();

            let credentials_json = anoncreds::prover_get_credentials_for_proof_req(wallet_handle, &proof_req).unwrap();

            let credentials: CredentialsForProofRequest = serde_json::from_str(&credentials_json).unwrap();
            assert_eq!(credentials.attrs.len(), 1);

            let credentials_for_attr_1 = credentials.attrs.get("attr1_referent").unwrap();
            assert_eq!(credentials_for_attr_1.len(), 0);

            wallet::close_wallet(wallet_handle).unwrap();
        }

        #[test]
        fn prover_get_credentials_for_proof_req_works_for_not_found_predicate_attribute() {
            anoncreds::init_common_wallet();

            let wallet_handle = wallet::open_wallet(ANONCREDS_WALLET_CONFIG, WALLET_CREDENTIALS).unwrap();

            let proof_req = json!({
               "nonce":"123432421212",
               "name":"proof_req_1",
               "version":"0.1",
               "requested_attributes": json!({}),
               "requested_predicates": json!({
                   "predicate1_referent": json!({ "name":"weight", "p_type":">=", "p_value":58 })
               }),
            }).to_string();

            let credentials_json = anoncreds::prover_get_credentials_for_proof_req(wallet_handle, &proof_req).unwrap();

            let credentials: CredentialsForProofRequest = serde_json::from_str(&credentials_json).unwrap();

            assert_eq!(credentials.attrs.len(), 0);
            assert_eq!(credentials.predicates.len(), 1);

            let credentials_for_predicate_1 = credentials.predicates.get("predicate1_referent").unwrap();
            assert_eq!(credentials_for_predicate_1.len(), 0);

            wallet::close_wallet(wallet_handle).unwrap();
        }

        #[test]
        fn prover_get_credentials_for_proof_req_works_for_not_satisfied_predicate() {
            anoncreds::init_common_wallet();

            let wallet_handle = wallet::open_wallet(ANONCREDS_WALLET_CONFIG, WALLET_CREDENTIALS).unwrap();

            let proof_req = json!({
               "nonce":"123432421212",
               "name":"proof_req_1",
               "version":"0.1",
               "requested_attributes": json!({}),
               "requested_predicates": json!({
                   "predicate1_referent": json!({ "name":"age", "p_type":">=", "p_value":58 })
               }),
            }).to_string();

            let credentials_json = anoncreds::prover_get_credentials_for_proof_req(wallet_handle, &proof_req).unwrap();

            let credentials: CredentialsForProofRequest = serde_json::from_str(&credentials_json).unwrap();

            assert_eq!(credentials.attrs.len(), 0);
            assert_eq!(credentials.predicates.len(), 1);

            let credentials_for_predicate_1 = credentials.predicates.get("predicate1_referent").unwrap();
            assert_eq!(credentials_for_predicate_1.len(), 0);

            wallet::close_wallet(wallet_handle).unwrap();
        }

        #[test]
        fn prover_get_credentials_for_proof_req_works_for_invalid_wallet_handle() {
            anoncreds::init_common_wallet();

            let wallet_handle = wallet::open_wallet(ANONCREDS_WALLET_CONFIG, WALLET_CREDENTIALS).unwrap();

            let invalid_wallet_handle = wallet_handle + 100;
            let res = anoncreds::prover_get_credentials_for_proof_req(invalid_wallet_handle, &anoncreds::proof_request_attr());
            assert_code!(ErrorCode::WalletInvalidHandle, res);

            wallet::close_wallet(wallet_handle).unwrap();
        }
    }

    mod prover_search_credentials_for_proof_req {
        use super::*;

        #[test]
        fn prover_search_credentials_for_proof_req_works_for_revealed_attr_only() {
            anoncreds::init_common_wallet();

            let wallet_handle = wallet::open_wallet(ANONCREDS_WALLET_CONFIG, WALLET_CREDENTIALS).unwrap();

            let proof_req = json!({
               "nonce":"123432421212",
               "name":"proof_req_1",
               "version":"0.1",
               "requested_attributes": json!({
                   "attr1_referent": json!({
                       "name":"name"
                   })
               }),
               "requested_predicates": json!({ }),
            }).to_string();

            let search_handle = anoncreds::prover_search_credentials_for_proof_req(wallet_handle, &proof_req, None).unwrap();
            println!("search_handle:\n{}", search_handle);

            let credentials_json = anoncreds::prover_fetch_next_credentials_for_proof_req(
                search_handle, "attr1_referent", 100).unwrap();

            let credentials: Vec<RequestedCredential> = serde_json::from_str(&credentials_json).unwrap();
            assert_eq!(credentials.len(), 2);

            anoncreds::prover_close_credentials_search_for_proof_req(search_handle).unwrap();

            wallet::close_wallet(wallet_handle).unwrap();
        }

        #[test]
        fn prover_search_credentials_for_proof_req_works_for_non_significant_predicate() {
            anoncreds::init_common_wallet();

            let wallet_handle = wallet::open_wallet(ANONCREDS_WALLET_CONFIG, WALLET_CREDENTIALS).unwrap();

            let proof_req = json!({
               "nonce":"123432421212",
               "name":"proof_req_1",
               "version":"0.1",
               "requested_attributes": {},
               "requested_predicates": {
                   "predicate1_referent": { "name":"height", "p_type":">=", "p_value":170 }
               },
            }).to_string();

            let search_handle = anoncreds::prover_search_credentials_for_proof_req(wallet_handle, &proof_req, None).unwrap();
            println!("search_handle:\n{}", search_handle);

            let credentials_json = anoncreds::prover_fetch_next_credentials_for_proof_req(
                search_handle, "predicate1_referent", 1).unwrap();

            let credentials: Vec<RequestedCredential> = serde_json::from_str(&credentials_json).unwrap();
            assert_eq!(credentials.len(), 1);

            let credentials_json = anoncreds::prover_fetch_next_credentials_for_proof_req(
                search_handle, "predicate1_referent", 100).unwrap();

            let credentials: Vec<RequestedCredential> = serde_json::from_str(&credentials_json).unwrap();
            assert_eq!(credentials.len(), 1);

            anoncreds::prover_close_credentials_search_for_proof_req(search_handle).unwrap();

            wallet::close_wallet(wallet_handle).unwrap();
        }

        #[test]
        fn prover_search_credentials_for_proof_req_works_for_predicate() {
            anoncreds::init_common_wallet();

            let wallet_handle = wallet::open_wallet(ANONCREDS_WALLET_CONFIG, WALLET_CREDENTIALS).unwrap();

            let proof_req = json!({
               "nonce":"123432421212",
               "name":"proof_req_1",
               "version":"0.1",
               "requested_attributes": {},
               "requested_predicates": {
                   "predicate1_referent": { "name":"height", "p_type":">=", "p_value":171 }
               },
            }).to_string();

            let search_handle = anoncreds::prover_search_credentials_for_proof_req(wallet_handle, &proof_req, None).unwrap();
            println!("search_handle:\n{}", search_handle);

            let credentials_json = anoncreds::prover_fetch_next_credentials_for_proof_req(
                search_handle, "predicate1_referent", 1).unwrap();

            let credentials: Vec<RequestedCredential> = serde_json::from_str(&credentials_json).unwrap();
            assert_eq!(credentials.len(), 1);

            let credentials_json = anoncreds::prover_fetch_next_credentials_for_proof_req(
                search_handle, "predicate1_referent", 100).unwrap();

            let credentials: Vec<RequestedCredential> = serde_json::from_str(&credentials_json).unwrap();
            assert_eq!(credentials.len(), 0);

            anoncreds::prover_close_credentials_search_for_proof_req(search_handle).unwrap();

            wallet::close_wallet(wallet_handle).unwrap();
        }

        mod extra_query {
            use super::*;

            #[test]
            fn prover_get_credentials_for_proof_req_works_for_requested_attribute_and_extra_query() {
                anoncreds::init_common_wallet();

                let wallet_handle = wallet::open_wallet(ANONCREDS_WALLET_CONFIG, WALLET_CREDENTIALS).unwrap();

                let proof_req = json!({
                       "nonce":"123432421212",
                       "name":"proof_req_1",
                       "version":"0.1",
                       "requested_attributes": json!({
                           "attr1_referent": json!({
                               "name":"name",
                               "restrictions": json!({ "issuer_did": ISSUER_DID })
                           })
                       }),
                       "requested_predicates": json!({
                       }),
                    }).to_string();

                let extra_query = json!({
                        "attr1_referent": json!({
                            "attr::name::value": "Alex"
                        })
                    }).to_string();

                let search_handle = anoncreds::prover_search_credentials_for_proof_req(wallet_handle, &proof_req, Some(&extra_query)).unwrap();

                let credentials_json = anoncreds::prover_fetch_next_credentials_for_proof_req(search_handle, "attr1_referent", 100).unwrap();

                let credentials: Vec<serde_json::Value> = serde_json::from_str(&credentials_json).unwrap();
                assert_eq!(credentials.len(), 1);

                anoncreds::prover_close_credentials_search_for_proof_req(search_handle).unwrap();

                wallet::close_wallet(wallet_handle).unwrap();
            }

            #[test]
            fn prover_get_credentials_for_proof_req_works_for_requested_attribute_and_multiple_extra_queries() {
                anoncreds::init_common_wallet();

                let wallet_handle = wallet::open_wallet(ANONCREDS_WALLET_CONFIG, WALLET_CREDENTIALS).unwrap();

                let proof_req = json!({
                       "nonce":"123432421212",
                       "name":"proof_req_1",
                       "version":"0.1",
                       "requested_attributes": json!({
                           "attr1_referent": json!({
                               "name":"name",
                               "restrictions": json!({ "issuer_did": ISSUER_DID })
                           })
                       }),
                       "requested_predicates": json!({
                       }),
                    }).to_string();

                let extra_query = json!({
                        "attr1_referent": json!({
                            "attr::name::value": "Alex",
                            "schema_id": anoncreds::gvt_schema_id(),
                            "cred_def_id": anoncreds::issuer_1_gvt_cred_def_id()
                        })
                    }).to_string();

                let search_handle = anoncreds::prover_search_credentials_for_proof_req(wallet_handle, &proof_req, Some(&extra_query)).unwrap();

                let credentials_json = anoncreds::prover_fetch_next_credentials_for_proof_req(search_handle, "attr1_referent", 100).unwrap();

                let credentials: Vec<serde_json::Value> = serde_json::from_str(&credentials_json).unwrap();
                assert_eq!(credentials.len(), 1);

                anoncreds::prover_close_credentials_search_for_proof_req(search_handle).unwrap();

                wallet::close_wallet(wallet_handle).unwrap();
            }

            #[test]
            fn prover_get_credentials_for_proof_req_works_for_requested_attribute_and_extra_query_no_results() {
                anoncreds::init_common_wallet();

                let wallet_handle = wallet::open_wallet(ANONCREDS_WALLET_CONFIG, WALLET_CREDENTIALS).unwrap();

                let proof_req = json!({
                       "nonce":"123432421212",
                       "name":"proof_req_1",
                       "version":"0.1",
                       "requested_attributes": json!({
                           "attr1_referent": json!({
                               "name":"name",
                               "restrictions": json!({ "issuer_did": ISSUER_DID })
                           })
                       }),
                       "requested_predicates": json!({
                       }),
                    }).to_string();

                let extra_query = json!({
                        "attr1_referent": json!({
                            "attr::name::value": "AlexOther"
                        })
                    }).to_string();

                let search_handle = anoncreds::prover_search_credentials_for_proof_req(wallet_handle, &proof_req, Some(&extra_query)).unwrap();

                let credentials_json = anoncreds::prover_fetch_next_credentials_for_proof_req(search_handle, "attr1_referent", 100).unwrap();

                let credentials: Vec<serde_json::Value> = serde_json::from_str(&credentials_json).unwrap();
                assert_eq!(credentials.len(), 0);

                anoncreds::prover_close_credentials_search_for_proof_req(search_handle).unwrap();

                wallet::close_wallet(wallet_handle).unwrap();
            }

            #[test]
            fn prover_get_credentials_for_proof_req_works_for_requested_attribute_and_extra_query_with_other_attribute_referent() {
                anoncreds::init_common_wallet();

                let wallet_handle = wallet::open_wallet(ANONCREDS_WALLET_CONFIG, WALLET_CREDENTIALS).unwrap();

                let proof_req = json!({
                       "nonce":"123432421212",
                       "name":"proof_req_1",
                       "version":"0.1",
                       "requested_attributes": json!({
                           "attr1_referent": json!({
                               "name":"name",
                               "restrictions": json!({ "issuer_did": ISSUER_DID })
                           })
                       }),
                       "requested_predicates": json!({
                       }),
                    }).to_string();

                let extra_query = json!({
                        "other_attribute_referent": json!({
                            "attr::name::value": "AlexOtherValue"
                        })
                    }).to_string();

                let search_handle = anoncreds::prover_search_credentials_for_proof_req(wallet_handle, &proof_req, Some(&extra_query)).unwrap();

                let credentials_json = anoncreds::prover_fetch_next_credentials_for_proof_req(search_handle, "attr1_referent", 100).unwrap();

                let credentials: Vec<serde_json::Value> = serde_json::from_str(&credentials_json).unwrap();
                assert_eq!(credentials.len(), 1);

                anoncreds::prover_close_credentials_search_for_proof_req(search_handle).unwrap();

                wallet::close_wallet(wallet_handle).unwrap();
            }

            #[test]
            fn prover_get_credentials_for_proof_req_works_for_requested_predicate_and_extra_query() {
                anoncreds::init_common_wallet();

                let wallet_handle = wallet::open_wallet(ANONCREDS_WALLET_CONFIG, WALLET_CREDENTIALS).unwrap();

                let proof_req = json!({
                   "nonce":"123432421212",
                   "name":"proof_req_1",
                   "version":"0.1",
                   "requested_attributes": json!({}),
                   "requested_predicates": json!({
                       "predicate1_referent": json!({
                            "name":"age",
                            "p_type":">=",
                            "p_value":18,
                            "restrictions": json!({ "issuer_did": ISSUER_DID })
                         })
                   }),
                }).to_string();

                let extra_query = json!({
                    "attr1_referent": json!({
                        "attr::age::value": "28"
                    })
                }).to_string();

                let search_handle = anoncreds::prover_search_credentials_for_proof_req(wallet_handle, &proof_req, Some(&extra_query)).unwrap();

                let credentials_json = anoncreds::prover_fetch_next_credentials_for_proof_req(search_handle, "predicate1_referent", 100).unwrap();

                let credentials: Vec<serde_json::Value> = serde_json::from_str(&credentials_json).unwrap();
                assert_eq!(credentials.len(), 1);

                anoncreds::prover_close_credentials_search_for_proof_req(search_handle).unwrap();

                wallet::close_wallet(wallet_handle).unwrap();
            }

            #[test]
            fn prover_get_credentials_for_proof_req_works_for_requested_predicate_and_extra_query_no_results() {
                anoncreds::init_common_wallet();

                let wallet_handle = wallet::open_wallet(ANONCREDS_WALLET_CONFIG, WALLET_CREDENTIALS).unwrap();

                let proof_req = json!({
                   "nonce":"123432421212",
                   "name":"proof_req_1",
                   "version":"0.1",
                   "requested_attributes": json!({}),
                   "requested_predicates": json!({
                       "predicate1_referent": json!({
                            "name":"age",
                            "p_type":">=",
                            "p_value":18,
                            "restrictions": json!({ "issuer_did": ISSUER_DID })
                         })
                   }),
                }).to_string();

                let extra_query = json!({
                    "predicate1_referent": json!({
                        "attr::age::value": "0"
                    })
                }).to_string();

                let search_handle = anoncreds::prover_search_credentials_for_proof_req(wallet_handle, &proof_req, Some(&extra_query)).unwrap();

                let credentials_json = anoncreds::prover_fetch_next_credentials_for_proof_req(search_handle, "predicate1_referent", 100).unwrap();

                let credentials: Vec<serde_json::Value> = serde_json::from_str(&credentials_json).unwrap();
                assert_eq!(credentials.len(), 0);

                anoncreds::prover_close_credentials_search_for_proof_req(search_handle).unwrap();

                wallet::close_wallet(wallet_handle).unwrap();
            }

            #[test]
            fn prover_get_credentials_for_proof_req_works_for_multiple_revealed_attrs_and_predicates_and_extra_queries() {
                anoncreds::init_common_wallet();

                let wallet_handle = wallet::open_wallet(ANONCREDS_WALLET_CONFIG, WALLET_CREDENTIALS).unwrap();

                let proof_req = json!({
                   "nonce":"123432421212",
                   "name":"proof_req_1",
                   "version":"0.1",
                   "requested_attributes": json!({
                       "attr1_referent": json!({
                           "name":"name"
                       }),
                       "attr2_referent": json!({
                           "name":"status"
                       })
                   }),
                   "requested_predicates": json!({
                       "predicate1_referent": json!({ "name":"age", "p_type":">=", "p_value":18 }),
                       "predicate2_referent": json!({ "name":"height", "p_type":">=", "p_value":160 }),
                   }),
                }).to_string();

                let extra_query = json!({
                    "attr1_referent": json!({
                        "attr::name::value": "Alex"
                    }),
                    "attr2_referent": json!({
                        "attr::status::value": "partial"
                    }),
                    "predicate1_referent": json!({
                        "attr::age::value": "28"
                    }),
                    "predicate2_referent": json!({
                        "attr::height::value": "175"
                    })
                }).to_string();

                let search_handle = anoncreds::prover_search_credentials_for_proof_req(wallet_handle, &proof_req, Some(&extra_query)).unwrap();

                let credentials_json = anoncreds::prover_fetch_next_credentials_for_proof_req(search_handle, "attr1_referent", 100).unwrap();
                let credentials: Vec<serde_json::Value> = serde_json::from_str(&credentials_json).unwrap();
                assert_eq!(credentials.len(), 1);

                let credentials_json = anoncreds::prover_fetch_next_credentials_for_proof_req(search_handle, "attr2_referent", 100).unwrap();
                let credentials: Vec<serde_json::Value> = serde_json::from_str(&credentials_json).unwrap();
                assert_eq!(credentials.len(), 1);

                let credentials_json = anoncreds::prover_fetch_next_credentials_for_proof_req(search_handle, "predicate1_referent", 100).unwrap();
                let credentials: Vec<serde_json::Value> = serde_json::from_str(&credentials_json).unwrap();
                assert_eq!(credentials.len(), 2);

                let credentials_json = anoncreds::prover_fetch_next_credentials_for_proof_req(search_handle, "predicate2_referent", 100).unwrap();
                let credentials: Vec<serde_json::Value> = serde_json::from_str(&credentials_json).unwrap();
                assert_eq!(credentials.len(), 1);

                anoncreds::prover_close_credentials_search_for_proof_req(search_handle).unwrap();

                wallet::close_wallet(wallet_handle).unwrap();
            }

            #[test]
            fn prover_get_credentials_for_proof_req_works_for_requested_attribute_restriction_old_format_and_extra_query_contains_or_operator() {
                anoncreds::init_common_wallet();

                let wallet_handle = wallet::open_wallet(ANONCREDS_WALLET_CONFIG, WALLET_CREDENTIALS).unwrap();

                let proof_req = json!({
                       "nonce":"123432421212",
                       "name":"proof_req_1",
                       "version":"0.1",
                       "requested_attributes": json!({
                           "attr1_referent": json!({
                               "name":"name",
                               "restrictions": [json!({ "cred_def_id": anoncreds::issuer_1_gvt_cred_def_id() })]
                           })
                       }),
                       "requested_predicates": json!({
                       }),
                    }).to_string();

                let extra_query = json!({
                        "attr1_referent": json!({
                            "$or": [
                                {
                                     "attr::name::value": "Alex",
                                },
                                {
                                     "attr::name::value": "Alexander",
                                }
                            ]
                        })
                    }).to_string();

                let search_handle = anoncreds::prover_search_credentials_for_proof_req(wallet_handle, &proof_req, Some(&extra_query)).unwrap();

                let credentials_json = anoncreds::prover_fetch_next_credentials_for_proof_req(search_handle, "attr1_referent", 100).unwrap();

                let credentials: Vec<serde_json::Value> = serde_json::from_str(&credentials_json).unwrap();
                assert_eq!(credentials.len(), 1);

                anoncreds::prover_close_credentials_search_for_proof_req(search_handle).unwrap();

                wallet::close_wallet(wallet_handle).unwrap();
            }

            #[test]
            fn prover_get_credentials_for_proof_req_works_for_requested_attribute_restriction_and_extra_query_contain_the_same_operator() {
                anoncreds::init_common_wallet();

                let wallet_handle = wallet::open_wallet(ANONCREDS_WALLET_CONFIG, WALLET_CREDENTIALS).unwrap();

                let proof_req = json!({
                       "nonce":"123432421212",
                       "name":"proof_req_1",
                       "version":"0.1",
                       "requested_attributes": json!({
                           "attr1_referent": json!({
                               "name":"name",
                               "restrictions": json!({
                                    "$or": vec![
                                        json!({ "cred_def_id": anoncreds::issuer_1_gvt_cred_def_id() })
                                    ]
                               })
                           })
                       }),
                       "requested_predicates": json!({
                       }),
                    }).to_string();

                let extra_query = json!({
                        "attr1_referent": json!({
                            "$or": [
                                {
                                     "attr::name::value": "Alex",
                                },
                                {
                                     "attr::name::value": "Alexander",
                                }
                            ]
                        })
                    }).to_string();

                let search_handle = anoncreds::prover_search_credentials_for_proof_req(wallet_handle, &proof_req, Some(&extra_query)).unwrap();

                let credentials_json = anoncreds::prover_fetch_next_credentials_for_proof_req(search_handle, "attr1_referent", 100).unwrap();

                let credentials: Vec<serde_json::Value> = serde_json::from_str(&credentials_json).unwrap();
                assert_eq!(credentials.len(), 1);

                anoncreds::prover_close_credentials_search_for_proof_req(search_handle).unwrap();

                wallet::close_wallet(wallet_handle).unwrap();
            }
        }
    }

    mod prover_create_proof_works {
        use super::*;

        #[test]
        fn prover_create_proof_works() {
            anoncreds::init_common_wallet();

            let wallet_handle = wallet::open_wallet(ANONCREDS_WALLET_CONFIG, WALLET_CREDENTIALS).unwrap();

            let requested_credentials_json = json!({
                 "self_attested_attributes": json!({}),
                 "requested_attributes": json!({
                    "attr1_referent": json!({ "cred_id": CREDENTIAL1_ID, "revealed":true })
                 }),
                 "requested_predicates": json!({
                    "predicate1_referent": json!({ "cred_id": CREDENTIAL1_ID })
                 })
            }).to_string();

            anoncreds::prover_create_proof(wallet_handle,
                                           &anoncreds::proof_request_attr_and_predicate(),
                                           &requested_credentials_json,
                                           COMMON_MASTER_SECRET,
                                           &anoncreds::schemas_for_proof(),
                                           &anoncreds::cred_defs_for_proof(),
                                           "{}").unwrap();

            wallet::close_wallet(wallet_handle).unwrap();
        }

        #[test]
        fn prover_create_proof_works_for_using_not_satisfy_credential() {
            anoncreds::init_common_wallet();

            let wallet_handle = wallet::open_wallet(ANONCREDS_WALLET_CONFIG, WALLET_CREDENTIALS).unwrap();

            let proof_req = json!({
               "nonce":"123432421212",
               "name":"proof_req_1",
               "version":"0.1",
               "requested_attributes": json!({
                   "attr1_referent": json!({
                       "name":"some_attr"
                   })
               }),
               "requested_predicates": json!({}),
            }).to_string();

            let requested_credentials_json = json!({
                 "self_attested_attributes": json!({}),
                 "requested_attributes": json!({
                    "attr1_referent": json!({ "cred_id": CREDENTIAL1_ID, "revealed":true })
                 }),
                 "requested_predicates": json!({})
            }).to_string();

            let res = anoncreds::prover_create_proof(wallet_handle,
                                                     &proof_req,
                                                     &requested_credentials_json,
                                                     COMMON_MASTER_SECRET,
                                                     &anoncreds::schemas_for_proof(),
                                                     &anoncreds::cred_defs_for_proof(),
                                                     "{}");
            assert_code!(ErrorCode::CommonInvalidStructure, res);

            wallet::close_wallet(wallet_handle).unwrap();
        }

        #[test]
        fn prover_create_proof_works_for_invalid_wallet_handle() {
            anoncreds::init_common_wallet();

            let wallet_handle = wallet::open_wallet(ANONCREDS_WALLET_CONFIG, WALLET_CREDENTIALS).unwrap();

            let requested_credentials_json = json!({
                 "self_attested_attributes": json!({}),
                 "requested_attributes": json!({
                    "attr1_referent": json!({ "cred_id": CREDENTIAL1_ID, "revealed":true })
                 }),
                 "requested_predicates": json!({})
            }).to_string();

            let invalid_wallet_handle = wallet_handle + 100;
            let res = anoncreds::prover_create_proof(invalid_wallet_handle,
                                                     &anoncreds::proof_request_attr(),
                                                     &requested_credentials_json,
                                                     COMMON_MASTER_SECRET,
                                                     &anoncreds::schemas_for_proof(),
                                                     &anoncreds::cred_defs_for_proof(),
                                                     "{}");
            assert_code!(ErrorCode::WalletInvalidHandle, res);

            wallet::close_wallet(wallet_handle).unwrap();
        }
    }

    mod verifier_verify_proof {
        use super::*;

        #[test]
        fn verifier_verify_proof_works_for_correct_proof() {
            let valid = anoncreds::verifier_verify_proof(&anoncreds::proof_request_attr(),
                                                         &anoncreds::proof_json(),
                                                         &anoncreds::schemas_for_proof(),
                                                         &anoncreds::cred_defs_for_proof(),
                                                         "{}",
                                                         "{}").unwrap();
            assert!(valid);
        }

        #[test]
        fn verifier_verify_proof_works_for_proof_does_not_correspond_to_request() {
            let other_proof_req_json = json!({
               "nonce":"123432421212",
               "name":"proof_req_1",
               "version":"0.1",
               "requested_attributes": json!({
                   "attr1_referent": json!({
                       "name":"sex"
                   })
               }),
               "requested_predicates": json!({
                   "predicate1_referent": json!({ "name":"age", "p_type":">=", "p_value":18 })
               }),
            }).to_string();

            let res = anoncreds::verifier_verify_proof(&other_proof_req_json,
                                                       &anoncreds::proof_json(),
                                                       &anoncreds::schemas_for_proof(),
                                                       &anoncreds::cred_defs_for_proof(),
                                                       "{}",
                                                       "{}");
            assert_code!(ErrorCode::CommonInvalidStructure, res);
        }

        #[test]
        fn verifier_verify_proof_works_for_wrong_proof() {
            let proof_json = anoncreds::proof_json().replace("1139481716457488690172217916278103335", "1111111111111111111111111111111111111");

            let valid = anoncreds::verifier_verify_proof(&anoncreds::proof_request_attr(),
                                                         &proof_json,
                                                         &anoncreds::schemas_for_proof(),
                                                         &anoncreds::cred_defs_for_proof(),
                                                         "{}",
                                                         "{}").unwrap();
            assert!(!valid);
        }
    }

    mod verifier_verify_proof_with_proof_req_restrictions {
        use super::*;

        #[test]
        fn verifier_verify_proof_successful() {
            let valid = anoncreds::verifier_verify_proof(&anoncreds::proof_request_restrictions(),
                                                         &anoncreds::proof_json_restrictions(),
                                                         &anoncreds::schemas_for_proof_restrictions(),
                                                         &anoncreds::cred_defs_for_proof_restrictions(),
                                                         "{}",
                                                         "{}").unwrap();
            assert!(valid);

        }

        #[test]
        fn verifier_verify_proof_success_for_valid_issuer_did() {
            let proof_req = json!({
                   "nonce":"123432421212",
                   "name":"proof_req_1",
                   "version":"0.1",
                   "requested_attributes": {
                       "attr1_referent": {
                           "name":"name",
                           "restrictions": { "issuer_did": { "$in": [ISSUER_DID] } }
                       }
                   },
                   "requested_predicates": {},
                }).to_string();

            let valid = anoncreds::verifier_verify_proof(&proof_req,
                                                         &anoncreds::proof_json(),
                                                         &anoncreds::schemas_for_proof(),
                                                         &anoncreds::cred_defs_for_proof(),
                                                         "{}",
                                                         "{}").unwrap();
            assert!(valid);
        }

        #[test]
        fn verifier_verify_proof_fails_for_missing_issuer_did() {
            let proof_req = json!({
                   "nonce":"123432421212",
                   "name":"proof_req_1",
                   "version":"0.1",
                   "requested_attributes": {
                       "attr1_referent": {
                           "name":"name",
                           "restrictions": { "issuer_did": { "$in": ["NO DID"] } }
                       }
                   },
                   "requested_predicates": {},
                }).to_string();

            let valid = anoncreds::verifier_verify_proof(&proof_req,
                                                         &anoncreds::proof_json(),
                                                         &anoncreds::schemas_for_proof(),
                                                         &anoncreds::cred_defs_for_proof(),
                                                         "{}",
                                                         "{}");
            assert_code!(ErrorCode::AnoncredsProofRejected , valid);
        }

        #[test]
        fn verifier_verify_proof_fails_for_missing_predicate_restriction() {
            let proof_req = json!({
               "nonce":"123432421212",
               "name":"proof_req_1",
               "version":"0.1",
               "requested_attributes": {},
               "requested_predicates": {
                    "attr1_referent": {
                    "name":"age", "p_type":">=", "p_value":18, "restrictions": { "schema_id": "Not HERE" }}

               },
            }).to_string();

            let mut proof: Proof = serde_json::from_str(&anoncreds::proof_json()).unwrap();
            proof.requested_proof.revealed_attrs.remove("attr1_referent").unwrap();
            proof.requested_proof.predicates.insert(
                "attr1_referent".to_string(),
                serde_json::from_str(&json!({ "sub_proof_index": 0 }).to_string()).unwrap()
            );


            let valid = anoncreds::verifier_verify_proof(&proof_req,
                                                         &serde_json::to_string(&proof).unwrap(),
                                                         &anoncreds::schemas_for_proof(),
                                                         &anoncreds::cred_defs_for_proof(),
                                                         "{}",
                                                         "{}");
            assert_code!(ErrorCode::AnoncredsProofRejected , valid);
        }

        #[test]
        fn verifier_verify_proof_success_for_valid_schema_id() {

            let proof_req = json!({
                   "nonce":"123432421212",
                   "name":"proof_req_1",
                   "version":"0.1",
                   "requested_attributes": {
                       "attr1_referent": {
                           "name":"name",
                           "restrictions": { "schema_id": anoncreds::gvt_schema_id() },
                       }
                   },
                   "requested_predicates": {},
                }).to_string();

            let valid = anoncreds::verifier_verify_proof(&proof_req,
                                                         &anoncreds::proof_json(),
                                                         &anoncreds::schemas_for_proof(),
                                                         &anoncreds::cred_defs_for_proof(),
                                                         "{}",
                                                         "{}").unwrap();
            assert!(valid);
        }

        #[test]
        fn verifier_verify_proof_fails_for_missing_schema_id() {

            let proof_req = json!({
                   "nonce":"123432421212",
                   "name":"proof_req_1",
                   "version":"0.1",
                   "requested_attributes": {
                       "attr1_referent": {
                           "name":"name",
                           "restrictions": { "schema_id": "Not HERE" },
                       }
                   },
                   "requested_predicates": {},
                }).to_string();

            let valid = anoncreds::verifier_verify_proof(&proof_req,
                                                         &anoncreds::proof_json(),
                                                         &anoncreds::schemas_for_proof(),
                                                         &anoncreds::cred_defs_for_proof(),
                                                         "{}",
                                                         "{}");
            assert_code!(ErrorCode::AnoncredsProofRejected , valid);
        }

        #[test]
        fn verifier_verify_proof_success_for_valid_schema_issuer_did() {

            let proof_req = json!({
                   "nonce":"123432421212",
                   "name":"proof_req_1",
                   "version":"0.1",
                   "requested_attributes": {
                       "attr1_referent": {
                           "name":"name",
                           "restrictions": { "schema_issuer_did": ISSUER_DID },
                       }
                   },
                   "requested_predicates": {},
                }).to_string();

            let valid = anoncreds::verifier_verify_proof(&proof_req,
                                                         &anoncreds::proof_json(),
                                                         &anoncreds::schemas_for_proof(),
                                                         &anoncreds::cred_defs_for_proof(),
                                                         "{}",
                                                         "{}").unwrap();
            assert!(valid);
        }

        #[test]
        fn verifier_verify_proof_fails_for_missing_schema_issuer_did() {

            let proof_req = json!({
                   "nonce":"123432421212",
                   "name":"proof_req_1",
                   "version":"0.1",
                   "requested_attributes": {
                       "attr1_referent": {
                           "name":"name",
                           "restrictions": { "schema_issuer_did": "Not HERE" },
                       }
                   },
                   "requested_predicates": {},
                }).to_string();

            let valid = anoncreds::verifier_verify_proof(&proof_req,
                                                         &anoncreds::proof_json(),
                                                         &anoncreds::schemas_for_proof(),
                                                         &anoncreds::cred_defs_for_proof(),
                                                         "{}",
                                                         "{}");
            assert_code!(ErrorCode::AnoncredsProofRejected , valid);
        }

        #[test]
        fn verifier_verify_proof_success_for_valid_schema_name() {

            let proof_req = json!({
                   "nonce":"123432421212",
                   "name":"proof_req_1",
                   "version":"0.1",
                   "requested_attributes": {
                       "attr1_referent": {
                           "name":"name",
                           "restrictions": { "schema_name": GVT_SCHEMA_NAME },
                       }
                   },
                   "requested_predicates": {},
                }).to_string();

            let valid = anoncreds::verifier_verify_proof(&proof_req,
                                                         &anoncreds::proof_json(),
                                                         &anoncreds::schemas_for_proof(),
                                                         &anoncreds::cred_defs_for_proof(),
                                                         "{}",
                                                         "{}").unwrap();
            assert!(valid);
        }

        #[test]
        fn verifier_verify_proof_fails_for_missing_schema_name() {

            let proof_req = json!({
                   "nonce":"123432421212",
                   "name":"proof_req_1",
                   "version":"0.1",
                   "requested_attributes": {
                       "attr1_referent": {
                           "name":"name",
                           "restrictions": { "schema_name": "Not HERE" },
                       }
                   },
                   "requested_predicates": {},
                }).to_string();

            let valid = anoncreds::verifier_verify_proof(&proof_req,
                                                         &anoncreds::proof_json(),
                                                         &anoncreds::schemas_for_proof(),
                                                         &anoncreds::cred_defs_for_proof(),
                                                         "{}",
                                                         "{}");
            assert_code!(ErrorCode::AnoncredsProofRejected , valid);
        }

        #[test]
        fn verifier_verify_proof_success_for_valid_schema_version() {

            let proof_req = json!({
                   "nonce":"123432421212",
                   "name":"proof_req_1",
                   "version":"0.1",
                   "requested_attributes": {
                       "attr1_referent": {
                           "name":"name",
                           "restrictions": { "schema_version": SCHEMA_VERSION },
                       }
                   },
                   "requested_predicates": {},
                }).to_string();

            let valid = anoncreds::verifier_verify_proof(&proof_req,
                                                         &anoncreds::proof_json(),
                                                         &anoncreds::schemas_for_proof(),
                                                         &anoncreds::cred_defs_for_proof(),
                                                         "{}",
                                                         "{}").unwrap();
            assert!(valid);
        }

        #[test]
        fn verifier_verify_proof_fails_for_missing_schema_version() {

            let proof_req = json!({
                   "nonce":"123432421212",
                   "name":"proof_req_1",
                   "version":"0.1",
                   "requested_attributes": {
                       "attr1_referent": {
                           "name":"name",
                           "restrictions": { "schema_version": "Not HERE" },
                       }
                   },
                   "requested_predicates": {},
                }).to_string();

            let valid = anoncreds::verifier_verify_proof(&proof_req,
                                                         &anoncreds::proof_json(),
                                                         &anoncreds::schemas_for_proof(),
                                                         &anoncreds::cred_defs_for_proof(),
                                                         "{}",
                                                         "{}");
            assert_code!(ErrorCode::AnoncredsProofRejected , valid);
        }

        #[test]
        fn verifier_verify_proof_success_for_valid_cred_def_id() {

            let proof_req = json!({
                   "nonce":"123432421212",
                   "name":"proof_req_1",
                   "version":"0.1",
                   "requested_attributes": {
                       "attr1_referent": {
                           "name":"name",
                           "restrictions": { "cred_def_id": anoncreds::issuer_1_gvt_cred_def_id() },
                       }
                   },
                   "requested_predicates": {},
                }).to_string();

            let valid = anoncreds::verifier_verify_proof(&proof_req,
                                                         &anoncreds::proof_json(),
                                                         &anoncreds::schemas_for_proof(),
                                                         &anoncreds::cred_defs_for_proof(),
                                                         "{}",
                                                         "{}").unwrap();
            assert!(valid);
        }

        #[test]
        fn verifier_verify_proof_fails_for_missing_cred_def_id() {

            let proof_req = json!({
                   "nonce":"123432421212",
                   "name":"proof_req_1",
                   "version":"0.1",
                   "requested_attributes": {
                       "attr1_referent": {
                           "name":"name",
                           "restrictions": { "cred_def_id": "Not HERE" },
                       }
                   },
                   "requested_predicates": {},
                }).to_string();

            let valid = anoncreds::verifier_verify_proof(&proof_req,
                                                         &anoncreds::proof_json(),
                                                         &anoncreds::schemas_for_proof(),
                                                         &anoncreds::cred_defs_for_proof(),
                                                         "{}",
                                                         "{}");
            assert_code!(ErrorCode::AnoncredsProofRejected , valid);
        }

        #[test]
        fn verifier_verify_proof_fails_for_unknown_restriction() {

            let proof_req = json!({
                   "nonce":"123432421212",
                   "name":"proof_req_1",
                   "version":"0.1",
                   "requested_attributes": {
                       "attr1_referent": {
                           "name":"name",
                           "restrictions": { "UNKNOWN": "Not HERE" },
                       }
                   },
                   "requested_predicates": {},
                }).to_string();

            let res = anoncreds::verifier_verify_proof(&proof_req,
                                                       &anoncreds::proof_json(),
                                                       &anoncreds::schemas_for_proof(),
                                                       &anoncreds::cred_defs_for_proof(),
                                                       "{}",
                                                       "{}");
            assert_code!(ErrorCode::CommonInvalidStructure, res);
        }
    }
}

mod medium_cases {
    use super::*;

    mod issuer_create_schema {
        use super::*;

        #[test]
        fn issuer_create_schema_works_for_empty_attrs() {
            let res = anoncreds::issuer_create_schema(ISSUER_DID,
                                                      GVT_SCHEMA_NAME,
                                                      SCHEMA_VERSION,
                                                      "[]");
            assert_code!(ErrorCode::CommonInvalidStructure, res);
        }

        #[test]
        fn issuer_create_schema_works_for_invalid_issuer_did() {
            let res = anoncreds::issuer_create_schema(INVALID_BASE58_DID,
                                                      GVT_SCHEMA_NAME,
                                                      SCHEMA_VERSION,
                                                      GVT_SCHEMA_ATTRIBUTES);
            assert_code!(ErrorCode::CommonInvalidStructure, res);
        }

        #[test]
        fn issuer_create_schema_works_for_attrs_count_more_than_acceptable() {
            let attr_names: AttributeNames = (0..MAX_ATTRIBUTES_COUNT + 1).map(|i| i.to_string()).collect();

            let res = anoncreds::issuer_create_schema(ISSUER_DID,
                                                      GVT_SCHEMA_NAME,
                                                      SCHEMA_VERSION,
                                                      &serde_json::to_string(&attr_names).unwrap());
            assert_code!(ErrorCode::CommonInvalidStructure, res);
        }
    }

    mod issuer_create_and_store_credential_def {
        use super::*;

        #[test]
        fn issuer_create_and_store_credential_def_works_for_invalid_schema() {
            anoncreds::init_common_wallet();

            let wallet_handle = wallet::open_wallet(ANONCREDS_WALLET_CONFIG, WALLET_CREDENTIALS).unwrap();

            let schema = r#"{"name":"name","version":"1.0", "attr_names":["name"]}"#;

            let res = anoncreds::issuer_create_credential_definition(wallet_handle,
                                                                     ISSUER_DID,
                                                                     &schema,
                                                                     TAG_1,
                                                                     None,
                                                                     Some(&anoncreds::default_cred_def_config()));
            assert_code!(ErrorCode::CommonInvalidStructure, res);

            wallet::close_wallet(wallet_handle).unwrap();
        }

        #[test]
        fn issuer_create_and_store_credential_def_works_for_invalid_did() {
            anoncreds::init_common_wallet();

            let wallet_handle = wallet::open_wallet(ANONCREDS_WALLET_CONFIG, WALLET_CREDENTIALS).unwrap();

            let res = anoncreds::issuer_create_credential_definition(wallet_handle,
                                                                     INVALID_IDENTIFIER,
                                                                     &anoncreds::gvt_schema_json(),
                                                                     TAG_1,
                                                                     None,
                                                                     Some(&anoncreds::default_cred_def_config()));
            assert_code!(ErrorCode::CommonInvalidStructure, res);

            wallet::close_wallet(wallet_handle).unwrap();
        }

        #[test]
        fn issuer_create_and_store_credential_def_works_for_empty_schema_attr_names() {
            anoncreds::init_common_wallet();

            let wallet_handle = wallet::open_wallet(ANONCREDS_WALLET_CONFIG, WALLET_CREDENTIALS).unwrap();

            let mut schema = anoncreds::gvt_schema();
            schema.attr_names = HashSet::new();

            let res = anoncreds::issuer_create_credential_definition(wallet_handle,
                                                                     ISSUER_DID,
                                                                     &serde_json::to_string(&schema).unwrap(),
                                                                     TAG_1,
                                                                     None,
                                                                     Some(&anoncreds::default_cred_def_config()));
            assert_code!(ErrorCode::CommonInvalidStructure, res);

            wallet::close_wallet(wallet_handle).unwrap();
        }

        #[test]
        fn issuer_create_and_store_credential_def_works_for_correct_signature_type() {
            let wallet_handle = wallet::create_and_open_default_wallet().unwrap();

            anoncreds::issuer_create_credential_definition(wallet_handle,
                                                           ISSUER_DID,
                                                           &anoncreds::gvt_schema_json(),
                                                           TAG_1,
                                                           Some(SIGNATURE_TYPE),
                                                           Some(&anoncreds::default_cred_def_config())).unwrap();

            wallet::close_wallet(wallet_handle).unwrap();
        }

        #[test]
        fn issuer_create_and_store_credential_def_works_for_invalid_signature_type() {
            anoncreds::init_common_wallet();

            let wallet_handle = wallet::open_wallet(ANONCREDS_WALLET_CONFIG, WALLET_CREDENTIALS).unwrap();

            let res = anoncreds::issuer_create_credential_definition(wallet_handle,
                                                                     ISSUER_DID,
                                                                     &anoncreds::gvt_schema_json(),
                                                                     TAG_1,
                                                                     Some("some_type"),
                                                                     Some(&anoncreds::default_cred_def_config()));
            assert_code!(ErrorCode::CommonInvalidStructure, res);

            wallet::close_wallet(wallet_handle).unwrap();
        }

        #[test]
        fn issuer_create_and_store_credential_def_works_for_invalid_config() {
            anoncreds::init_common_wallet();

            let wallet_handle = wallet::open_wallet(ANONCREDS_WALLET_CONFIG, WALLET_CREDENTIALS).unwrap();

            let res = anoncreds::issuer_create_credential_definition(wallet_handle,
                                                                     ISSUER_DID,
                                                                     &anoncreds::gvt_schema_json(),
                                                                     TAG_1,
                                                                     None,
                                                                     Some(r#"{"support_revocation":"TRUE"}"#));
            assert_code!(ErrorCode::CommonInvalidStructure, res);

            wallet::close_wallet(wallet_handle).unwrap();
        }

        #[test]
        fn issuer_create_and_store_credential_def_works_for_duplicate() {
            anoncreds::init_common_wallet();

            let wallet_handle = wallet::open_wallet(ANONCREDS_WALLET_CONFIG, WALLET_CREDENTIALS).unwrap();

            let res = anoncreds::issuer_create_credential_definition(wallet_handle,
                                                                     ISSUER_DID,
                                                                     &anoncreds::gvt_schema_json(),
                                                                     TAG_1,
                                                                     Some(SIGNATURE_TYPE),
                                                                     Some(&anoncreds::default_cred_def_config()));
            assert_code!(ErrorCode::AnoncredsCredDefAlreadyExistsError, res);

            wallet::close_wallet(wallet_handle).unwrap();
        }

        #[test]
        fn issuer_create_and_store_credential_def_works_for_null_config() {
            let wallet_handle = wallet::create_and_open_default_wallet().unwrap();

            anoncreds::issuer_create_credential_definition(wallet_handle,
                                                           DID_MY1,
                                                           &anoncreds::gvt_schema_json(),
                                                           TAG_1,
                                                           None,
                                                           None).unwrap();
            wallet::close_wallet(wallet_handle).unwrap();
        }
    }

    mod issuer_create_credential_offer {
        use super::*;

        #[test]
        fn issuer_create_credential_offer_works_for_unknown_cred_def_id() {
            anoncreds::init_common_wallet();

            let wallet_handle = wallet::open_wallet(ANONCREDS_WALLET_CONFIG, WALLET_CREDENTIALS).unwrap();

            let res = anoncreds::issuer_create_credential_offer(wallet_handle, "unknown_cred_def_id");
            assert_code!(ErrorCode::WalletItemNotFound, res);

            wallet::close_wallet(wallet_handle).unwrap();
        }
    }

    mod prover_create_master_secret {
        use super::*;

        #[test]
        fn prover_create_master_secret_works_for_duplicate_name() {
            anoncreds::init_common_wallet();

            let wallet_handle = wallet::open_wallet(ANONCREDS_WALLET_CONFIG, WALLET_CREDENTIALS).unwrap();

            let res = anoncreds::prover_create_master_secret(wallet_handle, COMMON_MASTER_SECRET);
            assert_code!(ErrorCode::AnoncredsMasterSecretDuplicateNameError, res);

            wallet::close_wallet(wallet_handle).unwrap();
        }
    }

    mod prover_create_credential_req {
        use super::*;

        #[test]
        fn prover_create_credential_req_works_for_invalid_credential_offer() {
            let (credential_def, _, _, _) = anoncreds::init_common_wallet();

            let wallet_handle = wallet::open_wallet(ANONCREDS_WALLET_CONFIG, WALLET_CREDENTIALS).unwrap();

            let res = anoncreds::prover_create_credential_req(wallet_handle,
                                                              DID_MY1,
                                                              &serde_json::to_string(&anoncreds::issuer_1_gvt_cred_offer_info()).unwrap(),
                                                              &credential_def,
                                                              COMMON_MASTER_SECRET);
            assert_code!(ErrorCode::CommonInvalidStructure, res);

            wallet::close_wallet(wallet_handle).unwrap();
        }

        #[test]
        fn prover_create_credential_req_works_for_invalid_credential_def() {
            let (_, credential_offer, _, _) = anoncreds::init_common_wallet();

            let wallet_handle = wallet::open_wallet(ANONCREDS_WALLET_CONFIG, WALLET_CREDENTIALS).unwrap();

            let credential_def = r#"{
                            "schema_seq_no":1,
                            "signature_type":"CL",
                            "primary":{
                                "n":"121212",
                                "s":"432192"
                            }
                        }"#;
            let res = anoncreds::prover_create_credential_req(wallet_handle,
                                                              DID_MY1,
                                                              &credential_offer,
                                                              credential_def,
                                                              COMMON_MASTER_SECRET);
            assert_code!(ErrorCode::CommonInvalidStructure, res);

            wallet::close_wallet(wallet_handle).unwrap();
        }

        #[test]
        fn prover_create_credential_req_works_for_invalid_master_secret() {
            let (credential_def, credential_offer, _, _) = anoncreds::init_common_wallet();

            let wallet_handle = wallet::open_wallet(ANONCREDS_WALLET_CONFIG, WALLET_CREDENTIALS).unwrap();

            let res = anoncreds::prover_create_credential_req(wallet_handle,
                                                              DID_MY1,
                                                              &credential_offer,
                                                              &credential_def,
                                                              "invalid_master_secret_name");
            assert_code!(ErrorCode::WalletItemNotFound, res);

            wallet::close_wallet(wallet_handle).unwrap();
        }
    }

    mod issuer_create_credential {
        use super::*;

        #[test]
        fn issuer_create_credential_works_for_for_invalid_credential_req_json() {
            let (_, credential_offer, _, _) = anoncreds::init_common_wallet();

            let wallet_handle = wallet::open_wallet(ANONCREDS_WALLET_CONFIG, WALLET_CREDENTIALS).unwrap();

            let credential_req = r#"{
                                        "blinded_ms":{"ur":null},
                                        "prover_did":"CnEDk9HrMnmiHXEV1WFgbVCRteYnPqsJwrTdcZaNhFVW",
                                    }"#;

            let res = anoncreds::issuer_create_credential(wallet_handle,
                                                          &credential_offer,
                                                          &credential_req,
                                                          &anoncreds::gvt_credential_values_json(),
                                                          None,
                                                          None);
            assert_code!(ErrorCode::CommonInvalidStructure, res);

            wallet::close_wallet(wallet_handle).unwrap();
        }

        #[test]
        fn issuer_create_credential_works_for_for_invalid_credential_values_json() {
            let (_, credential_offer, credential_request, _) = anoncreds::init_common_wallet();

            let wallet_handle = wallet::open_wallet(ANONCREDS_WALLET_CONFIG, WALLET_CREDENTIALS).unwrap();

            let credential_values_json = r#"{
                                           "sex":"male",
                                           "name":"Alex",
                                           "height":"175",
                                           "age":"28"
                                         }"#;

            let res = anoncreds::issuer_create_credential(wallet_handle,
                                                          &credential_offer,
                                                          &credential_request,
                                                          &credential_values_json,
                                                          None,
                                                          None);
            assert_code!(ErrorCode::CommonInvalidStructure, res);

            wallet::close_wallet(wallet_handle).unwrap();
        }
    }

    mod prover_store_credential {
        use super::*;

        #[test]
        fn prover_store_credential_works_for_invalid_credential_json() {
            let (credential_def_json, credential_offer, _, _) = anoncreds::init_common_wallet();

            let wallet_handle = wallet::open_wallet(ANONCREDS_WALLET_CONFIG, WALLET_CREDENTIALS).unwrap();

            let (_, cred_req_metadata) = anoncreds::prover_create_credential_req(wallet_handle,
                                                                                 DID_MY1,
                                                                                 &credential_offer,
                                                                                 &credential_def_json,
                                                                                 COMMON_MASTER_SECRET).unwrap();

            let credential_json = format!(r#"{{
                                                       "values":{},
                                                       "cred_def_id":"{}",
                                                       "revoc_reg_seq_no":null
                                                    }}"#, anoncreds::gvt_credential_values_json(), anoncreds::issuer_1_gvt_cred_def_id());

            let res = anoncreds::prover_store_credential(wallet_handle,
                                                         CREDENTIAL1_ID,
                                                         &cred_req_metadata,
                                                         &credential_json,
                                                         &credential_def_json,
                                                         None);
            assert_code!(ErrorCode::CommonInvalidStructure, res);

            wallet::close_wallet(wallet_handle).unwrap();
        }
    }

    mod prover_get_credentials {
        use super::*;

        #[test]
        fn prover_get_credentials_works_for_invalid_json() {
            anoncreds::init_common_wallet();

            let wallet_handle = wallet::open_wallet(ANONCREDS_WALLET_CONFIG, WALLET_CREDENTIALS).unwrap();

            let res = anoncreds::prover_get_credentials(wallet_handle, r#""issuer_did": 12345"#);
            assert_code!(ErrorCode::WalletQueryError, res);

            wallet::close_wallet(wallet_handle).unwrap();
        }
    }

    mod prover_get_credentials_for_proof_req {
        use super::*;

        #[test]
        fn prover_get_credentials_for_proof_req_works_for_invalid_proof_req() {
            anoncreds::init_common_wallet();

            let wallet_handle = wallet::open_wallet(ANONCREDS_WALLET_CONFIG, WALLET_CREDENTIALS).unwrap();

            let proof_req = json!({
               "nonce":"123432421212",
               "name":"proof_req_1",
               "version":"0.1",
               "requested_predicates": json!({}),
            }).to_string();

            let res = anoncreds::prover_get_credentials_for_proof_req(wallet_handle, &proof_req);
            assert_code!(ErrorCode::CommonInvalidStructure, res);

            wallet::close_wallet(wallet_handle).unwrap();
        }

        #[test]
        fn prover_get_credentials_for_proof_req_works_for_invalid_predicate() {
            anoncreds::init_common_wallet();

            let wallet_handle = wallet::open_wallet(ANONCREDS_WALLET_CONFIG, WALLET_CREDENTIALS).unwrap();

            let proof_req = json!({
               "nonce":"123432421212",
               "name":"proof_req_1",
               "version":"0.1",
               "requested_attributes": json!({}),
               "requested_predicates": json!({
                   "predicate1_referent": json!({ "name":"age" })
               }),
            }).to_string();

            let res = anoncreds::prover_get_credentials_for_proof_req(wallet_handle, &proof_req);

            wallet::close_wallet(wallet_handle).unwrap();

            assert_code!(ErrorCode::CommonInvalidStructure, res);
        }

        #[test]
        fn prover_get_credentials_for_proof_req_works_for_invalid_predicate_type() {
            anoncreds::init_common_wallet();

            let wallet_handle = wallet::open_wallet(ANONCREDS_WALLET_CONFIG, WALLET_CREDENTIALS).unwrap();

            let proof_req = json!({
               "nonce":"123432421212",
               "name":"proof_req_1",
               "version":"0.1",
               "requested_attributes": json!({}),
               "requested_predicates": json!({
                   "predicate1_referent": json!({ "name":"age", "p_type":"!=", "p_value":18 }),
               }),
            }).to_string();

            let res = anoncreds::prover_get_credentials_for_proof_req(wallet_handle, &proof_req);
            wallet::close_wallet(wallet_handle).unwrap();
            assert_code!(ErrorCode::CommonInvalidStructure, res);
        }
    }

    mod prover_create_proof_works {
        use super::*;

        #[test]
        fn prover_create_proof_works_for_invalid_master_secret() {
            anoncreds::init_common_wallet();

            let wallet_handle = wallet::open_wallet(ANONCREDS_WALLET_CONFIG, WALLET_CREDENTIALS).unwrap();

            let requested_credentials_json = json!({
                 "self_attested_attributes": json!({}),
                 "requested_attributes": json!({
                    "attr1_referent": json!({ "cred_id": CREDENTIAL1_ID, "revealed":true })
                 }),
                 "requested_predicates": json!({})
            }).to_string();

            let res = anoncreds::prover_create_proof(wallet_handle,
                                                     &anoncreds::proof_request_attr_and_predicate(),
                                                     &requested_credentials_json,
                                                     "invalid_master_secret_name",
                                                     &anoncreds::schemas_for_proof(),
                                                     &anoncreds::cred_defs_for_proof(),
                                                     "{}");
            assert_code!(ErrorCode::WalletItemNotFound, res);

            wallet::close_wallet(wallet_handle).unwrap();
        }

        #[test]
        fn prover_create_proof_works_for_invalid_schemas_json() {
            anoncreds::init_common_wallet();

            let wallet_handle = wallet::open_wallet(ANONCREDS_WALLET_CONFIG, WALLET_CREDENTIALS).unwrap();

            let requested_credentials_json = json!({
                 "self_attested_attributes": json!({}),
                 "requested_attributes": json!({
                    "attr1_referent": json!({ "cred_id": CREDENTIAL1_ID, "revealed":true })
                 }),
                 "requested_predicates": json!({})
            }).to_string();

            let res = anoncreds::prover_create_proof(wallet_handle,
                                                     &anoncreds::proof_request_attr_and_predicate(),
                                                     &requested_credentials_json,
                                                     COMMON_MASTER_SECRET,
                                                     &"{}",
                                                     &anoncreds::cred_defs_for_proof(),
                                                     "{}");
            assert_code!(ErrorCode::CommonInvalidStructure, res);

            wallet::close_wallet(wallet_handle).unwrap();
        }

        #[test]
        fn prover_create_proof_works_for_invalid_credential_defs_json() {
            anoncreds::init_common_wallet();

            let wallet_handle = wallet::open_wallet(ANONCREDS_WALLET_CONFIG, WALLET_CREDENTIALS).unwrap();

            let requested_credentials_json = json!({
                 "self_attested_attributes": json!({}),
                 "requested_attributes": json!({
                    "attr1_referent": json!({ "cred_id": CREDENTIAL1_ID, "revealed":true })
                 }),
                 "requested_predicates": json!({})
            }).to_string();

            let res = anoncreds::prover_create_proof(wallet_handle,
                                                     &anoncreds::proof_request_attr_and_predicate(),
                                                     &requested_credentials_json,
                                                     COMMON_MASTER_SECRET,
                                                     &anoncreds::schemas_for_proof(),
                                                     "{}",
                                                     "{}");
            assert_code!(ErrorCode::CommonInvalidStructure, res);

            wallet::close_wallet(wallet_handle).unwrap();
        }

        #[test]
        fn prover_create_proof_works_for_invalid_requested_credentials_json() {
            anoncreds::init_common_wallet();

            let wallet_handle = wallet::open_wallet(ANONCREDS_WALLET_CONFIG, WALLET_CREDENTIALS).unwrap();

            let requested_credentials_json = json!({
                 "self_attested_attributes": json!({}),
                 "requested_predicates": json!({})
            }).to_string();

            let res = anoncreds::prover_create_proof(wallet_handle,
                                                     &anoncreds::proof_request_attr_and_predicate(),
                                                     &requested_credentials_json,
                                                     COMMON_MASTER_SECRET,
                                                     &anoncreds::schemas_for_proof(),
                                                     &anoncreds::cred_defs_for_proof(),
                                                     "{}");
            assert_code!(ErrorCode::CommonInvalidStructure, res);

            wallet::close_wallet(wallet_handle).unwrap();
        }
    }

    mod verifier_verify_proof {
        use super::*;

        #[test]
        fn verifier_verify_proof_works_for_invalid_proof_json_format() {
            let proof_json = r#"{"proof":{"proofs":{"credential::58479554-187f-40d9-b0a5-a95cfb0338c3":{"primary_proof":{"eq_proof":{"revealed_attrs":{"name":"1139481716457488690172217916278103335"},"a_prime":"80401564260558483983794628158664845806393125691167675024527906210615204776868092566789307767601325086260531777605457298059939671624755239928848057947875953445797869574854365751051663611984607735255307096920094357120779812375573500489773454634756645206823074153240319316758529163584251907107473703779754778699279153037094140428648169418133281187947677937472972061954089873405836249023133445286756991574802740614183730141450546881449500189789970102133738133443822618072337620343825908790734460412932921199267304555521397418007577171242880211812703320270140386219809818196744216958369397014610013338422295772654405475023","e":"31151798717381512709903464053695613005379725796031086912986270617392167764097422442809244590980303622977555221812111085160553241592792901","v":"524407431684833626723631303096063196973911986967748096669183384949467719053669910411426601230736351335262754473490498825342793551112426427823428399937548938048089615644972537564428344526295733169691240937176356626523864731701111189536269488496019586818879697981955044502664124964896796783428945944075084807859935155837238670987272778459356531608865162828109489758902085206073584532002909678902616210042778963974064479140826712481297584040209095459963718975102750913306565864485279810056629704077428898739021040190774575868853629858297299392839284660771662690107106553362040805152261505268111067408422298806905178826507224233050991301274817252924123120887017757639206512015559321675322509820081151404696713509158685022511201565062671933414307463988209696457343022378430051265752251403461414881325357657438328740471164157220698425309006894962942640219890219594168419276308074677144722217081026358892787770650248878952483621","m":{"age":"10477979077744818183854012231360633424177093192344587159214818537659704987539982653663361680650769087122324965941845552897155693994859927792964720675888893623940580527766661802170","sex":"15368219775809326116045200104269422566086585069798988383076685221700842794654771075432385446820819836777771517356551059931242867733879324915651894894695726945279462946826404864068","height":"268172143999991481637372321419290603042446269013750825098514042757459298040087626745653681785038933035820421862976371452111736537699176931068992453946771945552540798204580069806"},"m1":"119095745403940293668103184388411799541118279558928018597628509118163496000813590825371995586347826189221837428823000332905316924389185590810015031744029496470545254805993327676570037596326743185389101389800942263689809725968264069601565478411709555274081560719927118853299543998608664701485475703881376151770","m2":"3166313665375815600922385342096456465402430622944571045536207479553790085339726549928012930073803465171492637049498407367742103524723152099973753540483894420905314750248333232361"},"ge_proofs":[{"u":{"2":"6494171529848192644197417834173236605253723188808961394289041396341136802965710957759175642924978223517091081898946519122412445399638640485278379079647638538597635045303985779767","0":"7739508859260491061487569748588091139318989278758566530899756574128579312557203413565436003310787878172471425996601979342157451689172171025305431595131816910273398879776841751855","3":"9424758820140378077609053635383940574362083113571024891496206162696034958494400871955445981458978146571146602763357500412840538526390475379772903513687358736287298159312524034159","1":"9011979414559555265454106061917684716953356440811838475257096756618761731111646531136628099710567973381801256908067529269805992222342928842825929421929485785888403149296320711642"},"r":{"DELTA":"2119857977629302693157808821351328058251440215802746362450951329352726877165815663955490999790457576333458830301801261754696823614762123890412904169206391143688952648566814660498520188221060505840151491403269696751525874990487604723445355651918681212361562384420233903265612599812725766212744963540390806334870022328290970137051148373040320927100063898502086531019924715927190306801273252711777648467224661735618842887006436195147540705753550974655689586750013569294343535843195025962867299786380033532422131203367401906988124836294104501525520053613392691214421562815044433237816093079784307397782961917892254668290115653012265908717124278607660504580036193346698672079435538219972121355893074219968755049500875222141","2":"879097501989202140886939888802566536179834329508897124489020677433754766947767937608431979796722207676629625451150104784909666168153917345813160237337412296010679353735699663083287427507870244565918756969618964144516025526404618052053542009438548457492400344119561349471929199757453154204191407620539220514897529346602664135146454509169680801061111878075145734123580343470361019624175036825631373890661124315134340427076598351080893567995392248394683875116715114577054906406649006122102488431184007790011073389768061904597267545895265921673106871142463561948479668876241841045522543174660428236658891636170119227855493059358614089146415798861053408542832475696099851160385105386001523305465829676723036394820593263477","0":"1724016272047416140958096373304304971004826284109046259544344355102178044512441391364907122486655755929044720001281832600729467778103556397960700809066582436321515744527550472324028227472294258045699756170293405547851344921626775854114063087070898499913846456795761213291925373770081490280103876827479351849800210782799381740073719081199000612284788683993320623339686128531187019125095700122135094060470612862911102824801065698176788174959069186600426519872015152034176356923049531650418553748519941342115963599848111324793380438600664408464987023646615003553912544410140730587797458882329021327455905737414352355326238028222782957735440607899424838572541602600159016542488644761584240884783618700311735467659132540546","3":"2317535203964314926167241523636020444600002667629517624482931328850422196008281300859516069440995466415138723103558631951648519232327284208990029010060986032518946759289078833125920310350676484457972303378558158127406345804560689086460633931717939234025886786468170219981598030245042011840614339386724945679531091642132820284896626191109974537171662283750959028046143650291367908660204201563611944187723824430780626387525165408619587771059635528553832034409311888615502905143628507219523591091412192645348525327725381323865648645828460581593542176351568614465903523790649219812666979685223535464526901006270478687017672202058914176692964406859722580270696925877498058525086810338471380117323227744481903228027847825795","1":"1119193929864813751243160041764170298897380522230946444206167281178657213260394833843687899872857393015947283159245092452814155776571829885921814072299525859857844030379558685168895306445277750249341844789101670896570226707650318347992386244538723699686941887792682779028216548922683313576597384354842537728667739985216662699631842296096507821667149950956179957306177525178260912379909156360834120816956949271530622510333943914411903103069247646327625753995178999023427645468623522280255892736633780185163496867644317005801241786702434621502492159672660131289312665511793827552317714835658019088880972220344126692027952749318018900669839090109361161616086319604439015851316798257015063653414161203599184730094765941653"},"mj":"10477979077744818183854012231360633424177093192344587159214818537659704987539982653663361680650769087122324965941845552897155693994859927792964720675888893623940580527766661802170","alpha":"46280660038407959140964701167450659223532556136388451390393713283900546119670373626221864441898929302821705811144923685080534692512705456699843367809872982836890616398604933641265111106644805368974824737276965928297120628041257593166650593538539384316563258781595629888673792430276007730792093088812056156937735120078929629310611907731935101448992312370312134173482115524436767558802102266208152808607480693236511858269018733175523724309089010048330044458187371675333889670055578652283806685440133357512406700879353713629795062705271430695988191782837658895477702634883214188598350625843489120361660836956958750828038278027538830855628653513539929730230905015331221220017847248793929813230252015802389329428995718799619565984669228143200627972926117282688854152516298117476837960100343260648687249027349308513966440386556698667484082658689","t":{"DELTA":"46814992964714978733007076702016837564951956529003697497847838781899848384824991374342901164708655443686022921583406187082133141084994843502230809550055933825660668160300304112671478218513259983054489597176651737200716259733573469298437873515151377206364940530308167934399245072298875358347931404742292788785586833114480704138718996633638362933821933388459210678374952072108333767698704767907612549860590824123780096225591372365712106060039646448181221691765233478768574198237963457485496438076793333937013217675591500849193742006533651525421426481898699626618796271544860105422331629265388419155909716261466161258430","2":"59423006413504086085782234600502410213751379553855471973440165009200961757474676407242673622935614782362911290590560535490636029324125251850583605745046201217673654522625983661578962623803698461459190578519097656221453474955879823750445359506290522280566225253310030053812918275525607874059407284653434046369835156477189219911810464401689041140506062300317020407969423270374033482533711564673658146930272487464489365713112043565257807490520178903336328210031106311280471651300486164966423437275272281777742004535722142265580037959473078313965482591454009972765788975683031385823798895914265841131145707278751512534120","0":"56510878078818710798555570103060159621941668074271797077206591818472978018558098567975838757566260370093327989369045722406190165972775356924844244889146946158949660988214890388299203816110339909687790860564719380865809705044646711632599987968183128514431910561478715003212633874423067294596323864121737000450543142072142652163818450299889830999149821558252183477517484127000480272695698860647674027831262149565273068850774090998356019534296579838685977022988536930596918054160990243868372150609770079720240227817149126735182138479851227052696211125454858584118346950878092387488482897777914362341820607560926173967363","3":"63511079416489489495396586813126304469185174450150717746314545118902972011091412254834718868134635251731510764117528579641756327883640004345178347120290107941107152421856942264968771810665927914509411385404403747487862696526824127219640807008235054362138760656969613951620938020257273816713908815343872804442748694361381399025862438391456307852482826748664499083370705834755863016895566228300904018909174673301643617543662527772400085378252706897979609427451977654028887889811453690146157824251379525221390697200211891556653698308665831075787991412401737090471273439878635073797691350863566834141222438011402987450926","1":"30348838247529448929141877305241172943867610065951047292188826263950046630912426030349276970628525991007036685038199133783991618544554063310358191845473212966131475853690378885426974792306638181168558731807811629973716711132134244797541560013139884391800841941607502149630914097258613821336239993125960064136287579351403225717114920758719152701696123905042695943045383536065833292374624566478931465135875411483860059753175449604448434619593495399051968638830805689355610877075130302742512428461286121237297212174164897833936610857614962734658136750299346971377383141235020438750748045568800723867413392427848651081274"},"predicate":{"name":"age","p_type":"GE","p_value":18}}]},"non_revoc_proof":null}},"aggregated_proof":{"c_hash":"81135772044295974649282368084258333955993271555081206390568996949836231116301","c_list":[[2,124,231,47,189,36,247,160,61,220,165,35,97,165,203,185,133,253,81,239,67,127,156,49,189,16,140,30,177,161,221,54,154,0,127,143,98,212,114,193,188,85,206,171,198,140,9,192,10,254,218,120,201,182,40,141,80,35,81,148,204,192,41,5,186,33,50,77,211,163,124,130,32,219,193,167,79,43,181,76,19,249,53,79,70,221,205,36,180,50,120,255,161,227,196,204,71,106,221,131,220,7,73,86,128,208,48,58,123,63,82,24,170,141,143,56,221,96,151,108,105,38,185,243,224,112,177,101,195,87,208,201,39,123,165,125,92,104,234,188,54,92,31,158,178,152,52,205,26,156,237,241,23,15,76,220,168,32,175,230,157,197,225,70,57,237,8,81,13,17,95,70,143,56,162,223,203,8,48,153,51,51,118,116,32,139,187,222,146,86,165,111,125,107,203,18,212,28,168,22,62,69,204,207,122,148,25,30,92,120,83,214,116,221,204,120,230,70,128,139,181,110,69,93,253,240,69,16,113,224,246,41,142,0,83,237,186,4,50,156,206,199,89,74,96,168,249,240,101,16,103,234,162,219,52,218,207],[1,191,167,2,151,36,61,136,184,172,120,86,127,88,109,119,56,21,167,171,217,221,24,64,246,237,255,152,81,183,201,191,59,234,213,101,254,91,33,205,120,71,215,144,160,243,145,109,19,151,241,46,135,132,50,143,219,207,197,35,89,103,83,212,96,83,222,101,55,57,220,161,252,115,39,62,46,160,30,138,221,89,125,66,114,150,5,95,63,10,55,107,102,73,40,69,41,6,57,0,64,226,152,66,181,149,251,50,28,53,18,26,221,5,188,67,125,184,190,200,56,92,132,201,242,211,37,2,43,6,146,88,228,120,204,190,4,118,134,106,118,110,249,145,175,165,116,197,200,183,207,215,197,79,207,203,29,182,231,151,248,233,107,41,79,234,250,27,33,33,107,102,240,47,37,230,243,185,93,192,52,31,73,211,11,173,150,92,194,154,172,247,221,206,129,85,193,105,172,140,201,40,240,200,28,94,1,96,204,175,113,170,46,134,229,111,215,208,237,252,84,50,249,41,214,79,38,194,23,212,7,164,153,217,23,252,32,114,145,58,189,118,104,131,84,184,115,175,199,227,219,117,23,113,113,180,3],[240,104,187,71,84,144,129,123,12,181,215,233,27,55,56,54,94,57,17,42,111,42,112,234,192,23,226,103,118,198,189,175,175,1,102,64,128,100,221,201,134,106,83,239,69,43,150,172,95,206,145,224,207,239,39,193,30,200,90,125,175,125,59,47,250,224,193,21,64,112,101,131,128,249,96,165,73,33,174,64,69,252,209,158,130,53,23,158,217,173,69,51,12,145,70,174,15,206,13,181,50,246,50,110,223,65,250,44,39,33,8,47,169,242,147,3,190,164,110,20,68,5,142,133,38,198,151,161,167,0,219,128,126,120,190,23,153,22,250,78,114,241,252,181,74,142,65,123,225,153,75,159,78,84,28,110,203,105,231,238,75,138,121,233,75,163,221,69,106,143,1,217,251,43,147,252,189,122,19,124,189,180,206,91,165,199,41,172,233,102,14,91,162,254,16,142,60,230,39,200,208,236,101,69,101,152,233,217,100,206,31,120,211,191,90,56,205,40,180,120,47,210,224,86,153,34,86,237,204,11,183,227,0,224,15,201,32,228,4,210,43,156,68,246,137,150,103,197,191,150,155,181,78,5,134,58],[1,214,184,139,205,251,132,131,8,186,140,58,211,242,134,120,121,253,128,192,10,252,172,101,44,26,119,56,212,8,248,71,19,96,59,12,233,191,63,187,217,35,191,160,127,247,189,247,229,111,252,101,126,10,142,252,238,215,211,137,137,164,114,186,255,199,183,50,103,9,158,63,134,140,162,154,188,109,52,31,92,78,38,228,0,60,225,100,239,88,114,95,48,71,7,117,168,45,45,177,178,62,87,197,98,174,123,249,26,237,179,12,63,182,46,218,183,148,163,222,179,159,146,56,142,190,122,100,211,6,86,237,10,7,111,186,27,66,95,252,108,247,203,1,111,60,13,218,104,63,128,125,197,11,201,138,33,122,37,31,163,123,120,132,65,122,208,60,80,87,113,183,28,31,74,106,18,79,52,245,113,184,94,202,72,223,8,128,209,43,77,237,119,208,255,144,26,76,223,77,177,131,237,49,150,251,53,150,115,33,254,237,185,15,140,234,205,99,248,252,171,245,192,104,151,194,190,186,249,180,246,9,169,165,0,221,7,107,39,67,58,178,176,99,212,40,247,49,127,7,94,5,170,65,154,28,104],[1,247,26,202,244,120,131,95,151,52,56,38,141,232,178,50,61,45,235,61,12,68,11,180,174,222,110,211,141,253,198,204,248,192,40,99,237,1,45,170,79,208,3,13,135,89,195,65,3,228,224,146,181,198,14,79,78,237,168,81,108,151,68,12,88,242,120,200,120,193,253,51,167,140,43,175,59,18,160,190,233,21,213,135,162,76,38,48,163,110,155,197,97,93,211,183,95,42,172,249,98,59,161,136,70,39,142,48,242,44,154,103,186,161,214,215,0,254,166,150,111,71,242,102,209,125,25,65,144,223,211,137,223,239,50,96,185,171,120,155,171,98,204,23,102,253,68,141,91,240,127,170,199,249,217,165,164,37,174,212,159,232,140,196,216,140,205,102,84,104,220,223,9,249,75,245,78,157,245,203,235,154,73,34,77,12,227,138,93,105,178,114,255,210,88,216,202,64,69,128,220,211,113,51,15,185,103,236,52,187,49,29,162,20,35,21,65,188,33,46,11,172,59,15,221,36,33,213,14,121,36,218,76,80,97,197,83,64,145,73,194,43,233,144,251,86,112,209,230,67,234,116,172,219,123,50,46],[1,114,216,159,37,214,198,117,230,153,15,176,95,20,29,134,179,207,209,35,101,193,47,54,130,141,78,213,54,167,31,73,105,177,129,135,6,135,45,107,103,16,133,187,74,217,42,40,1,214,60,70,78,245,86,82,150,75,91,235,181,249,129,147,202,15,86,250,222,240,203,236,102,39,53,147,79,178,124,184,97,73,65,136,74,29,219,182,83,167,221,203,32,200,243,130,65,234,133,181,203,35,86,21,123,170,74,174,5,132,1,149,77,141,158,193,249,130,37,53,253,234,228,144,66,152,232,246,26,193,6,53,139,45,231,173,115,87,89,61,197,9,96,73,229,189,49,44,203,214,156,139,58,153,77,13,90,35,157,130,184,150,161,69,145,157,4,206,52,216,227,233,113,202,54,154,153,100,83,97,135,88,197,227,42,52,28,221,91,117,56,183,198,102,231,37,232,226,136,142,115,218,175,45,221,143,130,215,184,39,102,172,126,253,152,108,254,241,17,98,70,223,191,138,251,227,243,32,180,190,223,69,135,0,97,105,115,189,221,134,26,159,32,210,172,233,7,65,238,77,203,159,181,188,203,159,190]]}},"requested_proof":{"revealed_attrs":{"attr1_referent":["credential::58479554-187f-40d9-b0a5-a95cfb0338c3","Alex","1139481716457488690172217916278103335"]},"unrevealed_attrs":{},"self_attested_attrs":{},"predicates":{"predicate1_referent":"credential::58479554-187f-40d9-b0a5-a95cfb0338c3"}}}"#;

            let res = anoncreds::verifier_verify_proof(&anoncreds::proof_request_attr_and_predicate(),
                                                       &proof_json,
                                                       &anoncreds::schemas_for_proof(),
                                                       &anoncreds::cred_defs_for_proof(),
                                                       "{}",
                                                       "{}");
            assert_code!(ErrorCode::CommonInvalidStructure, res);
        }

        #[test]
        fn verifier_verify_proof_works_for_invalid_schemas() {
            let schemas_json = "{}";

            let res = anoncreds::verifier_verify_proof(&anoncreds::proof_request_attr_and_predicate(),
                                                       &anoncreds::proof_json(),
                                                       schemas_json,
                                                       &anoncreds::cred_defs_for_proof(),
                                                       "{}",
                                                       "{}");
            assert_code!(ErrorCode::CommonInvalidStructure, res);
        }

        #[test]
        fn verifier_verify_proof_works_for_invalid_credential_defs() {
            let res = anoncreds::verifier_verify_proof(&anoncreds::proof_request_attr_and_predicate(),
                                                       &anoncreds::proof_json(),
                                                       &anoncreds::schemas_for_proof(),
                                                       "{}",
                                                       "{}",
                                                       "{}");
            assert_code!(ErrorCode::CommonInvalidStructure, res);
        }
    }

<<<<<<< HEAD
    mod prover_delete_credential {
        use super::*;

        #[test]
        fn prover_delete_credential_works_for_not_found() {
            anoncreds::init_common_wallet();

            let wallet_handle = wallet::open_wallet(ANONCREDS_WALLET_CONFIG, WALLET_CREDENTIALS).unwrap();

            let res = anoncreds::prover_delete_credential(wallet_handle, "other_cred_id");
            assert_code!(ErrorCode::WalletItemNotFound, res);

            wallet::close_wallet(wallet_handle).unwrap();
=======
    mod verifier_verify_proof_with_proof_req_restrictions {
        use super::*;

        #[test]
        fn verifier_verify_proof_success_with_in_wql() {
            let mut proof_req: ProofRequest = serde_json::from_str(&anoncreds::proof_request_restrictions()).unwrap();
            proof_req.requested_attributes.insert(
                "attr1_referent".to_string(),
                AttributeInfo {
                    name: "name".to_string(),
                    restrictions: Some(json!({
                        "cred_def_id":{
                                "$in":[
                                    anoncreds::issuer_1_gvt_cred_def_id(),
                                    "NcYxiDXkpYi6ov5FcYDi1e:3:CL:NcYxiDXkpYi6ov5FcYDi1e:2:xyz:1.0:TAG_1",
                                    "not here 3",
                            ] }
                    })),
                    non_revoked: None
                }
            );
            let res = anoncreds::verifier_verify_proof(&serde_json::to_string(&proof_req).unwrap(),
                                                         &anoncreds::proof_json_restrictions(),
                                                         &anoncreds::schemas_for_proof_restrictions(),
                                                         &anoncreds::cred_defs_for_proof_restrictions(),
                                                         "{}",
                                                         "{}");
            assert!(res.is_ok());
        }

        #[test]
        fn verifier_verify_proof_fails_with_in_wql() {
            let mut proof_req: ProofRequest = serde_json::from_str(&anoncreds::proof_request_restrictions()).unwrap();
            proof_req.requested_attributes.insert(
                "attr1_referent".to_string(),
                AttributeInfo {
                    name: "name".to_string(),
                    restrictions: Some(json!({
                        "cred_def_id":{
                                "$in":[
                                    "not here 1",
                                    "NcYxiDXkpYi6ov5FcYDi1e:3:CL:NcYxiDXkpYi6ov5FcYDi1e:2:xyz:1.0:TAG_1",
                                    "not here 3",
                            ] }
                    })),
                    non_revoked: None
                }
            );
            let valid = anoncreds::verifier_verify_proof(&serde_json::to_string(&proof_req).unwrap(),
                                                         &anoncreds::proof_json_restrictions(),
                                                         &anoncreds::schemas_for_proof_restrictions(),
                                                         &anoncreds::cred_defs_for_proof_restrictions(),
                                                         "{}",
                                                         "{}");
            assert_code!(ErrorCode::AnoncredsProofRejected , valid);
        }

        #[test]
        fn verifier_verify_proof_success_with_vector_of_filters() {
            let mut proof_req: ProofRequest = serde_json::from_str(&anoncreds::proof_request_restrictions()).unwrap();
            proof_req.requested_attributes.insert(
                "attr1_referent".to_string(),
                AttributeInfo {
                    name: "name".to_string(),
                    restrictions: Some(json!([
                        {
                            "cred_def_id":anoncreds::issuer_1_gvt_cred_def_id(),
                            "issuer_did":ISSUER_DID
                        },
                        {
                            "schema_id":"Not Here 2",
                            "schema_name":"Not Here 2"
                        }
                    ])),
                    non_revoked: None
                }
            );
            let valid = anoncreds::verifier_verify_proof(&serde_json::to_string(&proof_req).unwrap(),
                                                         &anoncreds::proof_json_restrictions(),
                                                         &anoncreds::schemas_for_proof_restrictions(),
                                                         &anoncreds::cred_defs_for_proof_restrictions(),
                                                         "{}",
                                                         "{}").unwrap();
            assert!(valid);
        }

        #[test]
        fn verifier_verify_proof_fails_with_vector_of_filters() {
            let mut proof_req: ProofRequest = serde_json::from_str(&anoncreds::proof_request_restrictions()).unwrap();
            proof_req.requested_attributes.insert(
                "attr1_referent".to_string(),
                AttributeInfo {
                    name: "name".to_string(),
                    restrictions: Some(json!([
                        {
                            "cred_def_id":"Not Here",
                            "issuer_did":"Not Here"
                        },
                        {
                            "cred_def_id":"Not Here 2",
                            "issuer_did":"Not Here 2"
                        }
                    ])),
                    non_revoked: None
                }
            );
            let valid = anoncreds::verifier_verify_proof(&serde_json::to_string(&proof_req).unwrap(),
                                                         &anoncreds::proof_json_restrictions(),
                                                         &anoncreds::schemas_for_proof_restrictions(),
                                                         &anoncreds::cred_defs_for_proof_restrictions(),
                                                         "{}",
                                                         "{}");
            assert_code!(ErrorCode::AnoncredsProofRejected , valid);
        }

        #[test]
        fn verifier_verify_proof_success_with_or_wql() {
            let mut proof_req: ProofRequest = serde_json::from_str(&anoncreds::proof_request_restrictions()).unwrap();
            proof_req.requested_attributes.insert(
                "attr1_referent".to_string(),
                AttributeInfo {
                    name: "name".to_string(),
                    restrictions: Some(json!({
                            "$or":[
                                { "schema_id":"not here" },
                                { "cred_def_id":anoncreds::issuer_1_gvt_cred_def_id() }
                            ]
                        })),
                    non_revoked: None
                }
            );
            let valid = anoncreds::verifier_verify_proof(&serde_json::to_string(&proof_req).unwrap(),
                                                         &anoncreds::proof_json_restrictions(),
                                                         &anoncreds::schemas_for_proof_restrictions(),
                                                         &anoncreds::cred_defs_for_proof_restrictions(),
                                                         "{}",
                                                         "{}").unwrap();
            assert!(valid);
        }

        #[test]
        fn verifier_verify_proof_fails_with_or_wql() {
            let mut proof_req: ProofRequest = serde_json::from_str(&anoncreds::proof_request_restrictions()).unwrap();
            proof_req.requested_attributes.insert(
                "attr1_referent".to_string(),
                AttributeInfo {
                    name: "name".to_string(),
                    restrictions: Some(json!({
                            "$or":[
                                { "schema_id":"not here" },
                                { "cred_def_id":"not here" }
                            ]
                        })),
                    non_revoked: None
                }
            );
            let valid = anoncreds::verifier_verify_proof(&serde_json::to_string(&proof_req).unwrap(),
                                                         &anoncreds::proof_json_restrictions(),
                                                         &anoncreds::schemas_for_proof_restrictions(),
                                                         &anoncreds::cred_defs_for_proof_restrictions(),
                                                         "{}",
                                                         "{}");
            assert_code!(ErrorCode::AnoncredsProofRejected , valid);
        }

        #[test]
        fn verifier_verify_proof_success_with_and_wql() {
            let mut proof_req: ProofRequest = serde_json::from_str(&anoncreds::proof_request_restrictions()).unwrap();
            proof_req.requested_attributes.insert(
                "attr1_referent".to_string(),
                AttributeInfo {
                    name: "name".to_string(),
                    restrictions: Some(json!({
                            "$and":[
                                { "cred_def_id": anoncreds::issuer_1_gvt_cred_def_id()},
                                { "schema_name":GVT_SCHEMA_NAME }
                            ]
                        })),
                    non_revoked: None
                }
            );
            let valid = anoncreds::verifier_verify_proof(&serde_json::to_string(&proof_req).unwrap(),
                                                         &anoncreds::proof_json_restrictions(),
                                                         &anoncreds::schemas_for_proof_restrictions(),
                                                         &anoncreds::cred_defs_for_proof_restrictions(),
                                                         "{}",
                                                         "{}").unwrap();
            assert!(valid);
        }

        #[test]
        fn verifier_verify_proof_fails_with_and_wql() {
            let mut proof_req: ProofRequest = serde_json::from_str(&anoncreds::proof_request_restrictions()).unwrap();
            proof_req.requested_attributes.insert(
                "attr1_referent".to_string(),
                AttributeInfo {
                    name: "name".to_string(),
                    restrictions: Some(json!({
                            "$and":[
                                { "cred_def_id":"CnEDk9HrMnmiHXEV1WFgbVCRteYnPqsJwrTdcZaNhFVW:3:CL:CnEDk9HrMnmiHXEV1WFgbVCRteYnPqsJwrTdcZaNhFVW:2:gvt:1.0:TAG_1" },
                                { "cred_def_id":"Not Here" }
                            ]
                        })),
                    non_revoked: None
                }
            );
            let valid = anoncreds::verifier_verify_proof(&serde_json::to_string(&proof_req).unwrap(),
                                                         &anoncreds::proof_json_restrictions(),
                                                         &anoncreds::schemas_for_proof_restrictions(),
                                                         &anoncreds::cred_defs_for_proof_restrictions(),
                                                         "{}",
                                                         "{}");
            assert_code!(ErrorCode::AnoncredsProofRejected , valid);
>>>>>>> 8a2d6325
        }
    }
}<|MERGE_RESOLUTION|>--- conflicted
+++ resolved
@@ -3855,6 +3855,22 @@
         }
     }
 
+    mod prover_delete_credential {
+        use super::*;
+
+        #[test]
+        fn prover_delete_credential_works_for_not_found() {
+            anoncreds::init_common_wallet();
+
+            let wallet_handle = wallet::open_wallet(ANONCREDS_WALLET_CONFIG, WALLET_CREDENTIALS).unwrap();
+
+            let res = anoncreds::prover_delete_credential(wallet_handle, "other_cred_id");
+            assert_code!(ErrorCode::WalletItemNotFound, res);
+
+            wallet::close_wallet(wallet_handle).unwrap();
+        }
+    }
+
     mod prover_get_credentials_for_proof_req {
         use super::*;
 
@@ -4068,21 +4084,6 @@
         }
     }
 
-<<<<<<< HEAD
-    mod prover_delete_credential {
-        use super::*;
-
-        #[test]
-        fn prover_delete_credential_works_for_not_found() {
-            anoncreds::init_common_wallet();
-
-            let wallet_handle = wallet::open_wallet(ANONCREDS_WALLET_CONFIG, WALLET_CREDENTIALS).unwrap();
-
-            let res = anoncreds::prover_delete_credential(wallet_handle, "other_cred_id");
-            assert_code!(ErrorCode::WalletItemNotFound, res);
-
-            wallet::close_wallet(wallet_handle).unwrap();
-=======
     mod verifier_verify_proof_with_proof_req_restrictions {
         use super::*;
 
@@ -4296,7 +4297,6 @@
                                                          "{}",
                                                          "{}");
             assert_code!(ErrorCode::AnoncredsProofRejected , valid);
->>>>>>> 8a2d6325
         }
     }
 }