--- conflicted
+++ resolved
@@ -37,11 +37,9 @@
 use utils::domain::anoncreds::credential_definition::CredentialDefinition;
 use utils::domain::anoncreds::credential::CredentialInfo;
 use utils::domain::anoncreds::credential_for_proof_request::{CredentialsForProofRequest, RequestedCredential};
-<<<<<<< HEAD
-=======
 use utils::domain::anoncreds::proof::Proof;
-use utils::domain::anoncreds::proof_request::{ProofRequest, AttributeInfo};
->>>>>>> 51e519bc
+use utils::domain::anoncreds::revocation_state::RevocationState;
+use utils::domain::anoncreds::revocation_registry::RevocationRegistry;
 
 use std::collections::HashSet;
 
@@ -4086,8 +4084,6 @@
             assert_code!(ErrorCode::CommonInvalidStructure, res);
         }
     }
-<<<<<<< HEAD
-=======
 
     mod verifier_verify_proof_with_proof_req_restrictions {
         use super::*;
@@ -4304,5 +4300,4 @@
             assert_code!(ErrorCode::AnoncredsProofRejected , valid);
         }
     }
->>>>>>> 51e519bc
 }