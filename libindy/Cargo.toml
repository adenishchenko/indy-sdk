--- conflicted
+++ resolved
@@ -54,12 +54,8 @@
 libc = "0.2.21"
 log = "0.4.1"
 derivative = "1.0.0"
-<<<<<<< HEAD
 dirs = "1.0.4"
-openssl = { version = "=0.9.24", optional = true }
-=======
 openssl = { version = "=0.10.12", optional = true }
->>>>>>> d5eeccc4
 owning_ref = "0.3.3"
 rand = "0.3"
 rusqlite = "0.13.0" # Make sure rusqlite for android is also bumped with this. Rusqlite for android is at the bottom of this document.
