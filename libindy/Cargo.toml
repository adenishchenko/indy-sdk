[package]
name = "libindy"
version = "1.15.0"
authors = ["Hyperledger Indy Contributors <hyperledger-indy@lists.hyperledger.org>"]
edition = "2018"

description = "This is the official SDK for Hyperledger Indy (https://www.hyperledger.org/projects), which provides a distributed-ledger-based foundation for self-sovereign identity (https://sovrin.org). The major artifact of the SDK is a c-callable library."
license = "MIT/Apache-2.0"
build = "build.rs"

[lib]
name = "indy"
path = "src/lib.rs"
crate-type = ["staticlib", "rlib", "cdylib"]

[features]
default = ["base58_rust_base58", "pair_amcl", "local_nodes_pool", "revocation_tests"]
base58_rust_base58 = ["rust-base58"]
pair_amcl = ["ursa"]
local_nodes_pool = []
revocation_tests = []
force_full_interaction_tests = []
sodium_static = []
only_high_cases = []

# Causes the build to fail on all warnings
fatal_warnings = []

[dependencies]
env_logger = "0.7"
etcommon-rlp = "0.2.4"
failure = "0.1.7"
hex = "0.3.2"
libc = "0.2.66"
log = "0.4.8"
log-derive = "0.3.0"
derivative = "1.0.2"
backtrace = "=0.3.11"
rand = "0.7.0"
rust-base58 = {version = "0.0.4", optional = true}
serde = "1.0.99"
serde_json = "1.0.40"
serde_derive = "1.0.99"
sha2 = "0.8"
sha3 = "0.8"
rmp-serde = "0.13.7"
time = "0.1.42"
threadpool = "1.7.1"
zmq = "0.9.1"
lazy_static = "1.3"
byteorder = "1.3.2"
log-panics = "2.0.0"
zeroize = "1.1.0"
regex = "1.2.1"
indy-api-types = { path = "./indy-api-types"}
indy-utils = { path = "./indy-utils"}
indy-wallet = { path = "./indy-wallet"}
<<<<<<< HEAD
futures = "0.3.1"
=======
quote = "=1.0.7"
variant_count = "*"
num-traits = "0.2"
num-derive = "0.2"
convert_case = "0.3.2"
>>>>>>> 57ece1dd

[dependencies.uuid]
version = "0.7.4"
default-features = false
features = ["v4"]

[dependencies.ursa]
version =  "0.3.2"
optional = true

[target.'cfg(target_os = "android")'.dependencies]
android_logger = "0.5"

[dev-dependencies]
criterion = "0.2"
indy = { path = "../wrappers/rust" }
indy-sys = { path = "../wrappers/rust/indy-sys" }
sodiumoxide = {version = "0.0.16"}
openssl = "0.10"
dirs = "2.0.2"

[[bench]]
name = "wallet"
harness = false

[package.metadata.deb]
extended-description = """\
This is the official SDK for Hyperledger Indy, which provides a \
distributed-ledger-based foundation for self-sovereign identity. \
The major artifact of the SDK is a c-callable library; there are \
also convenience wrappers for various programming languages. \
All bugs, stories, and backlog for this project are managed through \
Hyperledger's Jira in project IS (note that regular Indy tickets are \
in the INDY project instead...). Also, join us on Jira's Rocket.Chat \
at #indy-sdk to discuss."""
section = "devel"
priority = "optional"
maintainer-scripts = "./debian"
changelog = "./debian/changelog"

[package.metadata.deb.variants.libindy-xenial]
provides = "libindy (= 1.15.0)"
name = "libindy"
depends = "libzmq5, libsodium18, libssl1.0.0"
assets = [
    ["target/release/libindy.so", "usr/lib/", "644"],
]

[package.metadata.deb.variants.libindy-bionic]
provides = "libindy (= 1.15.0)"
name = "libindy"
depends = "libzmq5, libsodium23, libssl1.1"
assets = [
    ["target/release/libindy.so", "usr/lib/", "644"],
]

[package.metadata.deb.variants.libindy-dev-xenial]
provides = "libindy-dev (= 1.15.0)"
name = "libindy-dev"
depends = "libindy (= 1.15.0)"
assets = [
    ["include/*.h", "usr/include/indy/", "644"],
    ["target/release/libindy.a", "usr/lib/", "644"],
]

[package.metadata.deb.variants.libindy-dev-bionic]
provides = "libindy-dev (= 1.15.0)"
name = "libindy-dev"
depends = "libindy (= 1.15.0)"
assets = [
    ["include/*.h", "usr/include/indy/", "644"],
    ["target/release/libindy.a", "usr/lib/", "644"],
]<|MERGE_RESOLUTION|>--- conflicted
+++ resolved
@@ -55,15 +55,12 @@
 indy-api-types = { path = "./indy-api-types"}
 indy-utils = { path = "./indy-utils"}
 indy-wallet = { path = "./indy-wallet"}
-<<<<<<< HEAD
 futures = "0.3.1"
-=======
 quote = "=1.0.7"
 variant_count = "*"
 num-traits = "0.2"
 num-derive = "0.2"
 convert_case = "0.3.2"
->>>>>>> 57ece1dd
 
 [dependencies.uuid]
 version = "0.7.4"
