[package]
name = "libindy"
version = "1.7.0"
authors = [
  "Sergej Pupykin <sergej.pupykin@dsr-company.com>",
  "Vyacheslav Gudkov <vyacheslav.gudkov@dsr-company.com>",
  "Artem Ivanov <artem.ivanov@dsr-company.com>",
  "Evgeniy Razinkov <evgeniy.razinkov@dsr-company.com.ru>",
  "Kirill Neznamov <kirill.neznamov@dsr-company.com>",
  "Sergey Minaev <sergey.minaev@dsr-company.com>"
  ]

description = "This is the official SDK for Hyperledger Indy (https://www.hyperledger.org/projects), which provides a distributed-ledger-based foundation for self-sovereign identity (https://sovrin.org). The major artifact of the SDK is a c-callable library."
license = "MIT/Apache-2.0"
build = "build.rs"

[lib]
name = "indy"
path = "src/lib.rs"
crate-type = ["staticlib", "rlib", "cdylib"]

[features]
default = ["bn_openssl", "ed25519_sign_sodium", "ed25519_box_sodium", "sealedbox_sodium", "base58_rust_base58", "base64_rust_base64", "xsalsa20_sodium", "chacha20poly1305_ietf_sodium", "pair_amcl", "hash_openssl", "local_nodes_pool", "revocation_tests", "pwhash_argon2i13_sodium", "hmacsha256_sodium", "memzero_sodium", "randombytes_sodium"]
bn_openssl = ["openssl", "int_traits"]
ed25519_sign_sodium = ["sodiumoxide"]
ed25519_box_sodium = ["sodiumoxide"]
sealedbox_sodium = ["sodiumoxide"]
base58_rust_base58 = ["rust-base58"]
base64_rust_base64 = ["base64"]
xsalsa20_sodium = ["sodiumoxide"]
chacha20poly1305_ietf_sodium = ["sodiumoxide"]
pwhash_argon2i13_sodium = ["sodiumoxide"]
pair_amcl = ["indy-crypto"]
hash_openssl = ["openssl"]
local_nodes_pool = []
revocation_tests = []
force_full_interaction_tests = []
sodium_static = []
hmacsha256_sodium = ["sodiumoxide"]
memzero_sodium = ["sodiumoxide"]
randombytes_sodium = ["sodiumoxide"]

# Causes the build to fail on all warnings
fatal_warnings = []

[dependencies]
indy-crypto = { version = "=0.5.1", optional = true }
int_traits = { version = "0.1.1", optional = true }
digest = "0.7.0"
env_logger = "0.5.10"
errno = "0.2.3"
etcommon-rlp = "0.2.3"
failure = "0.1.3"
generic-array = "0.9.0"
hex = "0.2.0"
libc = "0.2.21"
log = "0.4.1"
derivative = "1.0.0"
dirs = "1.0.4"
openssl = { version = "=0.10.12", optional = true }
owning_ref = "0.3.3"
rand = "0.3"
rusqlite = "0.13.0" # Make sure rusqlite for android is also bumped with this. Rusqlite for android is at the bottom of this document.
libsqlite3-sys = "0.9.1"
rust-base58 = {version = "0.0.4", optional = true}
base64 = {version = "0.6.0", optional = true}
serde = "1.0"
serde_json = "1.0"
serde_derive = "1.0"
sha2 = "0.7.0"
sha3 = "0.7.0"
rmp-serde = "0.13.6"
sodiumoxide = {version = "0.0.16", optional = true}
time = "0.1.36"
threadpool = "1.7.1"
zmq = "0.8.2"
lazy_static = "1.0"
named_type = "0.1.3"
named_type_derive = "0.1.3"
byteorder = "1.0.0"
log-panics = "2.0.0"
<<<<<<< HEAD
zeroize = "0.5.2"
=======
zeroize = "0.5"

>>>>>>> 38307cbe
[dependencies.uuid]
version = "0.5.0"
default-features = false
features = ["v4"]

[target.'cfg(target_os = "android")'.dependencies]
android_logger = "0.5"
[target.'cfg(any(target_os = "android", target_os = "ios"))'.dependencies]
rusqlite = { version = "0.13.0", features=["bundled"] }

[dev-dependencies]
criterion = "0.2"
indy = { path = "../wrappers/rust" }
indy-sys = { path = "../wrappers/rust/indy-sys" }
futures = "0.1.24"

[[bench]]
name = "wallet"
harness = false<|MERGE_RESOLUTION|>--- conflicted
+++ resolved
@@ -79,12 +79,8 @@
 named_type_derive = "0.1.3"
 byteorder = "1.0.0"
 log-panics = "2.0.0"
-<<<<<<< HEAD
 zeroize = "0.5.2"
-=======
-zeroize = "0.5"
 
->>>>>>> 38307cbe
 [dependencies.uuid]
 version = "0.5.0"
 default-features = false
